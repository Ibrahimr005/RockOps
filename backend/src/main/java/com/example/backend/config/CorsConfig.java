package com.example.backend.config;

import org.springframework.beans.factory.annotation.Value;
import org.springframework.context.annotation.Bean;
import org.springframework.context.annotation.Configuration;
import org.springframework.web.cors.CorsConfiguration;
import org.springframework.web.cors.UrlBasedCorsConfigurationSource;
import org.springframework.web.filter.CorsFilter;

@Configuration
public class CorsConfig {

    @Value("${cors.allowed.origins:http://localhost:3000,http://localhost:5173,http://localhost:5174,https://rock-ops.vercel.app}")
    private String allowedOrigins;

    @Bean
    public CorsFilter corsFilter() {
        UrlBasedCorsConfigurationSource source = new UrlBasedCorsConfigurationSource();
        CorsConfiguration config = new CorsConfiguration();

<<<<<<< HEAD
        // Split the comma-separated origins and add them
        String[] origins = allowedOrigins.split(",");
        for (String origin : origins) {
            config.addAllowedOrigin(origin.trim());
        }
=======
        // Allow all common frontend development ports
        config.addAllowedOrigin("http://localhost:5173");
        config.addAllowedOrigin("http://localhost:5174");
        config.addAllowedOrigin("http://localhost:3000");
        config.addAllowedOrigin("https://rockops.vercel.app");
>>>>>>> cfc61a9c

        // Allow all HTTP methods
        config.addAllowedMethod("*");

        // Allow all headers
        config.addAllowedHeader("*");

        // Allow credentials (cookies, authorization headers, etc.)
        config.setAllowCredentials(true);

        // How long the browser should cache the preflight response (in seconds)
        config.setMaxAge(3600L);

        source.registerCorsConfiguration("/**", config);
        return new CorsFilter(source);
    }
}<|MERGE_RESOLUTION|>--- conflicted
+++ resolved
@@ -1,6 +1,5 @@
 package com.example.backend.config;
 
-import org.springframework.beans.factory.annotation.Value;
 import org.springframework.context.annotation.Bean;
 import org.springframework.context.annotation.Configuration;
 import org.springframework.web.cors.CorsConfiguration;
@@ -10,27 +9,16 @@
 @Configuration
 public class CorsConfig {
 
-    @Value("${cors.allowed.origins:http://localhost:3000,http://localhost:5173,http://localhost:5174,https://rock-ops.vercel.app}")
-    private String allowedOrigins;
-
     @Bean
     public CorsFilter corsFilter() {
         UrlBasedCorsConfigurationSource source = new UrlBasedCorsConfigurationSource();
         CorsConfiguration config = new CorsConfiguration();
 
-<<<<<<< HEAD
-        // Split the comma-separated origins and add them
-        String[] origins = allowedOrigins.split(",");
-        for (String origin : origins) {
-            config.addAllowedOrigin(origin.trim());
-        }
-=======
         // Allow all common frontend development ports
         config.addAllowedOrigin("http://localhost:5173");
         config.addAllowedOrigin("http://localhost:5174");
         config.addAllowedOrigin("http://localhost:3000");
-        config.addAllowedOrigin("https://rockops.vercel.app");
->>>>>>> cfc61a9c
+        config.addAllowedOrigin("https://rock-ops.vercel.app");
 
         // Allow all HTTP methods
         config.addAllowedMethod("*");
