package com.example.backend.controllers.merchant;



<<<<<<< HEAD
import com.example.backend.dto.merchant.MerchantTransactionDTO;
=======
import com.example.backend.dto.merchant.MerchantPerformanceDTO;
import com.example.backend.dto.merchant.MerchantTransactionDTO;
import com.example.backend.models.contact.Contact;
>>>>>>> 16fd0676
import com.example.backend.models.merchant.Merchant;
import com.example.backend.repositories.ContactRepository;
import com.example.backend.services.merchant.MerchantService;
import lombok.RequiredArgsConstructor;
import org.springframework.http.HttpStatus;
import org.springframework.http.ResponseEntity;
import org.springframework.web.bind.annotation.GetMapping;
import org.springframework.web.bind.annotation.PathVariable;
import org.springframework.web.bind.annotation.RequestMapping;
import org.springframework.web.bind.annotation.RestController;

import java.util.List;
import java.util.UUID;

@RestController
@RequestMapping("/api/v1/merchants")
@RequiredArgsConstructor
public class MerchantController {

    private final MerchantService merchantService;
    private final ContactRepository contactRepository;



    @GetMapping
    public ResponseEntity<?> getAllMerchants() {
        try {
            List<Merchant> merchants = merchantService.getAllMerchants();
            return ResponseEntity.ok(merchants);
        } catch (Exception e) {
            e.printStackTrace();
            return ResponseEntity.status(500).body("Error: " + e.getMessage());
        }
    }

    @GetMapping("/{id}")
    public ResponseEntity<Merchant> getMerchantById(@PathVariable UUID id) {
        try {
            Merchant merchant = merchantService.getMerchantById(id);
            return ResponseEntity.ok(merchant);
        } catch (RuntimeException e) {
            return ResponseEntity.status(404).body(null); // Not found
        }
    }

<<<<<<< HEAD
=======
    @GetMapping("/{id}/contacts")
    public ResponseEntity<?> getContactsByMerchant(@PathVariable UUID id) {
        try {
            List<Contact> contacts = contactRepository.findByMerchantId(id);
            return ResponseEntity.ok(contacts);
        } catch (Exception e) {
            e.printStackTrace();
            return ResponseEntity.status(500).body("Error: " + e.getMessage());
        }
    }

>>>>>>> 16fd0676
    @GetMapping("/{id}/transactions")
    public ResponseEntity<List<MerchantTransactionDTO>> getMerchantTransactions(@PathVariable UUID id) {
        try {
            List<MerchantTransactionDTO> transactions = merchantService.getMerchantTransactionDTOs(id);
            return ResponseEntity.ok(transactions);
        } catch (Exception e) {
            return ResponseEntity.status(HttpStatus.INTERNAL_SERVER_ERROR).build();
        }
    }

<<<<<<< HEAD
=======
    @GetMapping("/{id}/performance")
    public ResponseEntity<MerchantPerformanceDTO> getMerchantPerformance(@PathVariable UUID id) {
        try {
            MerchantPerformanceDTO performance = merchantService.getMerchantPerformance(id);
            return ResponseEntity.ok(performance);
        } catch (Exception e) {
            return ResponseEntity.status(HttpStatus.INTERNAL_SERVER_ERROR).build();
        }
    }

>>>>>>> 16fd0676
}<|MERGE_RESOLUTION|>--- conflicted
+++ resolved
@@ -2,13 +2,9 @@
 
 
 
-<<<<<<< HEAD
-import com.example.backend.dto.merchant.MerchantTransactionDTO;
-=======
 import com.example.backend.dto.merchant.MerchantPerformanceDTO;
 import com.example.backend.dto.merchant.MerchantTransactionDTO;
 import com.example.backend.models.contact.Contact;
->>>>>>> 16fd0676
 import com.example.backend.models.merchant.Merchant;
 import com.example.backend.repositories.ContactRepository;
 import com.example.backend.services.merchant.MerchantService;
@@ -54,8 +50,6 @@
         }
     }
 
-<<<<<<< HEAD
-=======
     @GetMapping("/{id}/contacts")
     public ResponseEntity<?> getContactsByMerchant(@PathVariable UUID id) {
         try {
@@ -67,7 +61,6 @@
         }
     }
 
->>>>>>> 16fd0676
     @GetMapping("/{id}/transactions")
     public ResponseEntity<List<MerchantTransactionDTO>> getMerchantTransactions(@PathVariable UUID id) {
         try {
@@ -78,8 +71,6 @@
         }
     }
 
-<<<<<<< HEAD
-=======
     @GetMapping("/{id}/performance")
     public ResponseEntity<MerchantPerformanceDTO> getMerchantPerformance(@PathVariable UUID id) {
         try {
@@ -90,5 +81,4 @@
         }
     }
 
->>>>>>> 16fd0676
 }