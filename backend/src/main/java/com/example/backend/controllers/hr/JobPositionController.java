package com.example.backend.controllers.hr;

import com.example.backend.dto.hr.jobposition.JobPositionDTO;
import com.example.backend.dto.hr.jobposition.JobPositionDetailsDTO;
import com.example.backend.dto.hr.employee.EmployeeSummaryDTO;
import com.example.backend.dto.hr.promotions.PromotionStatsDTO;
import com.example.backend.dto.hr.promotions.PromotionSummaryDTO;
import com.example.backend.models.hr.Employee;
import com.example.backend.models.hr.JobPosition;
import com.example.backend.models.hr.PromotionRequest;
import com.example.backend.repositories.hr.JobPositionRepository;
import com.example.backend.services.hr.JobPositionService;
import jakarta.persistence.EntityNotFoundException;
<<<<<<< HEAD
import org.springframework.beans.factory.annotation.Autowired;
=======
import org.slf4j.Logger;
import org.slf4j.LoggerFactory;
import org.springframework.beans.factory.annotation.Autowired;
import org.springframework.dao.DataIntegrityViolationException;
>>>>>>> 16fd0676
import org.springframework.http.HttpStatus;
import org.springframework.http.ResponseEntity;
import org.springframework.web.bind.annotation.*;

<<<<<<< HEAD
=======
import java.sql.SQLException;
import java.time.Instant;
>>>>>>> 16fd0676
import java.util.*;
import java.util.stream.Collectors;

@RestController
@RequestMapping("/api/v1/job-positions")
public class JobPositionController {
    private static final Logger logger = LoggerFactory.getLogger(JobPositionController.class);

    @Autowired
    private JobPositionService jobPositionService;

    @Autowired
    private JobPositionRepository jobPositionRepository;

    /**
     * Create a standardized error response with detailed information
     */
    private Map<String, Object> createErrorResponse(String error, String message, String details, Exception exception) {
        Map<String, Object> response = new HashMap<>();
        response.put("success", false);
        response.put("error", error);
        response.put("message", message);

        if (details != null) {
            response.put("details", details);
        }

        if (exception != null) {
            response.put("exceptionType", exception.getClass().getSimpleName());

            // Include stack trace for debugging (only in development)
            // Remove this in production or use a flag
            StackTraceElement[] stackTrace = exception.getStackTrace();
            if (stackTrace.length > 0) {
                List<String> relevantStackTrace = Arrays.stream(stackTrace)
                        .limit(5) // Only first 5 lines
                        .map(StackTraceElement::toString)
                        .collect(Collectors.toList());
                response.put("stackTrace", relevantStackTrace);
            }

            // Include cause if available
            if (exception.getCause() != null) {
                response.put("cause", exception.getCause().getMessage());
                response.put("causeType", exception.getCause().getClass().getSimpleName());
            }
        }

        response.put("timestamp", Instant.now().toString());
        return response;
    }

    /**
     * Create a standardized success response
     */
    private Map<String, Object> createSuccessResponse(String message, Object data) {
        Map<String, Object> response = new HashMap<>();
        response.put("success", true);
        response.put("message", message);
        if (data != null) {
            response.put("data", data);
        }
        response.put("timestamp", Instant.now().toString());
        return response;
    }

    /**
     * Enhanced create job position with comprehensive error handling
     */
    @PostMapping
    public ResponseEntity<?> createJobPosition(@RequestBody JobPositionDTO jobPositionDTO) {
        try {
<<<<<<< HEAD
            return ResponseEntity.ok(jobPositionService.createJobPosition(jobPositionDTO));

        } catch (IllegalArgumentException e) {
            return ResponseEntity.badRequest().body(Map.of(
                    "error", "Validation Error",
                    "message", e.getMessage(),
                    "timestamp", java.time.Instant.now().toString()
            ));

        } catch (EntityNotFoundException e) {
            return ResponseEntity.status(HttpStatus.NOT_FOUND).body(Map.of(
                    "error", "Entity Not Found",
                    "message", e.getMessage(),
                    "timestamp", java.time.Instant.now().toString()
            ));

        } catch (Exception e) {
            return ResponseEntity.status(HttpStatus.INTERNAL_SERVER_ERROR).body(Map.of(
                    "error", "Internal Server Error",
                    "message", "An unexpected error occurred while creating the vacancy",
                    "details", e.getMessage(),
                    "type", e.getClass().getSimpleName(),
                    "timestamp", java.time.Instant.now().toString()
=======
            logger.info("🆕 Creating new job position");
            // Validate DTO if necessary (though service handles most)

            JobPositionDTO createdPosition = jobPositionService.createJobPosition(jobPositionDTO);

            logger.info("✅ Successfully created job position: {}", createdPosition.getId());
            return ResponseEntity.status(HttpStatus.CREATED).body(createdPosition);

        } catch (IllegalArgumentException e) {
            logger.warn("⚠️ Validation error creating job position: {}", e.getMessage());
            return ResponseEntity.badRequest().body(createErrorResponse(
                    "VALIDATION_ERROR",
                    e.getMessage(),
                    "Please check your input data.",
                    e
            ));

        } catch (EntityNotFoundException e) {
            logger.warn("🔍 Entity not found during creation: {}", e.getMessage());
            return ResponseEntity.status(HttpStatus.NOT_FOUND).body(createErrorResponse(
                    "ENTITY_NOT_FOUND",
                    e.getMessage(),
                    "Referenced department or parent position not found.",
                    e
            ));

        } catch (DataIntegrityViolationException e) {
            logger.error("🔴 Database constraint violation: {}", e.getMessage());
            return ResponseEntity.status(HttpStatus.CONFLICT).body(createErrorResponse(
                    "DUPLICATE_OR_CONSTRAINT_ERROR",
                    "A position with this name and level likely already exists.",
                    e.getMessage(),
                    e
            ));

        } catch (Exception e) {
            logger.error("💥 Unexpected error creating job position", e);
            return ResponseEntity.status(HttpStatus.INTERNAL_SERVER_ERROR).body(createErrorResponse(
                    "CREATION_ERROR",
                    "Failed to create job position",
                    e.getMessage(),
                    e
            ));
        }
    }
    /**
     * Enhanced update job position with comprehensive error handling
     */
    @PutMapping("/{id}")
    public ResponseEntity<?> updateJobPosition(@PathVariable UUID id, @RequestBody JobPositionDTO jobPositionDTO) {
        try {
            logger.info("📝 Updating job position: {}", id);
            logger.debug("📋 Update Data: contractType={}, experienceLevel={}, department={}",
                    jobPositionDTO.getContractType(),
                    jobPositionDTO.getExperienceLevel(),
                    jobPositionDTO.getDepartment());

            JobPositionDTO updatedPosition = jobPositionService.updateJobPosition(id, jobPositionDTO);

            logger.info("✅ Successfully updated job position: {}", id);
            return ResponseEntity.ok(updatedPosition);

        } catch (IllegalArgumentException e) {
            logger.warn("⚠️ Validation error updating job position {}: {}", id, e.getMessage());
            return ResponseEntity.badRequest().body(createErrorResponse(
                    "VALIDATION_ERROR",
                    e.getMessage(),
                    "Please check your input data. " + e.getMessage(),
                    e
            ));

        } catch (EntityNotFoundException e) {
            logger.warn("🔍 Entity not found while updating job position {}: {}", id, e.getMessage());
            return ResponseEntity.status(HttpStatus.NOT_FOUND).body(createErrorResponse(
                    "ENTITY_NOT_FOUND",
                    e.getMessage(),
                    "The job position or referenced entity could not be found: " + e.getMessage(),
                    e
            ));

        } catch (DataIntegrityViolationException e) {
            logger.error("🔴 Database constraint violation updating position {}: {}", id, e.getMessage());

            String userMessage;
            if (e.getMessage().contains("unique") || e.getMessage().contains("duplicate")) {
                userMessage = "A job position with this name and experience level already exists";
            } else if (e.getMessage().contains("foreign key") || e.getMessage().contains("constraint")) {
                userMessage = "Referenced data (department, parent position) is invalid";
            } else {
                userMessage = "Database constraint violation occurred";
            }

            return ResponseEntity.status(HttpStatus.CONFLICT).body(createErrorResponse(
                    "DATABASE_CONSTRAINT_VIOLATION",
                    userMessage,
                    e.getMessage(),
                    e
            ));

        } catch (Exception e) {
            logger.error("💥 Unexpected error updating job position {}", id, e);
            return ResponseEntity.status(HttpStatus.INTERNAL_SERVER_ERROR).body(createErrorResponse(
                    "UNEXPECTED_ERROR",
                    "An unexpected error occurred while updating the job position",
                    "Exception: " + e.getClass().getSimpleName() + " - " + e.getMessage(),
                    e
>>>>>>> 16fd0676
            ));
        }
    }


    /**
     * Get all job positions as DTOs
     */
    @GetMapping
    public ResponseEntity<?> getAllJobPositions() {
        try {
            List<JobPositionDTO> positions = jobPositionService.getAllJobPositionDTOs();
            return ResponseEntity.ok(positions);
        } catch (Exception e) {
            logger.error("💥 Error fetching all job positions", e);
            return ResponseEntity.status(HttpStatus.INTERNAL_SERVER_ERROR).body(createErrorResponse(
                    "FETCH_ERROR",
                    "Failed to retrieve job positions",
                    e.getMessage(),
                    e
            ));
        }
    }

    /**
     * Get a job position by ID as DTO
     */
    @GetMapping("/{id}")
<<<<<<< HEAD
    public ResponseEntity<JobPositionDTO> getJobPositionById(@PathVariable UUID id) {
        return ResponseEntity.ok(jobPositionService.getJobPositionDTOById(id));
    }

    /**
     * Update a job position using DTO
     */
    @PutMapping("/{id}")
    public ResponseEntity<?> updateJobPosition(@PathVariable UUID id, @RequestBody JobPositionDTO jobPositionDTO) {
        try {
            return ResponseEntity.ok(jobPositionService.updateJobPosition(id, jobPositionDTO));

        } catch (IllegalArgumentException e) {
            return ResponseEntity.badRequest().body(Map.of(
                    "error", "Validation Error",
                    "message", e.getMessage(),
                    "timestamp", java.time.Instant.now().toString()
            ));

        } catch (EntityNotFoundException e) {
            return ResponseEntity.status(HttpStatus.NOT_FOUND).body(Map.of(
                    "error", "Entity Not Found",
                    "message", e.getMessage(),
                    "timestamp", java.time.Instant.now().toString()
            ));

        } catch (Exception e) {
            return ResponseEntity.status(HttpStatus.INTERNAL_SERVER_ERROR).body(Map.of(
                    "error", "Internal Server Error",
                    "message", "An unexpected error occurred while creating the vacancy",
                    "details", e.getMessage(),
                    "type", e.getClass().getSimpleName(),
                    "timestamp", java.time.Instant.now().toString()
=======
    public ResponseEntity<?> getJobPositionById(@PathVariable UUID id) {
        try {
            JobPositionDTO position = jobPositionService.getJobPositionDTOById(id);
            return ResponseEntity.ok(position);
        } catch (EntityNotFoundException e) {
            logger.warn("🔍 Job position not found: {}", id);
            return ResponseEntity.status(HttpStatus.NOT_FOUND).body(createErrorResponse(
                    "NOT_FOUND",
                    "Job position not found with ID: " + id,
                    e.getMessage(),
                    e
            ));
        } catch (Exception e) {
            logger.error("💥 Error fetching job position {}", id, e);
            return ResponseEntity.status(HttpStatus.INTERNAL_SERVER_ERROR).body(createErrorResponse(
                    "FETCH_ERROR",
                    "Failed to retrieve job position",
                    e.getMessage(),
                    e
>>>>>>> 16fd0676
            ));
        }
    }

    /**
     * Delete a job position
     */
    @DeleteMapping("/{id}")
    public ResponseEntity<?> deleteJobPosition(@PathVariable UUID id) {
        try {
            logger.info("🗑️ Deleting job position: {}", id);
            jobPositionService.deleteJobPosition(id);
            logger.info("✅ Successfully deleted job position: {}", id);
            return ResponseEntity.noContent().build();

        } catch (IllegalStateException e) {
            logger.warn("⚠️ Cannot delete job position {}: {}", id, e.getMessage());
            return ResponseEntity.status(HttpStatus.CONFLICT).body(createErrorResponse(
                    "DELETE_CONFLICT",
                    e.getMessage(),
                    "This position cannot be deleted because it has assigned employees or active dependencies.",
                    e
            ));

        } catch (EntityNotFoundException e) {
            logger.warn("🔍 Job position not found for deletion: {}", id);
            return ResponseEntity.status(HttpStatus.NOT_FOUND).body(createErrorResponse(
                    "NOT_FOUND",
                    "Job position not found with ID: " + id,
                    e.getMessage(),
                    e
            ));

        } catch (Exception e) {
            logger.error("💥 Error deleting job position {}", id, e);
            return ResponseEntity.status(HttpStatus.INTERNAL_SERVER_ERROR).body(createErrorResponse(
                    "DELETE_ERROR",
                    "Failed to delete job position",
                    e.getMessage(),
                    e
            ));
        }
    }

    /**
     * Get employees by job position ID
     */
    @GetMapping("/{id}/employees")
<<<<<<< HEAD
    public ResponseEntity<List<EmployeeSummaryDTO>> getEmployeesByJobPositionId(@PathVariable UUID id) {
        return ResponseEntity.ok(jobPositionService.getEmployeesByJobPositionId(id));
=======
    public ResponseEntity<?> getEmployeesByJobPositionId(@PathVariable UUID id) {
        try {
            logger.info("👥 Fetching employees for job position: {}", id);
            List<EmployeeSummaryDTO> employees = jobPositionService.getEmployeesByJobPositionId(id);
            return ResponseEntity.ok(employees);

        } catch (EntityNotFoundException e) {
            logger.warn("🔍 Job position not found: {}", id);
            return ResponseEntity.status(HttpStatus.NOT_FOUND).body(createErrorResponse(
                    "NOT_FOUND",
                    "Job position not found with ID: " + id,
                    e.getMessage(),
                    e
            ));

        } catch (Exception e) {
            logger.error("💥 Error fetching employees for job position {}", id, e);
            return ResponseEntity.status(HttpStatus.INTERNAL_SERVER_ERROR).body(createErrorResponse(
                    "FETCH_ERROR",
                    "Failed to retrieve employees for this position",
                    e.getMessage(),
                    e
            ));
        }
    }

    // ======================================
    // ENHANCED ENDPOINTS FOR DETAILS VIEW
    // ======================================

    /**
     * Get comprehensive job position details
     */
    @GetMapping("/{id}/details")
    public ResponseEntity<?> getJobPositionDetails(@PathVariable UUID id) {
        try {
            logger.info("📊 Fetching comprehensive details for job position: {}", id);
            JobPositionDetailsDTO details = jobPositionService.getJobPositionDetailsDTO(id);
            return ResponseEntity.ok(details);

        } catch (EntityNotFoundException e) {
            logger.warn("🔍 Job position not found: {}", id);
            return ResponseEntity.status(HttpStatus.NOT_FOUND).body(createErrorResponse(
                    "NOT_FOUND",
                    "Job position not found with ID: " + id,
                    e.getMessage(),
                    e
            ));

        } catch (Exception e) {
            logger.error("💥 Error fetching job position details {}", id, e);
            return ResponseEntity.status(HttpStatus.INTERNAL_SERVER_ERROR).body(createErrorResponse(
                    "FETCH_ERROR",
                    "Failed to retrieve job position details",
                    e.getMessage(),
                    e
            ));
        }
    }

    /**
     * Get promotion statistics
     */
    @GetMapping("/{id}/promotion-statistics")
    public ResponseEntity<?> getPromotionStatistics(@PathVariable UUID id) {
        try {
            return ResponseEntity.ok(jobPositionService.getPromotionStatistics(id));
        } catch (Exception e) {
            logger.error("💥 Error fetching promotion statistics for {}", id, e);
            return ResponseEntity.status(HttpStatus.INTERNAL_SERVER_ERROR).body(createErrorResponse(
                    "FETCH_ERROR",
                    "Failed to retrieve promotion statistics",
                    e.getMessage(),
                    e
            ));
        }
    }

    /**
     * Get promotions FROM this position
     */
    @GetMapping("/{id}/promotions/from")
    public ResponseEntity<?> getPromotionsFromPosition(@PathVariable UUID id) {
        try {
            return ResponseEntity.ok(jobPositionService.getPromotionsFromPosition(id));
        } catch (Exception e) {
            logger.error("💥 Error fetching promotions from position {}", id, e);
            return ResponseEntity.status(HttpStatus.INTERNAL_SERVER_ERROR).body(createErrorResponse(
                    "FETCH_ERROR",
                    "Failed to retrieve promotions from this position",
                    e.getMessage(),
                    e
            ));
        }
    }

    /**
     * Get promotions TO this position
     */
    @GetMapping("/{id}/promotions/to")
    public ResponseEntity<?> getPromotionsToPosition(@PathVariable UUID id) {
        try {
            return ResponseEntity.ok(jobPositionService.getPromotionsToPosition(id));
        } catch (Exception e) {
            logger.error("💥 Error fetching promotions to position {}", id, e);
            return ResponseEntity.status(HttpStatus.INTERNAL_SERVER_ERROR).body(createErrorResponse(
                    "FETCH_ERROR",
                    "Failed to retrieve promotions to this position",
                    e.getMessage(),
                    e
            ));
        }
    }

    /**
     * Get pending promotions FROM this position
     */
    @GetMapping("/{id}/promotions/from/pending")
    public ResponseEntity<?> getPendingPromotionsFromPosition(@PathVariable UUID id) {
        try {
            return ResponseEntity.ok(jobPositionService.getPendingPromotionsFromPosition(id));
        } catch (Exception e) {
            logger.error("💥 Error fetching pending promotions from position {}", id, e);
            return ResponseEntity.status(HttpStatus.INTERNAL_SERVER_ERROR).body(createErrorResponse(
                    "FETCH_ERROR",
                    "Failed to retrieve pending promotions from this position",
                    e.getMessage(),
                    e
            ));
        }
    }

    /**
     * Get pending promotions TO this position
     */
    @GetMapping("/{id}/promotions/to/pending")
    public ResponseEntity<?> getPendingPromotionsToPosition(@PathVariable UUID id) {
        try {
            return ResponseEntity.ok(jobPositionService.getPendingPromotionsToPosition(id));
        } catch (Exception e) {
            logger.error("💥 Error fetching pending promotions to position {}", id, e);
            return ResponseEntity.status(HttpStatus.INTERNAL_SERVER_ERROR).body(createErrorResponse(
                    "FETCH_ERROR",
                    "Failed to retrieve pending promotions to this position",
                    e.getMessage(),
                    e
            ));
        }
    }

    /**
     * Get career path suggestions
     */
    @GetMapping("/{id}/career-path-suggestions")
    public ResponseEntity<?> getCareerPathSuggestions(@PathVariable UUID id) {
        try {
            return ResponseEntity.ok(jobPositionService.getCareerPathSuggestions(id));
        } catch (Exception e) {
            logger.error("💥 Error fetching career path suggestions for {}", id, e);
            return ResponseEntity.status(HttpStatus.INTERNAL_SERVER_ERROR).body(createErrorResponse(
                    "FETCH_ERROR",
                    "Failed to retrieve career path suggestions",
                    e.getMessage(),
                    e
            ));
        }
    }

    /**
     * Get employees eligible for promotion
     */
    @GetMapping("/{id}/employees/eligible-for-promotion")
    public ResponseEntity<?> getEmployeesEligibleForPromotion(@PathVariable UUID id) {
        try {
            return ResponseEntity.ok(jobPositionService.getEmployeesEligibleForPromotion(id));
        } catch (Exception e) {
            logger.error("💥 Error fetching eligible employees for {}", id, e);
            return ResponseEntity.status(HttpStatus.INTERNAL_SERVER_ERROR).body(createErrorResponse(
                    "FETCH_ERROR",
                    "Failed to retrieve eligible employees",
                    e.getMessage(),
                    e
            ));
        }
    }

    /**
     * Get salary statistics
     */
    @GetMapping("/{id}/salary-statistics")
    public ResponseEntity<?> getSalaryStatistics(@PathVariable UUID id) {
        try {
            return ResponseEntity.ok(jobPositionService.getSalaryStatistics(id));
        } catch (Exception e) {
            logger.error("💥 Error fetching salary statistics for {}", id, e);
            return ResponseEntity.status(HttpStatus.INTERNAL_SERVER_ERROR).body(createErrorResponse(
                    "FETCH_ERROR",
                    "Failed to retrieve salary statistics",
                    e.getMessage(),
                    e
            ));
        }
    }

    /**
     * Get position validation
     */
    @GetMapping("/{id}/validation")
    public ResponseEntity<?> getPositionValidation(@PathVariable UUID id) {
        try {
            return ResponseEntity.ok(jobPositionService.getPositionValidation(id));
        } catch (Exception e) {
            logger.error("💥 Error validating position {}", id, e);
            return ResponseEntity.status(HttpStatus.INTERNAL_SERVER_ERROR).body(createErrorResponse(
                    "VALIDATION_ERROR",
                    "Failed to validate position",
                    e.getMessage(),
                    e
            ));
        }
    }

    /**
     * Get position analytics
     */
    @GetMapping("/{id}/analytics")
    public ResponseEntity<?> getPositionAnalytics(@PathVariable UUID id) {
        try {
            return ResponseEntity.ok(jobPositionService.getPositionAnalytics(id));
        } catch (Exception e) {
            logger.error("💥 Error fetching analytics for {}", id, e);
            return ResponseEntity.status(HttpStatus.INTERNAL_SERVER_ERROR).body(createErrorResponse(
                    "FETCH_ERROR",
                    "Failed to retrieve position analytics",
                    e.getMessage(),
                    e
            ));
        }
    }

    /**
     * Check if can delete
     */
    @GetMapping("/{id}/can-delete")
    public ResponseEntity<?> canDeletePosition(@PathVariable UUID id) {
        try {
            return ResponseEntity.ok(jobPositionService.canDeletePosition(id));
        } catch (Exception e) {
            logger.error("💥 Error checking delete eligibility for {}", id, e);
            return ResponseEntity.status(HttpStatus.INTERNAL_SERVER_ERROR).body(createErrorResponse(
                    "CHECK_ERROR",
                    "Failed to check if position can be deleted",
                    e.getMessage(),
                    e
            ));
        }
    }

    /**
     * Get promotion destinations
     */
    @GetMapping("/{id}/promotion-destinations")
    public ResponseEntity<?> getPromotionDestinations(@PathVariable UUID id) {
        try {
            return ResponseEntity.ok(jobPositionService.getPromotionDestinations(id));
        } catch (Exception e) {
            logger.error("💥 Error fetching promotion destinations for {}", id, e);
            return ResponseEntity.status(HttpStatus.INTERNAL_SERVER_ERROR).body(createErrorResponse(
                    "FETCH_ERROR",
                    "Failed to retrieve promotion destinations",
                    e.getMessage(),
                    e
            ));
        }
    }

    /**
     * Get promotion sources
     */
    @GetMapping("/{id}/promotion-sources")
    public ResponseEntity<?> getPromotionSources(@PathVariable UUID id) {
        try {
            return ResponseEntity.ok(jobPositionService.getPromotionSources(id));
        } catch (Exception e) {
            logger.error("💥 Error fetching promotion sources for {}", id, e);
            return ResponseEntity.status(HttpStatus.INTERNAL_SERVER_ERROR).body(createErrorResponse(
                    "FETCH_ERROR",
                    "Failed to retrieve promotion sources",
                    e.getMessage(),
                    e
            ));
        }
    }

    /**
     * Get simplified promotion stats
     */
    @GetMapping("/{id}/promotion-stats-simple")
    public ResponseEntity<?> getSimplifiedPromotionStats(@PathVariable UUID id) {
        try {
            return ResponseEntity.ok(jobPositionService.getSimplifiedPromotionStats(id));
        } catch (Exception e) {
            logger.error("💥 Error fetching simple promotion stats for {}", id, e);
            return ResponseEntity.status(HttpStatus.INTERNAL_SERVER_ERROR).body(createErrorResponse(
                    "FETCH_ERROR",
                    "Failed to retrieve promotion statistics",
                    e.getMessage(),
                    e
            ));
        }
    }

    /**
     * Get simplified promotions from
     */
    @GetMapping("/{id}/promotions-from-simple")
    public ResponseEntity<?> getSimplifiedPromotionsFrom(@PathVariable UUID id) {
        try {
            return ResponseEntity.ok(jobPositionService.getSimplifiedPromotionsFrom(id));
        } catch (Exception e) {
            logger.error("💥 Error fetching simple promotions from {}", id, e);
            return ResponseEntity.status(HttpStatus.INTERNAL_SERVER_ERROR).body(createErrorResponse(
                    "FETCH_ERROR",
                    "Failed to retrieve promotions from this position",
                    e.getMessage(),
                    e
            ));
        }
    }

    /**
     * Get simplified promotions to
     */
    @GetMapping("/{id}/promotions-to-simple")
    public ResponseEntity<?> getSimplifiedPromotionsTo(@PathVariable UUID id) {
        try {
            return ResponseEntity.ok(jobPositionService.getSimplifiedPromotionsTo(id));
        } catch (Exception e) {
            logger.error("💥 Error fetching simple promotions to {}", id, e);
            return ResponseEntity.status(HttpStatus.INTERNAL_SERVER_ERROR).body(createErrorResponse(
                    "FETCH_ERROR",
                    "Failed to retrieve promotions to this position",
                    e.getMessage(),
                    e
            ));
        }
    }

    /**
     * Get job position hierarchy
     */
    @GetMapping("/hierarchy")
    public ResponseEntity<?> getJobPositionHierarchy() {
        try {
            List<JobPosition> rootPositions = jobPositionRepository.findByParentJobPositionIsNull();
            return ResponseEntity.ok(convertToDTOList(rootPositions));
        } catch (Exception e) {
            logger.error("💥 Error fetching position hierarchy", e);
            return ResponseEntity.status(HttpStatus.INTERNAL_SERVER_ERROR).body(createErrorResponse(
                    "FETCH_ERROR",
                    "Failed to retrieve position hierarchy",
                    e.getMessage(),
                    e
            ));
        }
    }

    /**
     * Get child positions
     */
    @GetMapping("/{id}/children")
    public ResponseEntity<?> getChildPositions(@PathVariable UUID id) {
        try {
            List<JobPosition> childPositions = jobPositionRepository.findByParentJobPositionId(id);
            return ResponseEntity.ok(convertToDTOList(childPositions));
        } catch (Exception e) {
            logger.error("💥 Error fetching child positions for {}", id, e);
            return ResponseEntity.status(HttpStatus.INTERNAL_SERVER_ERROR).body(createErrorResponse(
                    "FETCH_ERROR",
                    "Failed to retrieve child positions",
                    e.getMessage(),
                    e
            ));
        }
    }

    /**
     * Convert list of JobPosition entities to list of JobPositionDTOs
     */
    private List<JobPositionDTO> convertToDTOList(List<JobPosition> jobPositions) {
        if (jobPositions == null) {
            return new ArrayList<>();
        }

        return jobPositions.stream()
                .filter(Objects::nonNull)
                .map(this::convertToDTO)
                .filter(Objects::nonNull)
                .collect(Collectors.toList());
    }

    /**
     * Convert JobPosition entity to JobPositionDTO
     */
    private JobPositionDTO convertToDTO(JobPosition jobPosition) {
        if (jobPosition == null) {
            return null;
        }

        try {
            JobPositionDTO dto = new JobPositionDTO();
            dto.setId(jobPosition.getId());
            dto.setPositionName(jobPosition.getPositionName());
            dto.setDepartment(jobPosition.getDepartment() != null ? jobPosition.getDepartment().getName() : null);
            dto.setHead(jobPosition.getHead());
            dto.setBaseSalary(jobPosition.getBaseSalary());
            dto.setProbationPeriod(jobPosition.getProbationPeriod());
            dto.setContractType(jobPosition.getContractType());
            dto.setExperienceLevel(jobPosition.getExperienceLevel());
            dto.setActive(jobPosition.getActive());

            // Contract type specific fields
            switch (jobPosition.getContractType()) {
                case HOURLY:
                    dto.setWorkingDaysPerWeek(jobPosition.getWorkingDaysPerWeek());
                    dto.setHoursPerShift(jobPosition.getHoursPerShift());
                    dto.setHourlyRate(jobPosition.getHourlyRate());
                    dto.setOvertimeMultiplier(jobPosition.getOvertimeMultiplier());
                    dto.setTrackBreaks(jobPosition.getTrackBreaks());
                    dto.setBreakDurationMinutes(jobPosition.getBreakDurationMinutes());
                    break;
                case DAILY:
                    dto.setDailyRate(jobPosition.getDailyRate());
                    dto.setWorkingDaysPerMonth(jobPosition.getWorkingDaysPerMonth());
                    dto.setIncludesWeekends(jobPosition.getIncludesWeekends());
                    break;
                case MONTHLY:
                    dto.setMonthlyBaseSalary(jobPosition.getMonthlyBaseSalary());
                    dto.setWorkingDaysPerMonth(jobPosition.getWorkingDaysPerMonth());
                    dto.setShifts(jobPosition.getShifts());
                    dto.setWorkingHours(jobPosition.getWorkingHours());
                    dto.setVacations(jobPosition.getVacations());
                    dto.setStartTime(jobPosition.getStartTime());
                    dto.setEndTime(jobPosition.getEndTime());
                    break;
            }

            // Calculate derived fields
            dto.calculateFields();

            // Hierarchy fields
            dto.setParentJobPositionId(jobPosition.getParentJobPosition() != null ?
                    jobPosition.getParentJobPosition().getId() : null);
            dto.setParentJobPositionName(jobPosition.getParentJobPosition() != null ?
                    jobPosition.getParentJobPosition().getPositionName() : null);

            List<UUID> childIds = jobPosition.getChildPositions().stream()
                    .map(JobPosition::getId)
                    .collect(Collectors.toList());
            dto.setChildPositionIds(childIds);

            List<String> childNames = jobPosition.getChildPositions().stream()
                    .map(JobPosition::getPositionName)
                    .collect(Collectors.toList());
            dto.setChildPositionNames(childNames);

            dto.setIsRootPosition(jobPosition.isRootPosition());
            dto.setHierarchyLevel(jobPosition.getHierarchyLevel());
            dto.setHierarchyPath(jobPosition.getHierarchyPath());

            return dto;
        } catch (Exception e) {
            logger.error("💥 Error converting JobPosition to DTO: {}", e.getMessage(), e);
            return null;
        }
>>>>>>> 16fd0676
    }

    // ✅ ALTERNATIVE SOLUTION: Super simple approach - return basic data as Map

    /**
     * Simple version that returns Map instead of DTO to avoid any serialization issues
     */
    @GetMapping("/{id}/employees-simple")
    public ResponseEntity<List<Map<String, Object>>> getEmployeesSimple(@PathVariable UUID id) {
        try {
            JobPosition jobPosition = jobPositionRepository.findByIdWithEmployees(id).orElse(null);
            if (jobPosition == null) {
                return ResponseEntity.notFound().build();
            }

            if (jobPosition.getEmployees() == null || jobPosition.getEmployees().isEmpty()) {
                return ResponseEntity.ok(Collections.emptyList());
            }

            List<Map<String, Object>> employees = new ArrayList<>();

            for (Employee employee : jobPosition.getEmployees()) {
                if (employee == null) continue;

                Map<String, Object> empMap = new HashMap<>();
                empMap.put("id", employee.getId());
                empMap.put("firstName", employee.getFirstName());
                empMap.put("lastName", employee.getLastName());
                empMap.put("fullName", employee.getFullName());
                empMap.put("email", employee.getEmail());
                empMap.put("phoneNumber", employee.getPhoneNumber());
                empMap.put("status", employee.getStatus());
                empMap.put("hireDate", employee.getHireDate());
                empMap.put("monthlySalary", employee.getMonthlySalary());
                empMap.put("eligibleForPromotion", employee.isEligibleForPromotion());
                empMap.put("monthsSinceHire", employee.getMonthsSinceHire());
                empMap.put("monthsSinceLastPromotion", employee.getMonthsSinceLastPromotion());
                empMap.put("promotionCount", employee.getPromotionCount());
                empMap.put("siteName", employee.getSite() != null ? employee.getSite().getName() : null);
                empMap.put("position", employee.getJobPosition() != null ? employee.getJobPosition().getPositionName() : null);
                empMap.put("departmentName", employee.getJobPosition() != null && employee.getJobPosition().getDepartment() != null ?
                        employee.getJobPosition().getDepartment().getName() : null);
                empMap.put("contractType", employee.getJobPosition() != null && employee.getJobPosition().getContractType() != null ?
                        employee.getJobPosition().getContractType().toString() : null);

                employees.add(empMap);
            }

            return ResponseEntity.ok(employees);

        } catch (Exception e) {
            return ResponseEntity.status(500).body(Collections.emptyList());
        }
    }

    // ======================================
    // NEW ENHANCED ENDPOINTS FOR DETAILS VIEW
    // ======================================


    /**
     * Get comprehensive job position details with all analytics, employees, and promotions
     * This is the main endpoint for the job position details page
     */
    @GetMapping("/{id}/details")
    public ResponseEntity<JobPositionDetailsDTO> getJobPositionDetails(@PathVariable UUID id) {
        JobPositionDetailsDTO details = jobPositionService.getJobPositionDetailsDTO(id);
        return ResponseEntity.ok(details);
    }

    /**
     * Get only basic job position info (for backward compatibility)
     */
    @GetMapping("/{id}/basic")
    public ResponseEntity<JobPosition> getJobPositionBasic(@PathVariable UUID id) {
        JobPosition jobPosition = jobPositionService.getJobPositionById(id);
        return ResponseEntity.ok(jobPosition);
    }

    /**
     * Get promotion statistics for a job position
     */
    @GetMapping("/{id}/promotion-statistics")
    public ResponseEntity<Map<String, Object>> getPromotionStatistics(@PathVariable UUID id) {
        return ResponseEntity.ok(jobPositionService.getPromotionStatistics(id));
    }

    /**
     * Get all promotions FROM this position
     */
    @GetMapping("/{id}/promotions/from")
    public ResponseEntity<List<PromotionRequest>> getPromotionsFromPosition(@PathVariable UUID id) {
        return ResponseEntity.ok(jobPositionService.getPromotionsFromPosition(id));
    }

    /**
     * Get all promotions TO this position
     */
    @GetMapping("/{id}/promotions/to")
    public ResponseEntity<List<PromotionRequest>> getPromotionsToPosition(@PathVariable UUID id) {
        return ResponseEntity.ok(jobPositionService.getPromotionsToPosition(id));
    }

    /**
     * Get pending promotions FROM this position
     */
    @GetMapping("/{id}/promotions/from/pending")
    public ResponseEntity<List<PromotionRequest>> getPendingPromotionsFromPosition(@PathVariable UUID id) {
        return ResponseEntity.ok(jobPositionService.getPendingPromotionsFromPosition(id));
    }

    /**
     * Get pending promotions TO this position
     */
    @GetMapping("/{id}/promotions/to/pending")
    public ResponseEntity<List<PromotionRequest>> getPendingPromotionsToPosition(@PathVariable UUID id) {
        return ResponseEntity.ok(jobPositionService.getPendingPromotionsToPosition(id));
    }

    /**
     * Get career path suggestions from this position
     */
    @GetMapping("/{id}/career-path-suggestions")
    public ResponseEntity<List<String>> getCareerPathSuggestions(@PathVariable UUID id) {
        return ResponseEntity.ok(jobPositionService.getCareerPathSuggestions(id));
    }

    /**
     * Get employees eligible for promotion from this position
     */
    @GetMapping("/{id}/employees/eligible-for-promotion")
    public ResponseEntity<List<Employee>> getEmployeesEligibleForPromotion(@PathVariable UUID id) {
        return ResponseEntity.ok(jobPositionService.getEmployeesEligibleForPromotion(id));
    }

    /**
     * Get salary statistics for this position
     */
    @GetMapping("/{id}/salary-statistics")
    public ResponseEntity<Map<String, Object>> getSalaryStatistics(@PathVariable UUID id) {
        return ResponseEntity.ok(jobPositionService.getSalaryStatistics(id));
    }

    /**
     * Get position validation status
     */
    @GetMapping("/{id}/validation")
    public ResponseEntity<Map<String, Object>> getPositionValidation(@PathVariable UUID id) {
        return ResponseEntity.ok(jobPositionService.getPositionValidation(id));
    }

    /**
     * Get comprehensive position analytics
     */
    @GetMapping("/{id}/analytics")
    public ResponseEntity<Map<String, Object>> getPositionAnalytics(@PathVariable UUID id) {
        return ResponseEntity.ok(jobPositionService.getPositionAnalytics(id));
    }

    /**
     * Check if position can be safely deleted
     */
    @GetMapping("/{id}/can-delete")
    public ResponseEntity<Map<String, Object>> canDeletePosition(@PathVariable UUID id) {
        return ResponseEntity.ok(jobPositionService.canDeletePosition(id));
    }

    /**
     * Get positions that can be promoted to from this position
     */
    @GetMapping("/{id}/promotion-destinations")
    public ResponseEntity<List<JobPositionDTO>> getPromotionDestinations(@PathVariable UUID id) {
        return ResponseEntity.ok(jobPositionService.getPromotionDestinations(id));
    }

    /**
     * Get positions that commonly promote to this position
     */
    @GetMapping("/{id}/promotion-sources")
    public ResponseEntity<List<JobPositionDTO>> getPromotionSources(@PathVariable UUID id) {
        return ResponseEntity.ok(jobPositionService.getPromotionSources(id));
    }

    /**
     * Get detailed employee analytics for this position
     */
//    @GetMapping("/{id}/employee-analytics")
//    public ResponseEntity<Map<String, Object>> getEmployeeAnalytics(@PathVariable UUID id) {
//        return ResponseEntity.ok(jobPositionService.getEmployeeAnalytics(id));
//    }

    /**
     * Get simplified promotion statistics
     */
    @GetMapping("/{id}/promotion-stats-simple")
    public ResponseEntity<PromotionStatsDTO> getSimplifiedPromotionStats(@PathVariable UUID id) {
        return ResponseEntity.ok(jobPositionService.getSimplifiedPromotionStats(id));
    }

    /**
     * Get simplified promotions from this position
     */
    @GetMapping("/{id}/promotions-from-simple")
    public ResponseEntity<List<PromotionSummaryDTO>> getSimplifiedPromotionsFrom(@PathVariable UUID id) {
        return ResponseEntity.ok(jobPositionService.getSimplifiedPromotionsFrom(id));
    }

    /**
     * Get simplified promotions to this position
     */
    @GetMapping("/{id}/promotions-to-simple")
    public ResponseEntity<List<PromotionSummaryDTO>> getSimplifiedPromotionsTo(@PathVariable UUID id) {
        return ResponseEntity.ok(jobPositionService.getSimplifiedPromotionsTo(id));
    }
    /**
     * Get job position hierarchy
     */
    @GetMapping("/hierarchy")
    public ResponseEntity<List<JobPositionDTO>> getJobPositionHierarchy() {
        List<JobPosition> rootPositions = jobPositionRepository.findByParentJobPositionIsNull();
        return ResponseEntity.ok(convertToDTOList(rootPositions));
    }

    /**
     * Get child positions
     */
    @GetMapping("/{id}/children")
    public ResponseEntity<List<JobPositionDTO>> getChildPositions(@PathVariable UUID id) {
        List<JobPosition> childPositions = jobPositionRepository.findByParentJobPositionId(id);
        return ResponseEntity.ok(convertToDTOList(childPositions));
    }

    /**
     * Get valid promotion targets for a position
     */
    @GetMapping("/{id}/promotion-targets")
    public ResponseEntity<List<JobPositionDTO>> getPromotionTargets(@PathVariable UUID id) {
        JobPosition position = jobPositionService.getJobPositionById(id);
        List<JobPosition> targets = position.getEligiblePromotionTargets();
        return ResponseEntity.ok(convertToDTOList(targets));
    }
    /**
     * Convert list of JobPosition entities to list of JobPositionDTOs
     */
    private List<JobPositionDTO> convertToDTOList(List<JobPosition> jobPositions) {
        if (jobPositions == null) {
            return new ArrayList<>();
        }

        return jobPositions.stream()
                .filter(Objects::nonNull) // Filter out null positions
                .map(this::convertToDTO)
                .filter(Objects::nonNull) // Filter out any failed conversions
                .collect(Collectors.toList());
    }

    /**
     * Convert JobPosition entity to JobPositionDTO
     */
    private JobPositionDTO convertToDTO(JobPosition jobPosition) {
        if (jobPosition == null) {
            return null;
        }

        JobPositionDTO dto = new JobPositionDTO();
        dto.setId(jobPosition.getId());
        dto.setPositionName(jobPosition.getPositionName());
        dto.setDepartment(jobPosition.getDepartment() != null ? jobPosition.getDepartment().getName() : null);
        dto.setHead(jobPosition.getHead());
        dto.setBaseSalary(jobPosition.getBaseSalary());
        dto.setProbationPeriod(jobPosition.getProbationPeriod());
        dto.setContractType(jobPosition.getContractType());
        dto.setExperienceLevel(jobPosition.getExperienceLevel());
        dto.setActive(jobPosition.getActive());

        // Contract type specific fields
        switch (jobPosition.getContractType()) {
            case HOURLY:
                dto.setWorkingDaysPerWeek(jobPosition.getWorkingDaysPerWeek());
                dto.setHoursPerShift(jobPosition.getHoursPerShift());
                dto.setHourlyRate(jobPosition.getHourlyRate());
                dto.setOvertimeMultiplier(jobPosition.getOvertimeMultiplier());
                dto.setTrackBreaks(jobPosition.getTrackBreaks());
                dto.setBreakDurationMinutes(jobPosition.getBreakDurationMinutes());
                break;
            case DAILY:
                dto.setDailyRate(jobPosition.getDailyRate());
                dto.setWorkingDaysPerMonth(jobPosition.getWorkingDaysPerMonth());
                dto.setIncludesWeekends(jobPosition.getIncludesWeekends());
                break;
            case MONTHLY:
                dto.setMonthlyBaseSalary(jobPosition.getMonthlyBaseSalary());
                dto.setWorkingDaysPerMonth(jobPosition.getWorkingDaysPerMonth());
                dto.setShifts(jobPosition.getShifts());
                dto.setWorkingHours(jobPosition.getWorkingHours());
                dto.setVacations(jobPosition.getVacations());

                // Set time fields for MONTHLY contracts
                dto.setStartTime(jobPosition.getStartTime());
                dto.setEndTime(jobPosition.getEndTime());
                break;
        }

        // Calculate derived fields
        dto.calculateFields();

        // Hierarchy fields
        dto.setParentJobPositionId(jobPosition.getParentJobPosition() != null ?
                jobPosition.getParentJobPosition().getId() : null);
        dto.setParentJobPositionName(jobPosition.getParentJobPosition() != null ?
                jobPosition.getParentJobPosition().getPositionName() : null);

        List<UUID> childIds = jobPosition.getChildPositions().stream()
                .map(JobPosition::getId)
                .collect(Collectors.toList());
        dto.setChildPositionIds(childIds);

        List<String> childNames = jobPosition.getChildPositions().stream()
                .map(JobPosition::getPositionName)
                .collect(Collectors.toList());
        dto.setChildPositionNames(childNames);

        dto.setIsRootPosition(jobPosition.isRootPosition());
        dto.setHierarchyLevel(jobPosition.getHierarchyLevel());
        dto.setHierarchyPath(jobPosition.getHierarchyPath());

        return dto;
    }
}<|MERGE_RESOLUTION|>--- conflicted
+++ resolved
@@ -11,23 +11,16 @@
 import com.example.backend.repositories.hr.JobPositionRepository;
 import com.example.backend.services.hr.JobPositionService;
 import jakarta.persistence.EntityNotFoundException;
-<<<<<<< HEAD
-import org.springframework.beans.factory.annotation.Autowired;
-=======
 import org.slf4j.Logger;
 import org.slf4j.LoggerFactory;
 import org.springframework.beans.factory.annotation.Autowired;
 import org.springframework.dao.DataIntegrityViolationException;
->>>>>>> 16fd0676
 import org.springframework.http.HttpStatus;
 import org.springframework.http.ResponseEntity;
 import org.springframework.web.bind.annotation.*;
 
-<<<<<<< HEAD
-=======
 import java.sql.SQLException;
 import java.time.Instant;
->>>>>>> 16fd0676
 import java.util.*;
 import java.util.stream.Collectors;
 
@@ -100,31 +93,6 @@
     @PostMapping
     public ResponseEntity<?> createJobPosition(@RequestBody JobPositionDTO jobPositionDTO) {
         try {
-<<<<<<< HEAD
-            return ResponseEntity.ok(jobPositionService.createJobPosition(jobPositionDTO));
-
-        } catch (IllegalArgumentException e) {
-            return ResponseEntity.badRequest().body(Map.of(
-                    "error", "Validation Error",
-                    "message", e.getMessage(),
-                    "timestamp", java.time.Instant.now().toString()
-            ));
-
-        } catch (EntityNotFoundException e) {
-            return ResponseEntity.status(HttpStatus.NOT_FOUND).body(Map.of(
-                    "error", "Entity Not Found",
-                    "message", e.getMessage(),
-                    "timestamp", java.time.Instant.now().toString()
-            ));
-
-        } catch (Exception e) {
-            return ResponseEntity.status(HttpStatus.INTERNAL_SERVER_ERROR).body(Map.of(
-                    "error", "Internal Server Error",
-                    "message", "An unexpected error occurred while creating the vacancy",
-                    "details", e.getMessage(),
-                    "type", e.getClass().getSimpleName(),
-                    "timestamp", java.time.Instant.now().toString()
-=======
             logger.info("🆕 Creating new job position");
             // Validate DTO if necessary (though service handles most)
 
@@ -231,11 +199,9 @@
                     "An unexpected error occurred while updating the job position",
                     "Exception: " + e.getClass().getSimpleName() + " - " + e.getMessage(),
                     e
->>>>>>> 16fd0676
-            ));
-        }
-    }
-
+            ));
+        }
+    }
 
     /**
      * Get all job positions as DTOs
@@ -260,41 +226,6 @@
      * Get a job position by ID as DTO
      */
     @GetMapping("/{id}")
-<<<<<<< HEAD
-    public ResponseEntity<JobPositionDTO> getJobPositionById(@PathVariable UUID id) {
-        return ResponseEntity.ok(jobPositionService.getJobPositionDTOById(id));
-    }
-
-    /**
-     * Update a job position using DTO
-     */
-    @PutMapping("/{id}")
-    public ResponseEntity<?> updateJobPosition(@PathVariable UUID id, @RequestBody JobPositionDTO jobPositionDTO) {
-        try {
-            return ResponseEntity.ok(jobPositionService.updateJobPosition(id, jobPositionDTO));
-
-        } catch (IllegalArgumentException e) {
-            return ResponseEntity.badRequest().body(Map.of(
-                    "error", "Validation Error",
-                    "message", e.getMessage(),
-                    "timestamp", java.time.Instant.now().toString()
-            ));
-
-        } catch (EntityNotFoundException e) {
-            return ResponseEntity.status(HttpStatus.NOT_FOUND).body(Map.of(
-                    "error", "Entity Not Found",
-                    "message", e.getMessage(),
-                    "timestamp", java.time.Instant.now().toString()
-            ));
-
-        } catch (Exception e) {
-            return ResponseEntity.status(HttpStatus.INTERNAL_SERVER_ERROR).body(Map.of(
-                    "error", "Internal Server Error",
-                    "message", "An unexpected error occurred while creating the vacancy",
-                    "details", e.getMessage(),
-                    "type", e.getClass().getSimpleName(),
-                    "timestamp", java.time.Instant.now().toString()
-=======
     public ResponseEntity<?> getJobPositionById(@PathVariable UUID id) {
         try {
             JobPositionDTO position = jobPositionService.getJobPositionDTOById(id);
@@ -314,7 +245,6 @@
                     "Failed to retrieve job position",
                     e.getMessage(),
                     e
->>>>>>> 16fd0676
             ));
         }
     }
@@ -363,10 +293,6 @@
      * Get employees by job position ID
      */
     @GetMapping("/{id}/employees")
-<<<<<<< HEAD
-    public ResponseEntity<List<EmployeeSummaryDTO>> getEmployeesByJobPositionId(@PathVariable UUID id) {
-        return ResponseEntity.ok(jobPositionService.getEmployeesByJobPositionId(id));
-=======
     public ResponseEntity<?> getEmployeesByJobPositionId(@PathVariable UUID id) {
         try {
             logger.info("👥 Fetching employees for job position: {}", id);
@@ -842,333 +768,5 @@
             logger.error("💥 Error converting JobPosition to DTO: {}", e.getMessage(), e);
             return null;
         }
->>>>>>> 16fd0676
-    }
-
-    // ✅ ALTERNATIVE SOLUTION: Super simple approach - return basic data as Map
-
-    /**
-     * Simple version that returns Map instead of DTO to avoid any serialization issues
-     */
-    @GetMapping("/{id}/employees-simple")
-    public ResponseEntity<List<Map<String, Object>>> getEmployeesSimple(@PathVariable UUID id) {
-        try {
-            JobPosition jobPosition = jobPositionRepository.findByIdWithEmployees(id).orElse(null);
-            if (jobPosition == null) {
-                return ResponseEntity.notFound().build();
-            }
-
-            if (jobPosition.getEmployees() == null || jobPosition.getEmployees().isEmpty()) {
-                return ResponseEntity.ok(Collections.emptyList());
-            }
-
-            List<Map<String, Object>> employees = new ArrayList<>();
-
-            for (Employee employee : jobPosition.getEmployees()) {
-                if (employee == null) continue;
-
-                Map<String, Object> empMap = new HashMap<>();
-                empMap.put("id", employee.getId());
-                empMap.put("firstName", employee.getFirstName());
-                empMap.put("lastName", employee.getLastName());
-                empMap.put("fullName", employee.getFullName());
-                empMap.put("email", employee.getEmail());
-                empMap.put("phoneNumber", employee.getPhoneNumber());
-                empMap.put("status", employee.getStatus());
-                empMap.put("hireDate", employee.getHireDate());
-                empMap.put("monthlySalary", employee.getMonthlySalary());
-                empMap.put("eligibleForPromotion", employee.isEligibleForPromotion());
-                empMap.put("monthsSinceHire", employee.getMonthsSinceHire());
-                empMap.put("monthsSinceLastPromotion", employee.getMonthsSinceLastPromotion());
-                empMap.put("promotionCount", employee.getPromotionCount());
-                empMap.put("siteName", employee.getSite() != null ? employee.getSite().getName() : null);
-                empMap.put("position", employee.getJobPosition() != null ? employee.getJobPosition().getPositionName() : null);
-                empMap.put("departmentName", employee.getJobPosition() != null && employee.getJobPosition().getDepartment() != null ?
-                        employee.getJobPosition().getDepartment().getName() : null);
-                empMap.put("contractType", employee.getJobPosition() != null && employee.getJobPosition().getContractType() != null ?
-                        employee.getJobPosition().getContractType().toString() : null);
-
-                employees.add(empMap);
-            }
-
-            return ResponseEntity.ok(employees);
-
-        } catch (Exception e) {
-            return ResponseEntity.status(500).body(Collections.emptyList());
-        }
-    }
-
-    // ======================================
-    // NEW ENHANCED ENDPOINTS FOR DETAILS VIEW
-    // ======================================
-
-
-    /**
-     * Get comprehensive job position details with all analytics, employees, and promotions
-     * This is the main endpoint for the job position details page
-     */
-    @GetMapping("/{id}/details")
-    public ResponseEntity<JobPositionDetailsDTO> getJobPositionDetails(@PathVariable UUID id) {
-        JobPositionDetailsDTO details = jobPositionService.getJobPositionDetailsDTO(id);
-        return ResponseEntity.ok(details);
-    }
-
-    /**
-     * Get only basic job position info (for backward compatibility)
-     */
-    @GetMapping("/{id}/basic")
-    public ResponseEntity<JobPosition> getJobPositionBasic(@PathVariable UUID id) {
-        JobPosition jobPosition = jobPositionService.getJobPositionById(id);
-        return ResponseEntity.ok(jobPosition);
-    }
-
-    /**
-     * Get promotion statistics for a job position
-     */
-    @GetMapping("/{id}/promotion-statistics")
-    public ResponseEntity<Map<String, Object>> getPromotionStatistics(@PathVariable UUID id) {
-        return ResponseEntity.ok(jobPositionService.getPromotionStatistics(id));
-    }
-
-    /**
-     * Get all promotions FROM this position
-     */
-    @GetMapping("/{id}/promotions/from")
-    public ResponseEntity<List<PromotionRequest>> getPromotionsFromPosition(@PathVariable UUID id) {
-        return ResponseEntity.ok(jobPositionService.getPromotionsFromPosition(id));
-    }
-
-    /**
-     * Get all promotions TO this position
-     */
-    @GetMapping("/{id}/promotions/to")
-    public ResponseEntity<List<PromotionRequest>> getPromotionsToPosition(@PathVariable UUID id) {
-        return ResponseEntity.ok(jobPositionService.getPromotionsToPosition(id));
-    }
-
-    /**
-     * Get pending promotions FROM this position
-     */
-    @GetMapping("/{id}/promotions/from/pending")
-    public ResponseEntity<List<PromotionRequest>> getPendingPromotionsFromPosition(@PathVariable UUID id) {
-        return ResponseEntity.ok(jobPositionService.getPendingPromotionsFromPosition(id));
-    }
-
-    /**
-     * Get pending promotions TO this position
-     */
-    @GetMapping("/{id}/promotions/to/pending")
-    public ResponseEntity<List<PromotionRequest>> getPendingPromotionsToPosition(@PathVariable UUID id) {
-        return ResponseEntity.ok(jobPositionService.getPendingPromotionsToPosition(id));
-    }
-
-    /**
-     * Get career path suggestions from this position
-     */
-    @GetMapping("/{id}/career-path-suggestions")
-    public ResponseEntity<List<String>> getCareerPathSuggestions(@PathVariable UUID id) {
-        return ResponseEntity.ok(jobPositionService.getCareerPathSuggestions(id));
-    }
-
-    /**
-     * Get employees eligible for promotion from this position
-     */
-    @GetMapping("/{id}/employees/eligible-for-promotion")
-    public ResponseEntity<List<Employee>> getEmployeesEligibleForPromotion(@PathVariable UUID id) {
-        return ResponseEntity.ok(jobPositionService.getEmployeesEligibleForPromotion(id));
-    }
-
-    /**
-     * Get salary statistics for this position
-     */
-    @GetMapping("/{id}/salary-statistics")
-    public ResponseEntity<Map<String, Object>> getSalaryStatistics(@PathVariable UUID id) {
-        return ResponseEntity.ok(jobPositionService.getSalaryStatistics(id));
-    }
-
-    /**
-     * Get position validation status
-     */
-    @GetMapping("/{id}/validation")
-    public ResponseEntity<Map<String, Object>> getPositionValidation(@PathVariable UUID id) {
-        return ResponseEntity.ok(jobPositionService.getPositionValidation(id));
-    }
-
-    /**
-     * Get comprehensive position analytics
-     */
-    @GetMapping("/{id}/analytics")
-    public ResponseEntity<Map<String, Object>> getPositionAnalytics(@PathVariable UUID id) {
-        return ResponseEntity.ok(jobPositionService.getPositionAnalytics(id));
-    }
-
-    /**
-     * Check if position can be safely deleted
-     */
-    @GetMapping("/{id}/can-delete")
-    public ResponseEntity<Map<String, Object>> canDeletePosition(@PathVariable UUID id) {
-        return ResponseEntity.ok(jobPositionService.canDeletePosition(id));
-    }
-
-    /**
-     * Get positions that can be promoted to from this position
-     */
-    @GetMapping("/{id}/promotion-destinations")
-    public ResponseEntity<List<JobPositionDTO>> getPromotionDestinations(@PathVariable UUID id) {
-        return ResponseEntity.ok(jobPositionService.getPromotionDestinations(id));
-    }
-
-    /**
-     * Get positions that commonly promote to this position
-     */
-    @GetMapping("/{id}/promotion-sources")
-    public ResponseEntity<List<JobPositionDTO>> getPromotionSources(@PathVariable UUID id) {
-        return ResponseEntity.ok(jobPositionService.getPromotionSources(id));
-    }
-
-    /**
-     * Get detailed employee analytics for this position
-     */
-//    @GetMapping("/{id}/employee-analytics")
-//    public ResponseEntity<Map<String, Object>> getEmployeeAnalytics(@PathVariable UUID id) {
-//        return ResponseEntity.ok(jobPositionService.getEmployeeAnalytics(id));
-//    }
-
-    /**
-     * Get simplified promotion statistics
-     */
-    @GetMapping("/{id}/promotion-stats-simple")
-    public ResponseEntity<PromotionStatsDTO> getSimplifiedPromotionStats(@PathVariable UUID id) {
-        return ResponseEntity.ok(jobPositionService.getSimplifiedPromotionStats(id));
-    }
-
-    /**
-     * Get simplified promotions from this position
-     */
-    @GetMapping("/{id}/promotions-from-simple")
-    public ResponseEntity<List<PromotionSummaryDTO>> getSimplifiedPromotionsFrom(@PathVariable UUID id) {
-        return ResponseEntity.ok(jobPositionService.getSimplifiedPromotionsFrom(id));
-    }
-
-    /**
-     * Get simplified promotions to this position
-     */
-    @GetMapping("/{id}/promotions-to-simple")
-    public ResponseEntity<List<PromotionSummaryDTO>> getSimplifiedPromotionsTo(@PathVariable UUID id) {
-        return ResponseEntity.ok(jobPositionService.getSimplifiedPromotionsTo(id));
-    }
-    /**
-     * Get job position hierarchy
-     */
-    @GetMapping("/hierarchy")
-    public ResponseEntity<List<JobPositionDTO>> getJobPositionHierarchy() {
-        List<JobPosition> rootPositions = jobPositionRepository.findByParentJobPositionIsNull();
-        return ResponseEntity.ok(convertToDTOList(rootPositions));
-    }
-
-    /**
-     * Get child positions
-     */
-    @GetMapping("/{id}/children")
-    public ResponseEntity<List<JobPositionDTO>> getChildPositions(@PathVariable UUID id) {
-        List<JobPosition> childPositions = jobPositionRepository.findByParentJobPositionId(id);
-        return ResponseEntity.ok(convertToDTOList(childPositions));
-    }
-
-    /**
-     * Get valid promotion targets for a position
-     */
-    @GetMapping("/{id}/promotion-targets")
-    public ResponseEntity<List<JobPositionDTO>> getPromotionTargets(@PathVariable UUID id) {
-        JobPosition position = jobPositionService.getJobPositionById(id);
-        List<JobPosition> targets = position.getEligiblePromotionTargets();
-        return ResponseEntity.ok(convertToDTOList(targets));
-    }
-    /**
-     * Convert list of JobPosition entities to list of JobPositionDTOs
-     */
-    private List<JobPositionDTO> convertToDTOList(List<JobPosition> jobPositions) {
-        if (jobPositions == null) {
-            return new ArrayList<>();
-        }
-
-        return jobPositions.stream()
-                .filter(Objects::nonNull) // Filter out null positions
-                .map(this::convertToDTO)
-                .filter(Objects::nonNull) // Filter out any failed conversions
-                .collect(Collectors.toList());
-    }
-
-    /**
-     * Convert JobPosition entity to JobPositionDTO
-     */
-    private JobPositionDTO convertToDTO(JobPosition jobPosition) {
-        if (jobPosition == null) {
-            return null;
-        }
-
-        JobPositionDTO dto = new JobPositionDTO();
-        dto.setId(jobPosition.getId());
-        dto.setPositionName(jobPosition.getPositionName());
-        dto.setDepartment(jobPosition.getDepartment() != null ? jobPosition.getDepartment().getName() : null);
-        dto.setHead(jobPosition.getHead());
-        dto.setBaseSalary(jobPosition.getBaseSalary());
-        dto.setProbationPeriod(jobPosition.getProbationPeriod());
-        dto.setContractType(jobPosition.getContractType());
-        dto.setExperienceLevel(jobPosition.getExperienceLevel());
-        dto.setActive(jobPosition.getActive());
-
-        // Contract type specific fields
-        switch (jobPosition.getContractType()) {
-            case HOURLY:
-                dto.setWorkingDaysPerWeek(jobPosition.getWorkingDaysPerWeek());
-                dto.setHoursPerShift(jobPosition.getHoursPerShift());
-                dto.setHourlyRate(jobPosition.getHourlyRate());
-                dto.setOvertimeMultiplier(jobPosition.getOvertimeMultiplier());
-                dto.setTrackBreaks(jobPosition.getTrackBreaks());
-                dto.setBreakDurationMinutes(jobPosition.getBreakDurationMinutes());
-                break;
-            case DAILY:
-                dto.setDailyRate(jobPosition.getDailyRate());
-                dto.setWorkingDaysPerMonth(jobPosition.getWorkingDaysPerMonth());
-                dto.setIncludesWeekends(jobPosition.getIncludesWeekends());
-                break;
-            case MONTHLY:
-                dto.setMonthlyBaseSalary(jobPosition.getMonthlyBaseSalary());
-                dto.setWorkingDaysPerMonth(jobPosition.getWorkingDaysPerMonth());
-                dto.setShifts(jobPosition.getShifts());
-                dto.setWorkingHours(jobPosition.getWorkingHours());
-                dto.setVacations(jobPosition.getVacations());
-
-                // Set time fields for MONTHLY contracts
-                dto.setStartTime(jobPosition.getStartTime());
-                dto.setEndTime(jobPosition.getEndTime());
-                break;
-        }
-
-        // Calculate derived fields
-        dto.calculateFields();
-
-        // Hierarchy fields
-        dto.setParentJobPositionId(jobPosition.getParentJobPosition() != null ?
-                jobPosition.getParentJobPosition().getId() : null);
-        dto.setParentJobPositionName(jobPosition.getParentJobPosition() != null ?
-                jobPosition.getParentJobPosition().getPositionName() : null);
-
-        List<UUID> childIds = jobPosition.getChildPositions().stream()
-                .map(JobPosition::getId)
-                .collect(Collectors.toList());
-        dto.setChildPositionIds(childIds);
-
-        List<String> childNames = jobPosition.getChildPositions().stream()
-                .map(JobPosition::getPositionName)
-                .collect(Collectors.toList());
-        dto.setChildPositionNames(childNames);
-
-        dto.setIsRootPosition(jobPosition.isRootPosition());
-        dto.setHierarchyLevel(jobPosition.getHierarchyLevel());
-        dto.setHierarchyPath(jobPosition.getHierarchyPath());
-
-        return dto;
     }
 }