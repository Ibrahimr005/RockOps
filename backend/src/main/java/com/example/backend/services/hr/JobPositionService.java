package com.example.backend.services.hr;

import com.example.backend.dto.hr.employee.EmployeeSummaryDTO;
import com.example.backend.dto.hr.jobposition.JobPositionDTO;
import com.example.backend.dto.hr.jobposition.JobPositionDetailsDTO;
import com.example.backend.dto.hr.jobposition.PositionAnalyticsDTO;
import com.example.backend.dto.hr.promotions.PositionPromotionsDTO;
import com.example.backend.dto.hr.promotions.PromotionStatsDTO;
import com.example.backend.dto.hr.promotions.PromotionSummaryDTO;
import com.example.backend.models.hr.Department;
import com.example.backend.models.hr.Employee;
import com.example.backend.models.hr.JobPosition;
import com.example.backend.models.hr.PromotionRequest;
import com.example.backend.models.notification.NotificationType;
import com.example.backend.repositories.hr.DepartmentRepository;
import com.example.backend.repositories.hr.JobPositionRepository;
import com.example.backend.repositories.hr.PromotionRequestRepository;
import com.example.backend.repositories.site.SiteRepository;
import com.example.backend.services.notification.NotificationService;
<<<<<<< HEAD
=======
import jakarta.persistence.EntityNotFoundException;
>>>>>>> 16fd0676
import jakarta.transaction.Transactional;
import org.slf4j.Logger;
import org.slf4j.LoggerFactory;
import org.springframework.beans.factory.annotation.Autowired;
import org.springframework.stereotype.Service;

import java.math.BigDecimal;
import java.math.RoundingMode;
import java.time.LocalDate;
import java.time.LocalDateTime;
import java.util.*;
import java.util.stream.Collectors;

@Service
public class JobPositionService {
    private static final Logger logger = LoggerFactory.getLogger(JobPositionService.class);

    @Autowired
    private JobPositionRepository jobPositionRepository;

    @Autowired
    private DepartmentRepository departmentRepository;

    @Autowired
    private SiteRepository siteRepository;

    @Autowired
    private NotificationService notificationService;

    @Autowired
    private PromotionRequestRepository promotionRequestRepository;


    /**
     * Convert JobPosition entity to JobPositionDTO
     */
    private JobPositionDTO convertToDTO(JobPosition jobPosition) {
        if (jobPosition == null) {
            return null;
        }

        JobPositionDTO dto = new JobPositionDTO();
        dto.setId(jobPosition.getId());
        dto.setPositionName(jobPosition.getPositionName());
        dto.setDepartment(jobPosition.getDepartment() != null ? jobPosition.getDepartment().getName() : null);
        dto.setHead(jobPosition.getHead());
        dto.setBaseSalary(jobPosition.getBaseSalary());
        dto.setProbationPeriod(jobPosition.getProbationPeriod());
        dto.setContractType(jobPosition.getContractType());
        dto.setExperienceLevel(jobPosition.getExperienceLevel());
        dto.setActive(jobPosition.getActive());

        // Contract type specific fields
        switch (jobPosition.getContractType()) {
            case HOURLY:
                dto.setWorkingDaysPerWeek(jobPosition.getWorkingDaysPerWeek());
                dto.setHoursPerShift(jobPosition.getHoursPerShift());
                dto.setHourlyRate(jobPosition.getHourlyRate());
                dto.setOvertimeMultiplier(jobPosition.getOvertimeMultiplier());
                dto.setTrackBreaks(jobPosition.getTrackBreaks());
                dto.setBreakDurationMinutes(jobPosition.getBreakDurationMinutes());
                break;
            case DAILY:
                dto.setDailyRate(jobPosition.getDailyRate());
                dto.setWorkingDaysPerMonth(jobPosition.getWorkingDaysPerMonth());
                dto.setIncludesWeekends(jobPosition.getIncludesWeekends());
                break;
            case MONTHLY:
                dto.setMonthlyBaseSalary(jobPosition.getMonthlyBaseSalary());
                dto.setWorkingDaysPerMonth(jobPosition.getWorkingDaysPerMonth());
                dto.setShifts(jobPosition.getShifts());
                dto.setWorkingHours(jobPosition.getWorkingHours());
                dto.setVacations(jobPosition.getVacations());

                // Set time fields for MONTHLY contracts
                dto.setStartTime(jobPosition.getStartTime());
                dto.setEndTime(jobPosition.getEndTime());
                break;
        }

        // Calculate derived fields
        dto.calculateFields();

        // Hierarchy fields
        dto.setParentJobPositionId(jobPosition.getParentJobPosition() != null ?
                jobPosition.getParentJobPosition().getId() : null);
        dto.setParentJobPositionName(jobPosition.getParentJobPosition() != null ?
                jobPosition.getParentJobPosition().getPositionName() : null);

        List<UUID> childIds = jobPosition.getChildPositions().stream()
                .map(JobPosition::getId)
                .collect(Collectors.toList());
        dto.setChildPositionIds(childIds);

        List<String> childNames = jobPosition.getChildPositions().stream()
                .map(JobPosition::getPositionName)
                .collect(Collectors.toList());
        dto.setChildPositionNames(childNames);

        dto.setIsRootPosition(jobPosition.isRootPosition());
        dto.setHierarchyLevel(jobPosition.getHierarchyLevel());
        dto.setHierarchyPath(jobPosition.getHierarchyPath());

        return dto;
    }

    /**
     * Convert list of JobPosition entities to list of JobPositionDTOs
     */
    private List<JobPositionDTO> convertToDTOList(List<JobPosition> jobPositions) {
        if (jobPositions == null) {
            return null;
        }

        return jobPositions.stream()
                .map(this::convertToDTO)
                .collect(Collectors.toList());
    }

    /**
     * Create a new job position from DTO
     */
    /**
     * Create a new job position from DTO
     */
    @Transactional
    public JobPositionDTO createJobPosition(JobPositionDTO jobPositionDTO) {
        try {
            logger.info("Creating job position from DTO: {}", jobPositionDTO.getPositionName());

<<<<<<< HEAD
            // Validate for duplicates based on position name + level combination
            // ✅ IMPROVED: Better error message
            if (jobPositionRepository.existsByPositionNameAndExperienceLevel(
                    jobPositionDTO.getPositionName(),
                    jobPositionDTO.getExperienceLevel())) {
                String fullPositionName = jobPositionDTO.getPositionName() + " " + jobPositionDTO.getExperienceLevel();
                throw new IllegalArgumentException(
                        "A position with the name '" + fullPositionName + "' already exists. " +
                                "Position names combined with their level must be unique."
                );
            }

            // Find department
            Department department = null;
            if (jobPositionDTO.getDepartment() != null) {
                department = departmentRepository.findByName(jobPositionDTO.getDepartment())
                        .orElseThrow(() -> new RuntimeException("Department not found: " + jobPositionDTO.getDepartment()));
            }

            // Build the job position entity
            JobPosition jobPosition = JobPosition.builder()
                    .positionName(jobPositionDTO.getPositionName())
                    .head(jobPositionDTO.getHead())
                    .department(department)
                    .probationPeriod(jobPositionDTO.getProbationPeriod())
                    .contractType(jobPositionDTO.getContractType())
                    .experienceLevel(jobPositionDTO.getExperienceLevel())
                    .baseSalary(jobPositionDTO.getBaseSalary())
                    .active(jobPositionDTO.getActive() != null ? jobPositionDTO.getActive() : true)
                    .build();

            // Handle parent job position if provided
            if (jobPositionDTO.getParentJobPositionId() != null) {
                JobPosition parentPosition = jobPositionRepository.findById(jobPositionDTO.getParentJobPositionId())
                        .orElseThrow(() -> new RuntimeException("Parent job position not found"));
                jobPosition.setParentJobPosition(parentPosition);
            }

            // Save the job position
            JobPosition savedJobPosition = jobPositionRepository.save(jobPosition);

            // Send notification
            String departmentName = department != null ? department.getName() : "General";
            String fullPositionName = getFullPositionName(savedJobPosition);

            notificationService.sendNotificationToHRUsers(
                    "New Job Position Created",
                    "Job position '" + fullPositionName + "' has been created in " + departmentName + " department",
                    NotificationType.SUCCESS,
                    "/hr/positions/" + savedJobPosition.getId(),
                    "new-job-position-" + savedJobPosition.getId()
            );

            // Check if it's a leadership position
            if (isLeadershipPosition(savedJobPosition.getPositionName())) {
                notificationService.sendNotificationToHRUsers(
                        "Leadership Position Created",
                        "🎯 Leadership position '" + fullPositionName + "' created in " + departmentName,
                        NotificationType.INFO,
                        "/hr/positions/" + savedJobPosition.getId(),
                        "leadership-position-" + savedJobPosition.getId()
                );
            }

            // Check if it's a driver position
            if (savedJobPosition.getPositionName().toLowerCase().contains("driver")) {
                notificationService.sendNotificationToHRUsers(
                        "Driver Position Available",
                        "New driver position '" + fullPositionName + "' is now available for recruitment",
                        NotificationType.INFO,
                        "/hr/positions/" + savedJobPosition.getId(),
                        "driver-position-" + savedJobPosition.getId()
                );
            }

            // Convert back to DTO and return
            return convertToDTO(savedJobPosition);

        } catch (Exception e) {
            logger.error("Error creating job position", e);

            notificationService.sendNotificationToHRUsers(
                    "Job Position Creation Failed",
                    "Failed to create job position: " + e.getMessage(),
                    NotificationType.ERROR,
                    "/hr/positions/",
                    "job-position-error-" + System.currentTimeMillis()
            );

            throw e;
        }
    }

=======
            // Validate required fields
            validateJobPositionDTO(jobPositionDTO, null);

            // Validate for duplicates based on position name + level combination
            if (jobPositionRepository.existsByPositionNameAndExperienceLevelIgnoreCase(
                    jobPositionDTO.getPositionName().trim(),
                    jobPositionDTO.getExperienceLevel())) {
                String fullPositionName = buildFullPositionName(jobPositionDTO.getPositionName(), jobPositionDTO.getExperienceLevel());
                throw new IllegalArgumentException(
                        "A position with the name '" + fullPositionName + "' already exists. " +
                                "Position names combined with their experience level must be unique."
                );
            }

            // Find department
            Department department = null;
            if (jobPositionDTO.getDepartment() != null && !jobPositionDTO.getDepartment().trim().isEmpty()) {
                department = departmentRepository.findByName(jobPositionDTO.getDepartment().trim())
                        .orElseThrow(() -> new EntityNotFoundException("Department not found: " + jobPositionDTO.getDepartment()));
            }

            // Build the job position entity
            JobPosition jobPosition = JobPosition.builder()
                    .positionName(jobPositionDTO.getPositionName().trim())
                    .head(jobPositionDTO.getHead())
                    .department(department)
                    .probationPeriod(jobPositionDTO.getProbationPeriod() != null ? jobPositionDTO.getProbationPeriod() : 90)
                    .contractType(jobPositionDTO.getContractType())
                    .experienceLevel(jobPositionDTO.getExperienceLevel())
                    .baseSalary(jobPositionDTO.getBaseSalary())
                    .active(jobPositionDTO.getActive() != null ? jobPositionDTO.getActive() : true)
                    .build();

            // Handle parent job position if provided
            if (jobPositionDTO.getParentJobPositionId() != null) {
                JobPosition parentPosition = jobPositionRepository.findById(jobPositionDTO.getParentJobPositionId())
                        .orElseThrow(() -> new EntityNotFoundException("Parent job position not found with id: " + jobPositionDTO.getParentJobPositionId()));
                jobPosition.setParentJobPosition(parentPosition);
            }

            // Set contract type specific fields
            setContractTypeFields(jobPosition, jobPositionDTO);

            // Save the job position
            JobPosition savedJobPosition = jobPositionRepository.save(jobPosition);

            // Send notification
            String departmentName = department != null ? department.getName() : "General";
            String fullPositionName = getFullPositionName(savedJobPosition);

            notificationService.sendNotificationToHRUsers(
                    "New Job Position Created",
                    "Job position '" + fullPositionName + "' has been created in " + departmentName + " department",
                    NotificationType.SUCCESS,
                    "/hr/positions/" + savedJobPosition.getId(),
                    "new-job-position-" + savedJobPosition.getId()
            );

            // Check if it's a leadership position
            if (isLeadershipPosition(savedJobPosition.getPositionName())) {
                notificationService.sendNotificationToHRUsers(
                        "Leadership Position Created",
                        "🎯 Leadership position '" + fullPositionName + "' created in " + departmentName,
                        NotificationType.INFO,
                        "/hr/positions/" + savedJobPosition.getId(),
                        "leadership-position-" + savedJobPosition.getId()
                );
            }

            // Check if it's a driver position
            if (savedJobPosition.getPositionName().toLowerCase().contains("driver")) {
                notificationService.sendNotificationToHRUsers(
                        "Driver Position Available",
                        "New driver position '" + fullPositionName + "' is now available for recruitment",
                        NotificationType.INFO,
                        "/hr/positions/" + savedJobPosition.getId(),
                        "driver-position-" + savedJobPosition.getId()
                );
            }

            logger.info("Successfully created job position: {} with ID: {}", fullPositionName, savedJobPosition.getId());

            // Convert back to DTO and return
            return convertToDTO(savedJobPosition);

        } catch (IllegalArgumentException | EntityNotFoundException e) {
            logger.warn("Validation error creating job position: {}", e.getMessage());
            throw e;
        } catch (Exception e) {
            logger.error("Error creating job position", e);

            notificationService.sendNotificationToHRUsers(
                    "Job Position Creation Failed",
                    "Failed to create job position: " + e.getMessage(),
                    NotificationType.ERROR,
                    "/hr/positions/",
                    "job-position-error-" + System.currentTimeMillis()
            );

            throw new RuntimeException("Failed to create job position: " + e.getMessage(), e);
        }
    }

    /**
     * Set contract type specific fields for CREATE operation
     */
    private void setContractTypeFields(JobPosition jobPosition, JobPositionDTO dto) {
        if (dto.getContractType() == null) return;

        switch (dto.getContractType()) {
            case HOURLY:
                jobPosition.setWorkingDaysPerWeek(dto.getWorkingDaysPerWeek() != null ? dto.getWorkingDaysPerWeek() : 5);
                jobPosition.setHoursPerShift(dto.getHoursPerShift() != null ? dto.getHoursPerShift() : 8);
                jobPosition.setHourlyRate(dto.getHourlyRate());
                jobPosition.setOvertimeMultiplier(dto.getOvertimeMultiplier() != null ? dto.getOvertimeMultiplier() : 1.5);
                jobPosition.setTrackBreaks(dto.getTrackBreaks() != null ? dto.getTrackBreaks() : false);
                jobPosition.setBreakDurationMinutes(dto.getBreakDurationMinutes() != null ? dto.getBreakDurationMinutes() : 30);
                break;

            case DAILY:
                jobPosition.setDailyRate(dto.getDailyRate());
                jobPosition.setWorkingDaysPerMonth(dto.getWorkingDaysPerMonth() != null ? dto.getWorkingDaysPerMonth() : 22);
                jobPosition.setIncludesWeekends(dto.getIncludesWeekends() != null ? dto.getIncludesWeekends() : false);
                break;

            case MONTHLY:
                jobPosition.setMonthlyBaseSalary(dto.getMonthlyBaseSalary());
                jobPosition.setShifts(dto.getShifts() != null ? dto.getShifts() : "Day Shift");
                jobPosition.setWorkingHours(dto.getWorkingHours() != null ? dto.getWorkingHours() : 8);
                jobPosition.setVacations(dto.getVacations() != null ? dto.getVacations() : "21 days annual leave");
                jobPosition.setStartTime(dto.getStartTime());
                jobPosition.setEndTime(dto.getEndTime());

                // NEW: Set monthly deduction fields
                jobPosition.setAbsentDeduction(dto.getAbsentDeduction());
                jobPosition.setLateDeduction(dto.getLateDeduction());
                jobPosition.setLateForgivenessMinutes(dto.getLateForgivenessMinutes() != null ? dto.getLateForgivenessMinutes() : 0);
                jobPosition.setLateForgivenessCountPerQuarter(dto.getLateForgivenessCountPerQuarter() != null ? dto.getLateForgivenessCountPerQuarter() : 0);
                jobPosition.setLeaveDeduction(dto.getLeaveDeduction());
                break;
        }
    }


    /**
     * Build full position name from name and experience level
     */
    private String buildFullPositionName(String positionName, String experienceLevel) {
        if (experienceLevel == null || experienceLevel.trim().isEmpty()) {
            return positionName;
        }
        String formattedLevel = experienceLevel.replace("_", " ");
        return positionName + " (" + formattedLevel + ")";
    }



>>>>>>> 16fd0676
    private String getFullPositionName(JobPosition position) {
        if (position.getExperienceLevel() != null && !position.getExperienceLevel().trim().isEmpty()) {
            return position.getPositionName() + " " + position.getExperienceLevel();
        }
        return position.getPositionName();
    }

    /**
     * Get a job position by ID as DTO
     */
    public JobPositionDTO getJobPositionDTOById(UUID id) {
        JobPosition jobPosition = jobPositionRepository.findById(id)
                .orElseThrow(() -> new RuntimeException("Job position not found with id: " + id));
        return convertToDTO(jobPosition);
    }

    /**
     * Get all job positions as DTOs with eager loading of sites
     */
    public List<JobPositionDTO> getAllJobPositionDTOs() {
        List<JobPosition> jobPositions = jobPositionRepository.findAll();

        // Log number of positions found
        logger.debug("Found " + jobPositions.size() + " job positions");

        return convertToDTOList(jobPositions);
    }

    /**
     * Update a job position from DTO
     */
    @Transactional
    public JobPositionDTO updateJobPosition(UUID id, JobPositionDTO jobPositionDTO) {
        try {
<<<<<<< HEAD
            // Find the existing job position
            JobPosition existingJobPosition = jobPositionRepository.findById(id)
                    .orElseThrow(() -> new RuntimeException("Job position not found with id: " + id));

            if (jobPositionRepository.existsByPositionNameAndExperienceLevel(
                    jobPositionDTO.getPositionName(),
                    jobPositionDTO.getExperienceLevel())) {
                String fullPositionName = jobPositionDTO.getPositionName() + " " + jobPositionDTO.getExperienceLevel();
                throw new IllegalArgumentException(
                        "A position with the name '" + fullPositionName + "' already exists. " +
                                "Position names combined with their level must be unique."
                );
            }

            String oldPositionName = existingJobPosition.getPositionName();
            String oldDepartmentName = existingJobPosition.getDepartment() != null ?
                    existingJobPosition.getDepartment().getName() : null;
            Boolean oldActiveStatus = existingJobPosition.getActive();

            // Update department if provided
            if (jobPositionDTO.getDepartment() != null) {
                Department department = departmentRepository.findByName(jobPositionDTO.getDepartment())
                        .orElseThrow(() -> new RuntimeException("Department not found: " + jobPositionDTO.getDepartment()));
                existingJobPosition.setDepartment(department);
            }

            // Update basic fields if provided
            if (jobPositionDTO.getPositionName() != null) {
                existingJobPosition.setPositionName(jobPositionDTO.getPositionName());
            }
            if (jobPositionDTO.getHead() != null) {
                existingJobPosition.setHead(jobPositionDTO.getHead());
            }
            if (jobPositionDTO.getProbationPeriod() != null) {
                existingJobPosition.setProbationPeriod(jobPositionDTO.getProbationPeriod());
            }
            if (jobPositionDTO.getContractType() != null) {
                existingJobPosition.setContractType(jobPositionDTO.getContractType());
            }
            if (jobPositionDTO.getExperienceLevel() != null) {
                existingJobPosition.setExperienceLevel(jobPositionDTO.getExperienceLevel());
            }
            if (jobPositionDTO.getActive() != null) {
                existingJobPosition.setActive(jobPositionDTO.getActive());
            }
            // Update baseSalary for backward compatibility
            if (jobPositionDTO.getBaseSalary() != null) {
                existingJobPosition.setBaseSalary(jobPositionDTO.getBaseSalary());
            }

            // Update parent job position if provided
            if (jobPositionDTO.getParentJobPositionId() != null) {
                JobPosition parentPosition = jobPositionRepository.findById(jobPositionDTO.getParentJobPositionId())
                        .orElseThrow(() -> new RuntimeException("Parent job position not found: " + jobPositionDTO.getParentJobPositionId()));
                existingJobPosition.setParentJobPosition(parentPosition);
            } else if (jobPositionDTO.getParentJobPositionId() == null) {
                // If parentJobPositionId is explicitly null, remove parent relationship
                existingJobPosition.setParentJobPosition(null);
            }

            // Update contract type specific fields
            if (jobPositionDTO.getContractType() != null) {
                switch (jobPositionDTO.getContractType()) {
                    case HOURLY:
                        if (jobPositionDTO.getWorkingDaysPerWeek() != null) {
                            existingJobPosition.setWorkingDaysPerWeek(jobPositionDTO.getWorkingDaysPerWeek());
                        }
                        if (jobPositionDTO.getHoursPerShift() != null) {
                            existingJobPosition.setHoursPerShift(jobPositionDTO.getHoursPerShift());
                        }
                        if (jobPositionDTO.getHourlyRate() != null) {
                            existingJobPosition.setHourlyRate(jobPositionDTO.getHourlyRate());
                        }
                        if (jobPositionDTO.getOvertimeMultiplier() != null) {
                            existingJobPosition.setOvertimeMultiplier(jobPositionDTO.getOvertimeMultiplier());
                        }
                        if (jobPositionDTO.getTrackBreaks() != null) {
                            existingJobPosition.setTrackBreaks(jobPositionDTO.getTrackBreaks());
                        }
                        if (jobPositionDTO.getBreakDurationMinutes() != null) {
                            existingJobPosition.setBreakDurationMinutes(jobPositionDTO.getBreakDurationMinutes());
                        }
                        break;
                    case DAILY:
                        if (jobPositionDTO.getDailyRate() != null) {
                            existingJobPosition.setDailyRate(jobPositionDTO.getDailyRate());
                        }
                        if (jobPositionDTO.getWorkingDaysPerMonth() != null) {
                            existingJobPosition.setWorkingDaysPerMonth(jobPositionDTO.getWorkingDaysPerMonth());
                        }
                        if (jobPositionDTO.getIncludesWeekends() != null) {
                            existingJobPosition.setIncludesWeekends(jobPositionDTO.getIncludesWeekends());
                        }
                        break;
                    case MONTHLY:
                        if (jobPositionDTO.getMonthlyBaseSalary() != null) {
                            existingJobPosition.setMonthlyBaseSalary(jobPositionDTO.getMonthlyBaseSalary());
                        }
                        if (jobPositionDTO.getWorkingDaysPerMonth() != null) {
                            existingJobPosition.setWorkingDaysPerMonth(jobPositionDTO.getWorkingDaysPerMonth());
                        }
                        if (jobPositionDTO.getShifts() != null) {
                            existingJobPosition.setShifts(jobPositionDTO.getShifts());
                        }
                        if (jobPositionDTO.getWorkingHours() != null) {
                            existingJobPosition.setWorkingHours(jobPositionDTO.getWorkingHours());
                        }
                        if (jobPositionDTO.getVacations() != null) {
                            existingJobPosition.setVacations(jobPositionDTO.getVacations());
                        }

                        // Update time fields for MONTHLY contracts
                        if (jobPositionDTO.getStartTime() != null) {
                            existingJobPosition.setStartTime(jobPositionDTO.getStartTime());
                        }
                        if (jobPositionDTO.getEndTime() != null) {
                            existingJobPosition.setEndTime(jobPositionDTO.getEndTime());
                        }
                        break;
                }
            }

            // Save the updated entity
            JobPosition updatedJobPosition = jobPositionRepository.save(existingJobPosition);

            // Send notifications about significant changes
            sendJobPositionUpdateNotifications(updatedJobPosition, oldPositionName, oldDepartmentName, oldActiveStatus);

            // Convert back to DTO and return
            return convertToDTO(updatedJobPosition);

        } catch (Exception e) {
            logger.error("Error updating job position", e);

            notificationService.sendNotificationToHRUsers(
                    "Job Position Update Failed",
                    "Failed to update job position: " + e.getMessage(),
                    NotificationType.ERROR,
                    "/hr/positions/" + id,
                    "job-position-update-error-" + id
            );

            throw e;
        }
    }

    /**
     * Send notifications for job position updates
     */
    private void sendJobPositionUpdateNotifications(JobPosition jobPosition, String oldPositionName,
                                                    String oldDepartmentName, Boolean oldActiveStatus) {
        String currentDepartmentName = jobPosition.getDepartment() != null ?
                jobPosition.getDepartment().getName() : "General";

        // Position name change
        if (!jobPosition.getPositionName().equals(oldPositionName)) {
            notificationService.sendNotificationToHRUsers(
                    "Job Position Renamed",
                    "Job position renamed from '" + oldPositionName + "' to '" + jobPosition.getPositionName() + "'",
                    NotificationType.INFO,
                    "/hr/positions/" + jobPosition.getId(),
                    "position-renamed-" + jobPosition.getId()
            );
        }

        // Department change
        if (!currentDepartmentName.equals(oldDepartmentName)) {
            notificationService.sendNotificationToHRUsers(
                    "Job Position Department Changed",
                    "'" + jobPosition.getPositionName() + "' moved from " + oldDepartmentName + " to " + currentDepartmentName,
                    NotificationType.INFO,
                    "/hr/positions/" + jobPosition.getId(),
                    "position-dept-change-" + jobPosition.getId()
            );
        }

        // Active status change
        if (!jobPosition.getActive().equals(oldActiveStatus)) {
            if (jobPosition.getActive()) {
                notificationService.sendNotificationToHRUsers(
                        "Job Position Activated",
                        "Job position '" + jobPosition.getPositionName() + "' has been activated and is now available for hiring",
                        NotificationType.SUCCESS,
                        "/hr/positions/" + jobPosition.getId(),
                        "position-activated-" + jobPosition.getId()
                );
            } else {
                notificationService.sendNotificationToHRUsers(
                        "Job Position Deactivated",
                        "Job position '" + jobPosition.getPositionName() + "' has been deactivated",
                        NotificationType.WARNING,
                        "/hr/positions/" + jobPosition.getId(),
                        "position-deactivated-" + jobPosition.getId()
                );

                // Check if there are employees in this position
                int employeeCount = jobPosition.getEmployees() != null ? jobPosition.getEmployees().size() : 0;
                if (employeeCount > 0) {
                    notificationService.sendNotificationToHRUsers(
                            "Deactivated Position Has Employees",
                            "⚠️ Deactivated position '" + jobPosition.getPositionName() + "' still has " + employeeCount + " employee(s) assigned",
                            NotificationType.WARNING,
                            "/hr/positions/" + jobPosition.getId() + "/employees",
                            "deactivated-with-employees-" + jobPosition.getId()
                    );
                }
=======
            logger.info("Updating job position with ID: {}", id);

            // Find the existing job position
            JobPosition existingJobPosition = jobPositionRepository.findById(id)
                    .orElseThrow(() -> new EntityNotFoundException("Job position not found with id: " + id));

            // Validate the DTO
            validateJobPositionDTO(jobPositionDTO, id);

            // Check for duplicates - EXCLUDING the current position ID
            if (jobPositionDTO.getPositionName() != null && jobPositionDTO.getExperienceLevel() != null) {
                if (jobPositionRepository.existsByPositionNameAndExperienceLevelIgnoreCase(
                        jobPositionDTO.getPositionName().trim(),
                        jobPositionDTO.getExperienceLevel())) {
                    String fullPositionName = buildFullPositionName(jobPositionDTO.getPositionName(), jobPositionDTO.getExperienceLevel());
                    throw new IllegalArgumentException(
                            "A position with the name '" + fullPositionName + "' already exists. " +
                                    "Position names combined with their experience level must be unique."
                    );
                }
            }

            // Store old values for notification purposes
            String oldPositionName = existingJobPosition.getPositionName();
            String oldDepartmentName = existingJobPosition.getDepartment() != null ?
                    existingJobPosition.getDepartment().getName() : null;
            Boolean oldActiveStatus = existingJobPosition.getActive();

            // Update department if provided
            if (jobPositionDTO.getDepartment() != null) {
                Department department = departmentRepository.findByName(jobPositionDTO.getDepartment().trim())
                        .orElseThrow(() -> new EntityNotFoundException("Department not found: " + jobPositionDTO.getDepartment()));
                existingJobPosition.setDepartment(department);
            }

            // Update basic fields if provided
            if (jobPositionDTO.getPositionName() != null && !jobPositionDTO.getPositionName().trim().isEmpty()) {
                existingJobPosition.setPositionName(jobPositionDTO.getPositionName().trim());
            }
            if (jobPositionDTO.getHead() != null) {
                existingJobPosition.setHead(jobPositionDTO.getHead());
            }
            if (jobPositionDTO.getProbationPeriod() != null) {
                existingJobPosition.setProbationPeriod(jobPositionDTO.getProbationPeriod());
            }
            if (jobPositionDTO.getContractType() != null) {
                existingJobPosition.setContractType(jobPositionDTO.getContractType());
            }
            if (jobPositionDTO.getExperienceLevel() != null) {
                existingJobPosition.setExperienceLevel(jobPositionDTO.getExperienceLevel());
            }
            if (jobPositionDTO.getActive() != null) {
                existingJobPosition.setActive(jobPositionDTO.getActive());
            }
            // Update baseSalary for backward compatibility
            if (jobPositionDTO.getBaseSalary() != null) {
                existingJobPosition.setBaseSalary(jobPositionDTO.getBaseSalary());
            }

            // Update parent job position
            if (jobPositionDTO.getParentJobPositionId() != null) {
                // Validate parent is not the same as current position
                if (jobPositionDTO.getParentJobPositionId().equals(id)) {
                    throw new IllegalArgumentException("A position cannot be its own parent");
                }

                JobPosition parentPosition = jobPositionRepository.findById(jobPositionDTO.getParentJobPositionId())
                        .orElseThrow(() -> new EntityNotFoundException("Parent job position not found: " + jobPositionDTO.getParentJobPositionId()));

                // Check for circular reference
                if (wouldCreateCircularReference(existingJobPosition, parentPosition)) {
                    throw new IllegalArgumentException("Cannot set this parent - it would create a circular reference in the hierarchy");
                }

                existingJobPosition.setParentJobPosition(parentPosition);
            } else {
                // If parentJobPositionId is explicitly null in the request, remove parent relationship
                existingJobPosition.setParentJobPosition(null);
            }

            // Update contract type specific fields
            setContractTypeFieldsForUpdate(existingJobPosition, jobPositionDTO);

            // Save the updated entity
            JobPosition updatedJobPosition = jobPositionRepository.save(existingJobPosition);

            // Send notifications about significant changes
            sendJobPositionUpdateNotifications(updatedJobPosition, oldPositionName, oldDepartmentName, oldActiveStatus);

            logger.info("Successfully updated job position: {} with ID: {}", updatedJobPosition.getPositionName(), id);

            // Convert back to DTO and return
            return convertToDTO(updatedJobPosition);

        } catch (IllegalArgumentException | EntityNotFoundException e) {
            logger.warn("Validation error updating job position {}: {}", id, e.getMessage());
            throw e;
        } catch (Exception e) {
            logger.error("Error updating job position with ID: {}", id, e);

            notificationService.sendNotificationToHRUsers(
                    "Job Position Update Failed",
                    "Failed to update job position: " + e.getMessage(),
                    NotificationType.ERROR,
                    "/hr/positions/" + id,
                    "job-position-update-error-" + id
            );

            throw new RuntimeException("Failed to update job position: " + e.getMessage(), e);
        }
    }

    /**
     * Set contract type specific fields for UPDATE operation
     * Only updates fields that are provided (not null)
     */
    private void setContractTypeFieldsForUpdate(JobPosition existingJobPosition, JobPositionDTO dto) {
        if (dto.getContractType() == null) return;

        switch (dto.getContractType()) {
            case HOURLY:
                if (dto.getWorkingDaysPerWeek() != null) {
                    existingJobPosition.setWorkingDaysPerWeek(dto.getWorkingDaysPerWeek());
                }
                if (dto.getHoursPerShift() != null) {
                    existingJobPosition.setHoursPerShift(dto.getHoursPerShift());
                }
                if (dto.getHourlyRate() != null) {
                    existingJobPosition.setHourlyRate(dto.getHourlyRate());
                }
                if (dto.getOvertimeMultiplier() != null) {
                    existingJobPosition.setOvertimeMultiplier(dto.getOvertimeMultiplier());
                }
                if (dto.getTrackBreaks() != null) {
                    existingJobPosition.setTrackBreaks(dto.getTrackBreaks());
                }
                if (dto.getBreakDurationMinutes() != null) {
                    existingJobPosition.setBreakDurationMinutes(dto.getBreakDurationMinutes());
                }
                // Clear monthly deduction fields when changing to hourly
                clearMonthlyDeductionFields(existingJobPosition);
                break;

            case DAILY:
                if (dto.getDailyRate() != null) {
                    existingJobPosition.setDailyRate(dto.getDailyRate());
                }
                if (dto.getWorkingDaysPerMonth() != null) {
                    existingJobPosition.setWorkingDaysPerMonth(dto.getWorkingDaysPerMonth());
                }
                if (dto.getIncludesWeekends() != null) {
                    existingJobPosition.setIncludesWeekends(dto.getIncludesWeekends());
                }
                // Clear monthly deduction fields when changing to daily
                clearMonthlyDeductionFields(existingJobPosition);
                break;

            case MONTHLY:
                if (dto.getMonthlyBaseSalary() != null) {
                    existingJobPosition.setMonthlyBaseSalary(dto.getMonthlyBaseSalary());
                }
                if (dto.getShifts() != null) {
                    existingJobPosition.setShifts(dto.getShifts());
                }
                if (dto.getWorkingHours() != null) {
                    existingJobPosition.setWorkingHours(dto.getWorkingHours());
                }
                if (dto.getVacations() != null) {
                    existingJobPosition.setVacations(dto.getVacations());
                }
                if (dto.getStartTime() != null) {
                    existingJobPosition.setStartTime(dto.getStartTime());
                }
                if (dto.getEndTime() != null) {
                    existingJobPosition.setEndTime(dto.getEndTime());
                }

                // NEW: Update monthly deduction fields
                // These can be set to null to clear them, or updated with new values
                updateMonthlyDeductionFields(existingJobPosition, dto);
                break;
        }
    }

    /**
     * Clear monthly deduction fields when contract type changes away from MONTHLY
     */
    private void clearMonthlyDeductionFields(JobPosition jobPosition) {
        jobPosition.setAbsentDeduction(null);
        jobPosition.setLateDeduction(null);
        jobPosition.setLateForgivenessMinutes(null);
        jobPosition.setLateForgivenessCountPerQuarter(null);
        jobPosition.setLeaveDeduction(null);
    }

    /**
     * Update monthly deduction fields
     * Handles both setting new values and clearing existing ones
     */
    private void updateMonthlyDeductionFields(JobPosition jobPosition, JobPositionDTO dto) {
        // Absent deduction - update if provided in request
        if (dto.getAbsentDeduction() != null) {
            jobPosition.setAbsentDeduction(dto.getAbsentDeduction());
        }

        // Late deduction - update if provided in request
        if (dto.getLateDeduction() != null) {
            jobPosition.setLateDeduction(dto.getLateDeduction());
        }

        // Late forgiveness minutes - update if provided (can be 0)
        if (dto.getLateForgivenessMinutes() != null) {
            jobPosition.setLateForgivenessMinutes(dto.getLateForgivenessMinutes());
        }

        // Late forgiveness count per quarter - update if provided (can be 0)
        if (dto.getLateForgivenessCountPerQuarter() != null) {
            jobPosition.setLateForgivenessCountPerQuarter(dto.getLateForgivenessCountPerQuarter());
        }

        // Leave deduction - update if provided in request
        if (dto.getLeaveDeduction() != null) {
            jobPosition.setLeaveDeduction(dto.getLeaveDeduction());
        }
    }

    /**
     * Validate JobPositionDTO fields
     */
    private void validateJobPositionDTO(JobPositionDTO dto, UUID excludeId) {
        List<String> errors = new ArrayList<>();

        // Required field validation
        if (dto.getPositionName() == null || dto.getPositionName().trim().isEmpty()) {
            errors.add("Position name is required");
        } else if (dto.getPositionName().trim().length() < 2) {
            errors.add("Position name must be at least 2 characters");
        } else if (dto.getPositionName().trim().length() > 100) {
            errors.add("Position name must not exceed 100 characters");
        }

        if (dto.getDepartment() == null || dto.getDepartment().trim().isEmpty()) {
            errors.add("Department is required");
        }

        if (dto.getContractType() == null) {
            errors.add("Contract type is required");
        }

        // Probation period validation
        if (dto.getProbationPeriod() != null) {
            if (dto.getProbationPeriod() < 0) {
                errors.add("Probation period cannot be negative");
            } else if (dto.getProbationPeriod() > 365) {
                errors.add("Probation period cannot exceed 365 days");
            }
        }

        // Contract type specific validation
        if (dto.getContractType() != null) {
            switch (dto.getContractType()) {
                case HOURLY:
                    if (dto.getHourlyRate() == null || dto.getHourlyRate() <= 0) {
                        errors.add("Hourly rate must be greater than 0 for hourly contracts");
                    }
                    if (dto.getHoursPerShift() == null || dto.getHoursPerShift() <= 0) {
                        errors.add("Hours per shift must be greater than 0 for hourly contracts");
                    }
                    if (dto.getWorkingDaysPerWeek() != null && (dto.getWorkingDaysPerWeek() < 1 || dto.getWorkingDaysPerWeek() > 7)) {
                        errors.add("Working days per week must be between 1 and 7");
                    }
                    break;

                case DAILY:
                    if (dto.getDailyRate() == null || dto.getDailyRate() <= 0) {
                        errors.add("Daily rate must be greater than 0 for daily contracts");
                    }
                    break;

                case MONTHLY:
                    if (dto.getMonthlyBaseSalary() == null || dto.getMonthlyBaseSalary() <= 0) {
                        errors.add("Monthly base salary must be greater than 0 for monthly contracts");
                    }

                    // Time validation
                    if (dto.getStartTime() != null && dto.getEndTime() != null) {
                        if (!dto.getEndTime().isAfter(dto.getStartTime())) {
                            errors.add("End time must be after start time");
                        }
                    }

                    // Deduction field validation
                    if (dto.getAbsentDeduction() != null && dto.getAbsentDeduction().compareTo(BigDecimal.ZERO) < 0) {
                        errors.add("Absent deduction cannot be negative");
                    }
                    if (dto.getLateDeduction() != null && dto.getLateDeduction().compareTo(BigDecimal.ZERO) < 0) {
                        errors.add("Late deduction cannot be negative");
                    }
                    if (dto.getLeaveDeduction() != null && dto.getLeaveDeduction().compareTo(BigDecimal.ZERO) < 0) {
                        errors.add("Leave deduction cannot be negative");
                    }
                    if (dto.getLateForgivenessMinutes() != null && dto.getLateForgivenessMinutes() < 0) {
                        errors.add("Late forgiveness minutes cannot be negative");
                    }
                    if (dto.getLateForgivenessCountPerQuarter() != null && dto.getLateForgivenessCountPerQuarter() < 0) {
                        errors.add("Late forgiveness count per quarter cannot be negative");
                    }
                    break;
>>>>>>> 16fd0676
            }
        }
    }

<<<<<<< HEAD
=======
        if (!errors.isEmpty()) {
            throw new IllegalArgumentException(String.join("; ", errors));
        }
    }

    /**
     * Check if setting a parent would create a circular reference
     */
    private boolean wouldCreateCircularReference(JobPosition position, JobPosition proposedParent) {
        if (proposedParent == null) {
            return false;
        }

        // Walk up the parent chain to see if we encounter the position we're updating
        JobPosition current = proposedParent;
        Set<UUID> visited = new HashSet<>();

        while (current != null) {
            if (current.getId().equals(position.getId())) {
                return true;
            }
            if (visited.contains(current.getId())) {
                // Already visited this node - there's a cycle
                return true;
            }
            visited.add(current.getId());
            current = current.getParentJobPosition();
        }

        return false;
    }

    /**
     * Send notifications for job position updates
     */
    private void sendJobPositionUpdateNotifications(JobPosition jobPosition, String oldPositionName,
                                                    String oldDepartmentName, Boolean oldActiveStatus) {
        String currentDepartmentName = jobPosition.getDepartment() != null ?
                jobPosition.getDepartment().getName() : "General";

        // Position name change
        if (!jobPosition.getPositionName().equals(oldPositionName)) {
            notificationService.sendNotificationToHRUsers(
                    "Job Position Renamed",
                    "Job position renamed from '" + oldPositionName + "' to '" + jobPosition.getPositionName() + "'",
                    NotificationType.INFO,
                    "/hr/positions/" + jobPosition.getId(),
                    "position-renamed-" + jobPosition.getId()
            );
        }

        // Department change
        if (!currentDepartmentName.equals(oldDepartmentName)) {
            notificationService.sendNotificationToHRUsers(
                    "Job Position Department Changed",
                    "'" + jobPosition.getPositionName() + "' moved from " + oldDepartmentName + " to " + currentDepartmentName,
                    NotificationType.INFO,
                    "/hr/positions/" + jobPosition.getId(),
                    "position-dept-change-" + jobPosition.getId()
            );
        }

        // Active status change
        if (!jobPosition.getActive().equals(oldActiveStatus)) {
            if (jobPosition.getActive()) {
                notificationService.sendNotificationToHRUsers(
                        "Job Position Activated",
                        "Job position '" + jobPosition.getPositionName() + "' has been activated and is now available for hiring",
                        NotificationType.SUCCESS,
                        "/hr/positions/" + jobPosition.getId(),
                        "position-activated-" + jobPosition.getId()
                );
            } else {
                notificationService.sendNotificationToHRUsers(
                        "Job Position Deactivated",
                        "Job position '" + jobPosition.getPositionName() + "' has been deactivated",
                        NotificationType.WARNING,
                        "/hr/positions/" + jobPosition.getId(),
                        "position-deactivated-" + jobPosition.getId()
                );

                // Check if there are employees in this position
                int employeeCount = jobPosition.getEmployees() != null ? jobPosition.getEmployees().size() : 0;
                if (employeeCount > 0) {
                    notificationService.sendNotificationToHRUsers(
                            "Deactivated Position Has Employees",
                            "⚠️ Deactivated position '" + jobPosition.getPositionName() + "' still has " + employeeCount + " employee(s) assigned",
                            NotificationType.WARNING,
                            "/hr/positions/" + jobPosition.getId() + "/employees",
                            "deactivated-with-employees-" + jobPosition.getId()
                    );
                }
            }
        }
    }

>>>>>>> 16fd0676
    /**
     * Check if a position is a leadership position
     */
    private boolean isLeadershipPosition(String positionName) {
        String name = positionName.toLowerCase();
        return name.contains("manager") || name.contains("director") || name.contains("supervisor") ||
                name.contains("lead") || name.contains("head") || name.contains("chief") ||
                name.contains("president") || name.contains("vice") || name.contains("senior");
    }

    /**
     * Delete a job position by ID
     */
    @Transactional
    public void deleteJobPosition(UUID id) {
        try {
            if (!jobPositionRepository.existsById(id)) {
                throw new RuntimeException("Job position not found with id: " + id);
            }

            JobPosition jobPosition = jobPositionRepository.findById(id).get();
            String positionName = jobPosition.getPositionName();
            String departmentName = jobPosition.getDepartment() != null ?
                    jobPosition.getDepartment().getName() : "General";

            // Check if there are employees assigned to this position
            int employeeCount = jobPosition.getEmployees() != null ? jobPosition.getEmployees().size() : 0;

            if (employeeCount > 0) {
                notificationService.sendNotificationToHRUsers(
                        "Job Position Deletion Blocked",
                        "Cannot delete '" + positionName + "': " + employeeCount + " employee(s) are assigned to this position",
                        NotificationType.ERROR,
                        "/hr/positions/" + id,
                        "delete-blocked-" + id
                );
                throw new IllegalStateException("Cannot delete job position with assigned employees. Please reassign employees first.");
            }

            jobPositionRepository.deleteById(id);

            // Send notification about deletion
            notificationService.sendNotificationToHRUsers(
                    "Job Position Deleted",
                    "Job position '" + positionName + "' from " + departmentName + " has been deleted",
                    NotificationType.WARNING,
                    "/job-positions",
                    "position-deleted-" + id
            );

        } catch (IllegalStateException e) {
            throw e; // Re-throw business rule violations
        } catch (Exception e) {
            logger.error("Error deleting job position", e);

            notificationService.sendNotificationToHRUsers(
                    "Job Position Deletion Failed",
                    "Failed to delete job position: " + e.getMessage(),
                    NotificationType.ERROR,
                    "/hr/positions/" + id,
                    "delete-error-" + id
            );

            throw e;
        }
    }

    /**
     * Get a job position by ID (entity method)
     */
    public JobPosition getJobPositionById(UUID id) {
        return jobPositionRepository.findById(id)
                .orElseThrow(() -> new RuntimeException("Job position not found with id: " + id));
    }

    /**
     * TEMPORARY DEBUG VERSION - Replace your getEmployeesByJobPositionId method with this
     * This will help us identify exactly where the error occurs
<<<<<<< HEAD
     */
    // ✅ SOLUTION 2: Update your service method to use departmentName instead of department object
    public List<EmployeeSummaryDTO> getEmployeesByJobPositionId(UUID jobPositionId) {
        logger.info("🔍 DEBUG: Starting getEmployeesByJobPositionId for id: {}", jobPositionId);

        try {
            // Step 1: Get job position with employees
            logger.info("📋 Step 1: Fetching job position with employees");
            JobPosition jobPosition = jobPositionRepository.findByIdWithEmployees(jobPositionId)
                    .orElseThrow(() -> new RuntimeException("Job position not found with id: " + jobPositionId));

            logger.info("✅ Job position found: {}", jobPosition.getPositionName());

            // Step 2: Check employees collection
            logger.info("👥 Step 2: Checking employees collection");
            if (jobPosition.getEmployees() == null || jobPosition.getEmployees().isEmpty()) {
                logger.info("ℹ️ No employees found, returning empty list");
                return Collections.emptyList();
            }

            logger.info("✅ Found {} employees in collection", jobPosition.getEmployees().size());

            // Step 3: Convert employees to DTOs
            logger.info("🔄 Step 3: Converting employees to DTOs");
            List<EmployeeSummaryDTO> result = new ArrayList<>();

            for (int i = 0; i < jobPosition.getEmployees().size(); i++) {
                Employee employee = jobPosition.getEmployees().get(i);
                logger.info("🔄 Processing employee {}/{}", i + 1, jobPosition.getEmployees().size());

                try {
                    if (employee == null) {
                        logger.warn("⚠️ Employee {} is null, skipping", i + 1);
                        continue;
                    }

                    logger.info("👤 Converting employee: {} {}", employee.getFirstName(), employee.getLastName());

                    // ✅ FIXED: Build DTO with safe field access and departmentName instead of department object
                    EmployeeSummaryDTO dto = EmployeeSummaryDTO.builder()
                            .id(employee.getId())
                            .firstName(employee.getFirstName())
                            .lastName(employee.getLastName())
                            .fullName(employee.getFullName())
                            .email(employee.getEmail())
                            .phoneNumber(employee.getPhoneNumber())
                            .status(employee.getStatus())
                            .photoUrl(employee.getPhotoUrl())
                            .hireDate(employee.getHireDate())
                            .monthlySalary(employee.getMonthlySalary())
                            .contractType(employee.getJobPosition() != null && employee.getJobPosition().getContractType() != null ?
                                    employee.getJobPosition().getContractType().toString() : null)
                            .eligibleForPromotion(employee.isEligibleForPromotion())
                            .monthsSinceHire(employee.getMonthsSinceHire())
                            .monthsSinceLastPromotion(employee.getMonthsSinceLastPromotion())
                            .promotionCount(employee.getPromotionCount())
                            .siteName(employee.getSite() != null ? employee.getSite().getName() : null)
                            .position(employee.getJobPosition() != null ? employee.getJobPosition().getPositionName() : null)

                            // ✅ FIXED: Use departmentName string instead of department object
                            .departmentName(employee.getJobPosition() != null && employee.getJobPosition().getDepartment() != null ?
                                    employee.getJobPosition().getDepartment().getName() : null)

                            .salary(employee.getBaseSalary())
                            .employmentType(employee.getJobPosition() != null && employee.getJobPosition().getContractType() != null ?
                                    employee.getJobPosition().getContractType().toString() : null)
                            .build();

                    result.add(dto);
                    logger.info("✅ Successfully converted employee: {} {}", employee.getFirstName(), employee.getLastName());

                } catch (Exception e) {
                    logger.error("❌ Error converting employee {}: {}", i + 1, e.getMessage(), e);
                    // Continue with next employee
                }
            }

            logger.info("🎉 Successfully converted {}/{} employees to DTOs", result.size(), jobPosition.getEmployees().size());
            return result;

        } catch (Exception e) {
            logger.error("💥 Fatal error in getEmployeesByJobPositionId: {}", e.getMessage(), e);
            throw new RuntimeException("Failed to get employees: " + e.getMessage(), e);
        }
    }

    /**
     * Get promotion statistics for a job position
     */
    public Map<String, Object> getPromotionStatistics(UUID id) {
        JobPosition jobPosition = getJobPositionById(id);
        return jobPosition.getPromotionStatistics();
    }

    /**
     * Get all promotions FROM this position
     */
    public List<PromotionRequest> getPromotionsFromPosition(UUID id) {
        JobPosition jobPosition = getJobPositionById(id);
        return jobPosition.getPromotionsFromThisPosition();
    }

    /**
     * Get all promotions TO this position
     */
    public List<PromotionRequest> getPromotionsToPosition(UUID id) {
        JobPosition jobPosition = getJobPositionById(id);
        return jobPosition.getPromotionsToThisPosition();
    }

    /**
     * Get pending promotions FROM this position
     */
    public List<PromotionRequest> getPendingPromotionsFromPosition(UUID id) {
        JobPosition jobPosition = getJobPositionById(id);
        return jobPosition.getPendingPromotionsFrom();
    }

    /**
     * Get pending promotions TO this position
     */
    public List<PromotionRequest> getPendingPromotionsToPosition(UUID id) {
        JobPosition jobPosition = getJobPositionById(id);
        return jobPosition.getPendingPromotionsTo();
    }

    /**
     * Get career path suggestions from this position
     */
    public List<String> getCareerPathSuggestions(UUID id) {
        JobPosition jobPosition = getJobPositionById(id);
        return jobPosition.getCareerPathSuggestions();
    }

    /**
     * Get employees eligible for promotion from this position
     */
    public List<Employee> getEmployeesEligibleForPromotion(UUID id) {
        JobPosition jobPosition = getJobPositionById(id);

        // Use the Employee model's eligibility check methods
        if (jobPosition.getEmployees() != null) {
            return jobPosition.getEmployees().stream()
                    .filter(Employee::isEligibleForPromotion)
                    .collect(Collectors.toList());
        }

        return Collections.emptyList();
    }

    /**
     * Get salary statistics for this position
     */
    public Map<String, Object> getSalaryStatistics(UUID id) {
        JobPosition jobPosition = getJobPositionById(id);
        Map<String, Object> stats = new HashMap<>();

        // Basic salary information
        stats.put("baseSalary", jobPosition.getBaseSalary());
        stats.put("contractType", jobPosition.getContractType());
        stats.put("calculatedMonthlySalary", jobPosition.calculateMonthlySalary());
        stats.put("calculatedDailySalary", jobPosition.calculateDailySalary());

        // Contract-specific salary details
        switch (jobPosition.getContractType()) {
            case HOURLY:
                stats.put("hourlyRate", jobPosition.getHourlyRate());
                stats.put("hoursPerShift", jobPosition.getHoursPerShift());
                stats.put("workingDaysPerWeek", jobPosition.getWorkingDaysPerWeek());
                stats.put("overtimeMultiplier", jobPosition.getOvertimeMultiplier());
                break;
            case DAILY:
                stats.put("dailyRate", jobPosition.getDailyRate());
                stats.put("workingDaysPerMonth", jobPosition.getWorkingDaysPerMonth());
                stats.put("includesWeekends", jobPosition.getIncludesWeekends());
                break;
            case MONTHLY:
                stats.put("monthlyBaseSalary", jobPosition.getMonthlyBaseSalary());
                stats.put("workingHours", jobPosition.getWorkingHours());
                stats.put("startTime", jobPosition.getStartTime());
                stats.put("endTime", jobPosition.getEndTime());
                stats.put("workingTimeRange", jobPosition.getWorkingTimeRange());
                break;
        }

        // Employee salary statistics
        List<Employee> employees = jobPosition.getEmployees();
        if (employees != null && !employees.isEmpty()) {
            stats.put("numberOfEmployees", employees.size());

            // Calculate average, min, max salaries of current employees using getMonthlySalary()
            List<BigDecimal> salaries = employees.stream()
                    .map(Employee::getMonthlySalary)
                    .filter(salary -> salary != null && salary.compareTo(BigDecimal.ZERO) > 0)
                    .collect(Collectors.toList());

            if (!salaries.isEmpty()) {
                BigDecimal totalSalary = salaries.stream().reduce(BigDecimal.ZERO, BigDecimal::add);
                BigDecimal avgSalary = totalSalary.divide(BigDecimal.valueOf(salaries.size()), 2, RoundingMode.HALF_UP);

                stats.put("averageEmployeeSalary", avgSalary.doubleValue());
                stats.put("minEmployeeSalary", Collections.min(salaries).doubleValue());
                stats.put("maxEmployeeSalary", Collections.max(salaries).doubleValue());
                stats.put("totalPayroll", totalSalary.doubleValue());
            }
        } else {
            stats.put("numberOfEmployees", 0);
        }

        return stats;
    }
    /**
     * Get salary statistics for this position
     */

    /**
     * Get position validation status
     */
    public Map<String, Object> getPositionValidation(UUID id) {
        JobPosition jobPosition = getJobPositionById(id);
        Map<String, Object> validation = new HashMap<>();

        validation.put("isValid", jobPosition.isValidConfiguration());
        validation.put("isActive", jobPosition.getActive());
        validation.put("isEligibleForPromotionFrom", jobPosition.isEligibleForPromotionFrom());
        validation.put("isEligibleForPromotionTo", jobPosition.isEligibleForPromotionTo());
        validation.put("isHighLevelPosition", jobPosition.isHighLevelPosition());
        validation.put("hasCareerProgression", jobPosition.hasCareerProgression());
        validation.put("isPromotionDestination", jobPosition.isPromotionDestination());
        validation.put("hasEmployeesReadyForPromotion", jobPosition.hasEmployeesReadyForPromotion());

        // Validation messages
        List<String> issues = new ArrayList<>();
        List<String> recommendations = new ArrayList<>();

        if (!jobPosition.isValidConfiguration()) {
            issues.add("Position configuration is incomplete or invalid");
            recommendations.add("Review and complete all required fields for this contract type");
        }

        if (!jobPosition.getActive()) {
            issues.add("Position is currently inactive");
            recommendations.add("Activate position to make it available for hiring");
        }

        if (jobPosition.getEmployees() != null && !jobPosition.getEmployees().isEmpty() && !jobPosition.getActive()) {
            issues.add("Inactive position has assigned employees");
            recommendations.add("Consider reassigning employees or reactivating the position");
        }

        if (jobPosition.getBaseSalary() == null || jobPosition.getBaseSalary() <= 0) {
            issues.add("No salary information configured");
            recommendations.add("Set up salary structure for this position");
        }

        validation.put("issues", issues);
        validation.put("recommendations", recommendations);
        validation.put("issueCount", issues.size());

        return validation;
    }

    /**
     * Get comprehensive position analytics
     */
    public Map<String, Object> getPositionAnalytics(UUID id) {
        JobPosition jobPosition = getJobPositionById(id);
        Map<String, Object> analytics = new HashMap<>();

        // Combine all statistical data
        analytics.put("basic", convertToDTO(jobPosition));
        analytics.put("promotionStats", jobPosition.getPromotionStatistics());
        analytics.put("salaryStats", getSalaryStatistics(id));
        analytics.put("validation", getPositionValidation(id));

        // Additional analytics
        analytics.put("employeeCount", jobPosition.getEmployees() != null ? jobPosition.getEmployees().size() : 0);
        analytics.put("vacancyCount", jobPosition.getVacancies() != null ? jobPosition.getVacancies().size() : 0);
        analytics.put("departmentName", jobPosition.getDepartment() != null ? jobPosition.getDepartment().getName() : null);
        analytics.put("createdDate", jobPosition.getId()); // Assuming timestamp in UUID, or add actual timestamp field

        // Performance metrics
        analytics.put("promotionRate", jobPosition.getPromotionRateFromPosition());
        analytics.put("averageTimeBeforePromotion", jobPosition.getAverageTimeBeforePromotion());
        analytics.put("averageSalaryIncrease", jobPosition.getAverageSalaryIncreaseFromPosition());

        return analytics;
    }

    /**
     * Check if position can be safely deleted
     */
    public Map<String, Object> canDeletePosition(UUID id) {
        JobPosition jobPosition = getJobPositionById(id);
        Map<String, Object> result = new HashMap<>();

        boolean canDelete = true;
        List<String> blockingReasons = new ArrayList<>();
        List<String> warnings = new ArrayList<>();

        // Check for assigned employees
        int employeeCount = jobPosition.getEmployees() != null ? jobPosition.getEmployees().size() : 0;
        if (employeeCount > 0) {
            canDelete = false;
            blockingReasons.add(employeeCount + " employee(s) are currently assigned to this position");
        }

        // Check for active vacancies
        long activeVacancyCount = jobPosition.getVacancies() != null ?
                jobPosition.getVacancies().stream()
                        .filter(vacancy -> vacancy.getStatus() != null && vacancy.getStatus().equals("ACTIVE"))
                        .count() : 0;

        if (activeVacancyCount > 0) {
            canDelete = false;
            blockingReasons.add(activeVacancyCount + " active vacanc(ies) exist for this position");
        }

        // Check for pending promotions
        int pendingPromotionsFrom = jobPosition.getPendingPromotionsFrom().size();
        int pendingPromotionsTo = jobPosition.getPendingPromotionsTo().size();

        if (pendingPromotionsFrom > 0 || pendingPromotionsTo > 0) {
            warnings.add("Position has " + (pendingPromotionsFrom + pendingPromotionsTo) + " pending promotion(s)");
        }

        // Check for historical data
        long totalPromotions = jobPosition.getPromotionsFromCount() + jobPosition.getPromotionsToCount();
        if (totalPromotions > 0) {
            warnings.add("Position has historical promotion data (" + totalPromotions + " promotion(s))");
        }

        result.put("canDelete", canDelete);
        result.put("blockingReasons", blockingReasons);
        result.put("warnings", warnings);
        result.put("employeeCount", employeeCount);
        result.put("activeVacancyCount", activeVacancyCount);
        result.put("pendingPromotionsCount", pendingPromotionsFrom + pendingPromotionsTo);
        result.put("totalPromotionsCount", totalPromotions);

        return result;
    }

    /**
     * Get positions that can be promoted to from this position
     */
    public List<JobPositionDTO> getPromotionDestinations(UUID id) {
        JobPosition jobPosition = getJobPositionById(id);

        // Get common promotion destinations based on historical data
        Map<String, Long> destinations = jobPosition.getCommonPromotionDestinations();

        // Find actual position objects for these destinations
        List<JobPositionDTO> destinationPositions = new ArrayList<>();

        for (String positionName : destinations.keySet()) {
            List<JobPosition> positions = jobPositionRepository.findByPositionNameContainingIgnoreCase(positionName);
            for (JobPosition pos : positions) {
                if (!pos.getId().equals(id) && pos.getActive()) { // Exclude self and inactive positions
                    destinationPositions.add(convertToDTO(pos));
                }
=======
     */
    // ✅ SOLUTION 2: Update your service method to use departmentName instead of department object
    public List<EmployeeSummaryDTO> getEmployeesByJobPositionId(UUID jobPositionId) {
        logger.info("🔍 DEBUG: Starting getEmployeesByJobPositionId for id: {}", jobPositionId);

        try {
            // Step 1: Get job position with employees
            logger.info("📋 Step 1: Fetching job position with employees");
            JobPosition jobPosition = jobPositionRepository.findByIdWithEmployees(jobPositionId)
                    .orElseThrow(() -> new RuntimeException("Job position not found with id: " + jobPositionId));

            logger.info("✅ Job position found: {}", jobPosition.getPositionName());

            // Step 2: Check employees collection
            logger.info("👥 Step 2: Checking employees collection");
            if (jobPosition.getEmployees() == null || jobPosition.getEmployees().isEmpty()) {
                logger.info("ℹ️ No employees found, returning empty list");
                return Collections.emptyList();
            }

            logger.info("✅ Found {} employees in collection", jobPosition.getEmployees().size());

            // Step 3: Convert employees to DTOs
            logger.info("🔄 Step 3: Converting employees to DTOs");
            List<EmployeeSummaryDTO> result = new ArrayList<>();

            for (int i = 0; i < jobPosition.getEmployees().size(); i++) {
                Employee employee = jobPosition.getEmployees().get(i);
                logger.info("🔄 Processing employee {}/{}", i + 1, jobPosition.getEmployees().size());

                try {
                    if (employee == null) {
                        logger.warn("⚠️ Employee {} is null, skipping", i + 1);
                        continue;
                    }

                    logger.info("👤 Converting employee: {} {}", employee.getFirstName(), employee.getLastName());

                    // ✅ FIXED: Build DTO with safe field access and departmentName instead of department object
                    EmployeeSummaryDTO dto = EmployeeSummaryDTO.builder()
                            .id(employee.getId())
                            .firstName(employee.getFirstName())
                            .lastName(employee.getLastName())
                            .fullName(employee.getFullName())
                            .email(employee.getEmail())
                            .phoneNumber(employee.getPhoneNumber())
                            .status(employee.getStatus())
                            .photoUrl(employee.getPhotoUrl())
                            .hireDate(employee.getHireDate())
                            .monthlySalary(employee.getMonthlySalary())
                            .contractType(employee.getJobPosition() != null && employee.getJobPosition().getContractType() != null ?
                                    employee.getJobPosition().getContractType().toString() : null)
                            .eligibleForPromotion(employee.isEligibleForPromotion())
                            .monthsSinceHire(employee.getMonthsSinceHire())
                            .monthsSinceLastPromotion(employee.getMonthsSinceLastPromotion())
                            .promotionCount(employee.getPromotionCount())
                            .siteName(employee.getSite() != null ? employee.getSite().getName() : null)
                            .position(employee.getJobPosition() != null ? employee.getJobPosition().getPositionName() : null)

                            // ✅ FIXED: Use departmentName string instead of department object
                            .departmentName(employee.getJobPosition() != null && employee.getJobPosition().getDepartment() != null ?
                                    employee.getJobPosition().getDepartment().getName() : null)

                            .salary(employee.getBaseSalary())
                            .employmentType(employee.getJobPosition() != null && employee.getJobPosition().getContractType() != null ?
                                    employee.getJobPosition().getContractType().toString() : null)
                            .build();

                    result.add(dto);
                    logger.info("✅ Successfully converted employee: {} {}", employee.getFirstName(), employee.getLastName());

                } catch (Exception e) {
                    logger.error("❌ Error converting employee {}: {}", i + 1, e.getMessage(), e);
                    // Continue with next employee
                }
            }

            logger.info("🎉 Successfully converted {}/{} employees to DTOs", result.size(), jobPosition.getEmployees().size());
            return result;

        } catch (Exception e) {
            logger.error("💥 Fatal error in getEmployeesByJobPositionId: {}", e.getMessage(), e);
            throw new RuntimeException("Failed to get employees: " + e.getMessage(), e);
        }
    }

    /**
     * Get promotion statistics for a job position
     */
    public Map<String, Object> getPromotionStatistics(UUID id) {
        JobPosition jobPosition = getJobPositionById(id);
        return jobPosition.getPromotionStatistics();
    }

    /**
     * Get all promotions FROM this position
     */
    public List<PromotionRequest> getPromotionsFromPosition(UUID id) {
        JobPosition jobPosition = getJobPositionById(id);
        return jobPosition.getPromotionsFromThisPosition();
    }

    /**
     * Get all promotions TO this position
     */
    public List<PromotionRequest> getPromotionsToPosition(UUID id) {
        JobPosition jobPosition = getJobPositionById(id);
        return jobPosition.getPromotionsToThisPosition();
    }

    /**
     * Get pending promotions FROM this position
     */
    public List<PromotionRequest> getPendingPromotionsFromPosition(UUID id) {
        JobPosition jobPosition = getJobPositionById(id);
        return jobPosition.getPendingPromotionsFrom();
    }

    /**
     * Get pending promotions TO this position
     */
    public List<PromotionRequest> getPendingPromotionsToPosition(UUID id) {
        JobPosition jobPosition = getJobPositionById(id);
        return jobPosition.getPendingPromotionsTo();
    }

    /**
     * Get career path suggestions from this position
     */
    public List<String> getCareerPathSuggestions(UUID id) {
        JobPosition jobPosition = getJobPositionById(id);
        return jobPosition.getCareerPathSuggestions();
    }

    /**
     * Get employees eligible for promotion from this position
     */
    public List<Employee> getEmployeesEligibleForPromotion(UUID id) {
        JobPosition jobPosition = getJobPositionById(id);

        // Use the Employee model's eligibility check methods
        if (jobPosition.getEmployees() != null) {
            return jobPosition.getEmployees().stream()
                    .filter(Employee::isEligibleForPromotion)
                    .collect(Collectors.toList());
        }

        return Collections.emptyList();
    }

    /**
     * Get salary statistics for this position
     */
    public Map<String, Object> getSalaryStatistics(UUID id) {
        JobPosition jobPosition = getJobPositionById(id);
        Map<String, Object> stats = new HashMap<>();

        // Basic salary information
        stats.put("baseSalary", jobPosition.getBaseSalary());
        stats.put("contractType", jobPosition.getContractType());
        stats.put("calculatedMonthlySalary", jobPosition.calculateMonthlySalary());
        stats.put("calculatedDailySalary", jobPosition.calculateDailySalary());

        // Contract-specific salary details
        switch (jobPosition.getContractType()) {
            case HOURLY:
                stats.put("hourlyRate", jobPosition.getHourlyRate());
                stats.put("hoursPerShift", jobPosition.getHoursPerShift());
                stats.put("workingDaysPerWeek", jobPosition.getWorkingDaysPerWeek());
                stats.put("overtimeMultiplier", jobPosition.getOvertimeMultiplier());
                break;
            case DAILY:
                stats.put("dailyRate", jobPosition.getDailyRate());
                stats.put("workingDaysPerMonth", jobPosition.getWorkingDaysPerMonth());
                stats.put("includesWeekends", jobPosition.getIncludesWeekends());
                break;
            case MONTHLY:
                stats.put("monthlyBaseSalary", jobPosition.getMonthlyBaseSalary());
                stats.put("workingHours", jobPosition.getWorkingHours());
                stats.put("startTime", jobPosition.getStartTime());
                stats.put("endTime", jobPosition.getEndTime());
                stats.put("workingTimeRange", jobPosition.getWorkingTimeRange());
                break;
        }

        // Employee salary statistics
        List<Employee> employees = jobPosition.getEmployees();
        if (employees != null && !employees.isEmpty()) {
            stats.put("numberOfEmployees", employees.size());

            // Calculate average, min, max salaries of current employees using getMonthlySalary()
            List<BigDecimal> salaries = employees.stream()
                    .map(Employee::getMonthlySalary)
                    .filter(salary -> salary != null && salary.compareTo(BigDecimal.ZERO) > 0)
                    .collect(Collectors.toList());

            if (!salaries.isEmpty()) {
                BigDecimal totalSalary = salaries.stream().reduce(BigDecimal.ZERO, BigDecimal::add);
                BigDecimal avgSalary = totalSalary.divide(BigDecimal.valueOf(salaries.size()), 2, RoundingMode.HALF_UP);

                stats.put("averageEmployeeSalary", avgSalary.doubleValue());
                stats.put("minEmployeeSalary", Collections.min(salaries).doubleValue());
                stats.put("maxEmployeeSalary", Collections.max(salaries).doubleValue());
                stats.put("totalPayroll", totalSalary.doubleValue());
>>>>>>> 16fd0676
            }
        } else {
            stats.put("numberOfEmployees", 0);
        }

<<<<<<< HEAD
        // Also suggest positions in higher levels or related departments
        if (destinationPositions.isEmpty()) {
            // Fallback: suggest senior positions in same department
            if (jobPosition.getDepartment() != null) {
                List<JobPosition> departmentPositions = jobPositionRepository.findByDepartment(jobPosition.getDepartment());
                for (JobPosition pos : departmentPositions) {
                    if (!pos.getId().equals(id) && pos.getActive() && pos.isHighLevelPosition()) {
                        destinationPositions.add(convertToDTO(pos));
                    }
                }
            }
        }

        return destinationPositions.stream().distinct().limit(10).collect(Collectors.toList());
    }

    /**
     * Get positions that commonly promote to this position
     */
    public List<JobPositionDTO> getPromotionSources(UUID id) {
        JobPosition jobPosition = getJobPositionById(id);

        // Get positions that have promoted to this position
        List<JobPositionDTO> sourcePositions = new ArrayList<>();

        List<PromotionRequest> promotionsTo = jobPosition.getPromotionsToThisPosition();
        Set<UUID> sourcePositionIds = promotionsTo.stream()
                .filter(promotion -> promotion.getCurrentJobPosition() != null)
                .map(promotion -> promotion.getCurrentJobPosition().getId())
                .collect(Collectors.toSet());

        for (UUID sourceId : sourcePositionIds) {
            try {
                JobPosition sourcePosition = getJobPositionById(sourceId);
                if (sourcePosition.getActive()) {
                    sourcePositions.add(convertToDTO(sourcePosition));
                }
            } catch (Exception e) {
                // Position might have been deleted, skip
            }
        }

        return sourcePositions.stream().distinct().collect(Collectors.toList());
    }

    /**
     * Get detailed employee analytics for this position
     */

    public PromotionStatsDTO getSimplifiedPromotionStats(UUID jobPositionId) {
        try {
            JobPosition jobPosition = getJobPositionById(jobPositionId);

            // Get basic counts from collections with null checks
            Long totalFrom = (long) (jobPosition.getPromotionsFromThisPosition() != null ?
                    jobPosition.getPromotionsFromThisPosition().size() : 0);
            Long totalTo = (long) (jobPosition.getPromotionsToThisPosition() != null ?
                    jobPosition.getPromotionsToThisPosition().size() : 0);

            // Count by status with null checks
            Long pendingFrom = jobPosition.getPromotionsFromThisPosition() != null ?
                    jobPosition.getPromotionsFromThisPosition().stream()
                            .filter(p -> p != null && ("PENDING".equals(p.getStatus()) || "UNDER_REVIEW".equals(p.getStatus())))
                            .count() : 0;

            Long pendingTo = jobPosition.getPromotionsToThisPosition() != null ?
                    jobPosition.getPromotionsToThisPosition().stream()
                            .filter(p -> p != null && ("PENDING".equals(p.getStatus()) || "UNDER_REVIEW".equals(p.getStatus())))
                            .count() : 0;

            Long implementedFrom = jobPosition.getPromotionsFromThisPosition() != null ?
                    jobPosition.getPromotionsFromThisPosition().stream()
                            .filter(p -> p != null && "IMPLEMENTED".equals(p.getStatus()))
                            .count() : 0;

            Long implementedTo = jobPosition.getPromotionsToThisPosition() != null ?
                    jobPosition.getPromotionsToThisPosition().stream()
                            .filter(p -> p != null && "IMPLEMENTED".equals(p.getStatus()))
                            .count() : 0;

            // Calculate averages (simplified)
            BigDecimal avgSalaryIncrease = jobPosition.getAverageSalaryIncreaseFromPosition();
            Double avgTimeBeforePromotion = jobPosition.getAverageTimeBeforePromotion();
            Double promotionRate = jobPosition.getPromotionRateFromPosition();

            // Get top destinations (simplified)
            Map<String, Long> topDestinations = jobPosition.getCommonPromotionDestinations();

            return PromotionStatsDTO.builder()
                    .totalPromotionsFrom(totalFrom)
                    .totalPromotionsTo(totalTo)
                    .pendingPromotionsFrom(pendingFrom)
                    .pendingPromotionsTo(pendingTo)
                    .implementedPromotionsFrom(implementedFrom)
                    .implementedPromotionsTo(implementedTo)
                    .averageSalaryIncrease(avgSalaryIncrease)
                    .averageTimeBeforePromotion(avgTimeBeforePromotion)
                    .promotionRate(promotionRate)
                    .hasCareerProgression(implementedFrom > 0)
                    .isPromotionDestination(implementedTo > 0)
                    .topPromotionDestinations(topDestinations)
                    .promotionsLastYear(0L) // You can calculate this if needed
                    .promotionsLastQuarter(0L) // You can calculate this if needed
                    .build();
        } catch (Exception e) {
            logger.error("Error getting simplified promotion stats for job position: " + jobPositionId, e);
            // Return empty stats instead of throwing exception
            return PromotionStatsDTO.builder()
                    .totalPromotionsFrom(0L)
                    .totalPromotionsTo(0L)
                    .pendingPromotionsFrom(0L)
                    .pendingPromotionsTo(0L)
                    .implementedPromotionsFrom(0L)
                    .implementedPromotionsTo(0L)
                    .averageSalaryIncrease(BigDecimal.ZERO)
                    .averageTimeBeforePromotion(0.0)
                    .promotionRate(0.0)
                    .hasCareerProgression(false)
                    .isPromotionDestination(false)
                    .topPromotionDestinations(new HashMap<>())
                    .promotionsLastYear(0L)
                    .promotionsLastQuarter(0L)
                    .build();
=======
        return stats;
    }
    /**
     * Get salary statistics for this position
     */

    /**
     * Get position validation status
     */
    public Map<String, Object> getPositionValidation(UUID id) {
        JobPosition jobPosition = getJobPositionById(id);
        Map<String, Object> validation = new HashMap<>();

        validation.put("isValid", jobPosition.isValidConfiguration());
        validation.put("isActive", jobPosition.getActive());
        validation.put("isEligibleForPromotionFrom", jobPosition.isEligibleForPromotionFrom());
        validation.put("isEligibleForPromotionTo", jobPosition.isEligibleForPromotionTo());
        validation.put("isHighLevelPosition", jobPosition.isHighLevelPosition());
        validation.put("hasCareerProgression", jobPosition.hasCareerProgression());
        validation.put("isPromotionDestination", jobPosition.isPromotionDestination());
        validation.put("hasEmployeesReadyForPromotion", jobPosition.hasEmployeesReadyForPromotion());

        // Validation messages
        List<String> issues = new ArrayList<>();
        List<String> recommendations = new ArrayList<>();

        if (!jobPosition.isValidConfiguration()) {
            issues.add("Position configuration is incomplete or invalid");
            recommendations.add("Review and complete all required fields for this contract type");
        }

        if (!jobPosition.getActive()) {
            issues.add("Position is currently inactive");
            recommendations.add("Activate position to make it available for hiring");
        }

        if (jobPosition.getEmployees() != null && !jobPosition.getEmployees().isEmpty() && !jobPosition.getActive()) {
            issues.add("Inactive position has assigned employees");
            recommendations.add("Consider reassigning employees or reactivating the position");
        }

        if (jobPosition.getBaseSalary() == null || jobPosition.getBaseSalary() <= 0) {
            issues.add("No salary information configured");
            recommendations.add("Set up salary structure for this position");
>>>>>>> 16fd0676
        }
    }


    /**
     * Get simplified list of promotions FROM this position
     */
    public List<PromotionSummaryDTO> getSimplifiedPromotionsFrom(UUID jobPositionId) {
        try {
            JobPosition jobPosition = getJobPositionById(jobPositionId);

<<<<<<< HEAD
            if (jobPosition.getPromotionsFromThisPosition() == null) {
                return Collections.emptyList();
            }

            return jobPosition.getPromotionsFromThisPosition().stream()
                    .filter(promotion -> promotion != null)
                    .map(this::convertToPromotionSummary)
                    .collect(Collectors.toList());
        } catch (Exception e) {
            logger.error("Error getting simplified promotions from job position: " + jobPositionId, e);
            return Collections.emptyList();
=======
        validation.put("issues", issues);
        validation.put("recommendations", recommendations);
        validation.put("issueCount", issues.size());

        return validation;
    }

    /**
     * Get comprehensive position analytics
     */
    public Map<String, Object> getPositionAnalytics(UUID id) {
        JobPosition jobPosition = getJobPositionById(id);
        Map<String, Object> analytics = new HashMap<>();

        analytics.put("basic", convertToDTO(jobPosition));
        analytics.put("promotionStats", jobPosition.getPromotionStatistics());
        analytics.put("salaryStats", getSalaryStatistics(id));
        analytics.put("validation", getPositionValidation(id));

        analytics.put("employeeCount", jobPosition.getEmployees() != null ? jobPosition.getEmployees().size() : 0);
        analytics.put("vacancyCount", jobPosition.getVacancies() != null ? jobPosition.getVacancies().size() : 0);
        analytics.put("departmentName", jobPosition.getDepartment() != null ?
                jobPosition.getDepartment().getName() : null);
        analytics.put("hierarchyLevel", jobPosition.getHierarchyLevel());
        analytics.put("hierarchyPath", jobPosition.getHierarchyPath());

        return analytics;
    }

    /**
     * Check if position can be safely deleted
     */
    public Map<String, Object> canDeletePosition(UUID id) {
        JobPosition jobPosition = getJobPositionById(id);
        Map<String, Object> result = new HashMap<>();

        boolean canDelete = true;
        List<String> blockingReasons = new ArrayList<>();
        List<String> warnings = new ArrayList<>();

        // Check for assigned employees
        int employeeCount = jobPosition.getEmployees() != null ? jobPosition.getEmployees().size() : 0;
        if (employeeCount > 0) {
            canDelete = false;
            blockingReasons.add(employeeCount + " employee(s) are currently assigned to this position");
        }

        // Check for active vacancies
        long activeVacancyCount = jobPosition.getVacancies() != null ?
                jobPosition.getVacancies().stream()
                        .filter(vacancy -> vacancy.getStatus() != null && vacancy.getStatus().equals("ACTIVE"))
                        .count() : 0;

        if (activeVacancyCount > 0) {
            canDelete = false;
            blockingReasons.add(activeVacancyCount + " active vacanc(ies) exist for this position");
>>>>>>> 16fd0676
        }
    }

    /**
     * Get simplified list of promotions TO this position
     */
    public List<PromotionSummaryDTO> getSimplifiedPromotionsTo(UUID jobPositionId) {
        try {
            JobPosition jobPosition = getJobPositionById(jobPositionId);

<<<<<<< HEAD
            if (jobPosition.getPromotionsToThisPosition() == null) {
                return Collections.emptyList();
            }

            return jobPosition.getPromotionsToThisPosition().stream()
                    .filter(promotion -> promotion != null)
                    .map(this::convertToPromotionSummary)
                    .collect(Collectors.toList());
        } catch (Exception e) {
            logger.error("Error getting simplified promotions to job position: " + jobPositionId, e);
            return Collections.emptyList();
        }
    }

    /**
     * Convert PromotionRequest to simplified PromotionSummaryDTO
     */
    private PromotionSummaryDTO convertToPromotionSummary(PromotionRequest promotion) {
        try {
            BigDecimal salaryIncrease = BigDecimal.ZERO;
            Double salaryIncreasePercentage = 0.0;

            if (promotion.getCurrentSalary() != null && promotion.getApprovedSalary() != null) {
                salaryIncrease = promotion.getApprovedSalary().subtract(promotion.getCurrentSalary());
                if (promotion.getCurrentSalary().compareTo(BigDecimal.ZERO) > 0) {
                    salaryIncreasePercentage = salaryIncrease
                            .divide(promotion.getCurrentSalary(), 4, RoundingMode.HALF_UP)
                            .multiply(BigDecimal.valueOf(100))
                            .doubleValue();
=======
        // Check for pending promotions
        int pendingPromotionsFrom = jobPosition.getPendingPromotionsFrom().size();
        int pendingPromotionsTo = jobPosition.getPendingPromotionsTo().size();

        if (pendingPromotionsFrom > 0 || pendingPromotionsTo > 0) {
            warnings.add("Position has " + (pendingPromotionsFrom + pendingPromotionsTo) + " pending promotion(s)");
        }

        // Check for historical data
        long totalPromotions = jobPosition.getPromotionsFromCount() + jobPosition.getPromotionsToCount();
        if (totalPromotions > 0) {
            warnings.add("Position has historical promotion data (" + totalPromotions + " promotion(s))");
        }

        result.put("canDelete", canDelete);
        result.put("blockingReasons", blockingReasons);
        result.put("warnings", warnings);
        result.put("employeeCount", employeeCount);
        result.put("activeVacancyCount", activeVacancyCount);
        result.put("pendingPromotionsCount", pendingPromotionsFrom + pendingPromotionsTo);
        result.put("totalPromotionsCount", totalPromotions);

        return result;
    }

    /**
     * Get positions that can be promoted to from this position
     */
    public List<JobPositionDTO> getPromotionDestinations(UUID id) {
        JobPosition jobPosition = getJobPositionById(id);

        // Get common promotion destinations based on historical data
        Map<String, Long> destinations = jobPosition.getCommonPromotionDestinations();

        // Find actual position objects for these destinations
        List<JobPositionDTO> destinationPositions = new ArrayList<>();

        for (String positionName : destinations.keySet()) {
            List<JobPosition> positions = jobPositionRepository.findByPositionNameContainingIgnoreCase(positionName);
            for (JobPosition pos : positions) {
                if (!pos.getId().equals(id) && pos.getActive()) { // Exclude self and inactive positions
                    destinationPositions.add(convertToDTO(pos));
>>>>>>> 16fd0676
                }
            }

            return PromotionSummaryDTO.builder()
                    .id(promotion.getId())
                    .employeeName(promotion.getEmployee() != null ?
                            promotion.getEmployee().getFirstName() + " " + promotion.getEmployee().getLastName() : "Unknown")
                    .currentPositionName(promotion.getCurrentJobPosition() != null ?
                            promotion.getCurrentJobPosition().getPositionName() : "Unknown")
                    .promotedToPositionName(promotion.getPromotedToJobPosition() != null ?
                            promotion.getPromotedToJobPosition().getPositionName() : "Unknown")
                    .status(promotion.getStatus() != null ? promotion.getStatus().toString() : "UNKNOWN")
                    .currentSalary(promotion.getCurrentSalary())
                    .proposedSalary(promotion.getApprovedSalary())
                    .salaryIncrease(salaryIncrease)
                    .salaryIncreasePercentage(salaryIncreasePercentage)
                    .requestDate(promotion.getCreatedAt())
                    .effectiveDate(promotion.getActualEffectiveDate() != null ?
                            promotion.getActualEffectiveDate().atStartOfDay() : null)
                    .requestedBy(promotion.getRequestedBy())
                    .approvedBy(promotion.getApprovedBy())
                    .yearsInCurrentPosition(promotion.getYearsInCurrentPosition())
                    .justification(promotion.getJustification())
                    .build();
        } catch (Exception e) {
            logger.error("Error converting promotion to summary: " + promotion.getId(), e);
            // Return a basic summary with available data
            return PromotionSummaryDTO.builder()
                    .id(promotion.getId())
                    .employeeName("Unknown")
                    .currentPositionName("Unknown")
                    .promotedToPositionName("Unknown")
                    .status("UNKNOWN")
                    .currentSalary(BigDecimal.ZERO)
                    .proposedSalary(BigDecimal.ZERO)
                    .salaryIncrease(BigDecimal.ZERO)
                    .salaryIncreasePercentage(0.0)
                    .requestDate(null)
                    .effectiveDate(null)
                    .requestedBy(null)
                    .approvedBy(null)
                    .yearsInCurrentPosition(null)
                    .justification(null)
                    .build();
        }
<<<<<<< HEAD
    }

// ===============================
// FIXED: getJobPositionDetailsDTO method with corrected field names
// ===============================

    @Transactional()
    public JobPositionDetailsDTO getJobPositionDetailsDTO(UUID id) {
        logger.info("🔍 Starting getJobPositionDetailsDTO for id: {}", id);

        try {
            // Step 1: Get basic job position with department
            logger.debug("📋 Step 1: Fetching basic job position with department");
            JobPosition jobPosition = jobPositionRepository.findByIdWithDepartment(id)
                    .orElseThrow(() -> new RuntimeException("Job position not found with id: " + id));

            logger.info("✅ Job position found: {} ({})", jobPosition.getPositionName(), jobPosition.getContractType());

            // Step 2: Build the comprehensive DTO
            logger.debug("🏗️ Step 2: Building DTO");
            JobPositionDetailsDTO.JobPositionDetailsDTOBuilder builder = JobPositionDetailsDTO.builder();

            // ===============================
            // OVERVIEW DATA
            // ===============================
            logger.debug("📊 Building overview data");
            try {
                builder.id(jobPosition.getId())
                        .positionName(jobPosition.getPositionName())
//                    .department(jobPosition.getDepartment())
                        .departmentName(jobPosition.getDepartment() != null ? jobPosition.getDepartment().getName() : null)
                        .head(jobPosition.getHead())
                        .baseSalary(jobPosition.getBaseSalary())
                        .probationPeriod(jobPosition.getProbationPeriod())
                        .contractType(jobPosition.getContractType())
                        .experienceLevel(jobPosition.getExperienceLevel())
                        .active(jobPosition.getActive());

                // Contract-specific fields
                builder.workingDaysPerWeek(jobPosition.getWorkingDaysPerWeek())
                        .hoursPerShift(jobPosition.getHoursPerShift())
                        .hourlyRate(jobPosition.getHourlyRate())
                        .overtimeMultiplier(jobPosition.getOvertimeMultiplier())
                        .trackBreaks(jobPosition.getTrackBreaks())
                        .breakDurationMinutes(jobPosition.getBreakDurationMinutes())
                        .dailyRate(jobPosition.getDailyRate())
                        .workingDaysPerMonth(jobPosition.getWorkingDaysPerMonth())
                        .includesWeekends(jobPosition.getIncludesWeekends())
                        .monthlyBaseSalary(jobPosition.getMonthlyBaseSalary())
                        .shifts(jobPosition.getShifts())
                        .workingHours(jobPosition.getWorkingHours())
                        .vacations(jobPosition.getVacations())
                        .startTime(jobPosition.getStartTime())
                        .endTime(jobPosition.getEndTime());

                // Working time range - safely handle this
                try {
                    builder.workingTimeRange(jobPosition.getWorkingTimeRange());
                } catch (Exception e) {
                    logger.warn("⚠️ Could not get working time range: {}", e.getMessage());
                    builder.workingTimeRange(null);
                }

                // Calculated fields - safely handle these
                try {
                    builder.calculatedMonthlySalary(jobPosition.calculateMonthlySalary())
                            .calculatedDailySalary(jobPosition.calculateDailySalary())
                            .isValidConfiguration(jobPosition.isValidConfiguration())
                            .isHighLevelPosition(jobPosition.isHighLevelPosition());
                } catch (Exception e) {
                    logger.warn("⚠️ Could not calculate derived fields: {}", e.getMessage());
                    builder.calculatedMonthlySalary(0.0)
                            .calculatedDailySalary(0.0)
                            .isValidConfiguration(false)
                            .isHighLevelPosition(false);
                }

                logger.debug("✅ Overview data built successfully");

            } catch (Exception e) {
                logger.error("❌ Error building overview data: {}", e.getMessage(), e);
                throw new RuntimeException("Failed to build overview data: " + e.getMessage());
            }

            // ===============================
            // EMPLOYEES DATA
            // ===============================
            logger.debug("👥 Building employees data");
            List<EmployeeSummaryDTO> employees = Collections.emptyList();
            try {
                employees = getEmployeeSummariesForPosition(id);
                logger.info("✅ Found {} employees", employees.size());

                builder.employees(employees)
                        .totalEmployeeCount(employees.size())
                        .activeEmployeeCount((int) employees.stream()
                                .filter(e -> e != null && "ACTIVE".equals(e.getStatus())).count())
                        .inactiveEmployeeCount((int) employees.stream()
                                .filter(e -> e != null && !"ACTIVE".equals(e.getStatus())).count())
                        .eligibleForPromotionEmployees(employees.stream()
                                .filter(e -> e != null && Boolean.TRUE.equals(e.getEligibleForPromotion()))
                                .collect(Collectors.toList()));

            } catch (Exception e) {
                logger.error("❌ Error building employees data: {}", e.getMessage(), e);
                // Use empty data instead of failing
                builder.employees(Collections.emptyList())
                        .totalEmployeeCount(0)
                        .activeEmployeeCount(0)
                        .inactiveEmployeeCount(0)
                        .eligibleForPromotionEmployees(Collections.emptyList());
=======

        // Also suggest positions in higher levels or related departments
        if (destinationPositions.isEmpty()) {
            // Fallback: suggest senior positions in same department
            if (jobPosition.getDepartment() != null) {
                List<JobPosition> departmentPositions = jobPositionRepository.findByDepartment(jobPosition.getDepartment());
                for (JobPosition pos : departmentPositions) {
                    if (!pos.getId().equals(id) && pos.getActive() && pos.isHighLevelPosition()) {
                        destinationPositions.add(convertToDTO(pos));
                    }
                }
            }
        }

        return destinationPositions.stream().distinct().limit(10).collect(Collectors.toList());
    }

    /**
     * Get positions that commonly promote to this position
     */
    public List<JobPositionDTO> getPromotionSources(UUID id) {
        JobPosition jobPosition = getJobPositionById(id);

        // Get positions that have promoted to this position
        List<JobPositionDTO> sourcePositions = new ArrayList<>();

        List<PromotionRequest> promotionsTo = jobPosition.getPromotionsToThisPosition();
        Set<UUID> sourcePositionIds = promotionsTo.stream()
                .filter(promotion -> promotion.getCurrentJobPosition() != null)
                .map(promotion -> promotion.getCurrentJobPosition().getId())
                .collect(Collectors.toSet());

        for (UUID sourceId : sourcePositionIds) {
            try {
                JobPosition sourcePosition = getJobPositionById(sourceId);
                if (sourcePosition.getActive()) {
                    sourcePositions.add(convertToDTO(sourcePosition));
                }
            } catch (Exception e) {
                // Position might have been deleted, skip
>>>>>>> 16fd0676
            }

            // ===============================
            // ANALYTICS DATA
            // ===============================
//        logger.debug("📈 Building analytics data");
//        PositionAnalyticsDTO analytics = null;
//        try {
//            analytics = buildPositionAnalytics(jobPosition, employees);
//            builder.analytics(analytics);
//            logger.debug("✅ Analytics data built successfully");
//        } catch (Exception e) {
//            logger.error("❌ Error building analytics data: {}", e.getMessage(), e);
//            // Create minimal analytics data
//            analytics = PositionAnalyticsDTO.builder()
//                    .averageEmployeeSalary(BigDecimal.ZERO)
//                    .minEmployeeSalary(BigDecimal.ZERO)
//                    .maxEmployeeSalary(BigDecimal.ZERO)
//                    .totalPayroll(BigDecimal.ZERO)
//                    .positionBaseSalary(BigDecimal.valueOf(jobPosition.getBaseSalary() != null ? jobPosition.getBaseSalary() : 0))
//                    .totalEmployees(employees.size())
//                    .activeEmployees(0)
//                    .eligibleForPromotionCount(0)
//                    .promotionEligibilityRate(0.0)
//                    .averageMonthsInPosition(0.0)
//                    .statusDistribution(new HashMap<>())
//                    .contractTypeDistribution(new HashMap<>())
//                    .isValidConfiguration(true)
//                    .validationIssueCount(0)
//                    .validationIssues(Collections.emptyList())
//                    .recommendations(Collections.emptyList())
//                    .build();
//            builder.analytics(analytics);
//        }

            // ===============================
            // PROMOTIONS DATA
            // ===============================
//        logger.debug("🚀 Building promotions data");
//        PositionPromotionsDTO promotions = null;
//        try {
//            promotions = buildPositionPromotions(jobPosition);
//            builder.promotions(promotions);
//            logger.debug("✅ Promotions data built successfully");
//        } catch (Exception e) {
//            logger.error("❌ Error building promotions data: {}", e.getMessage(), e);
//            // Create minimal promotions data
//            promotions = PositionPromotionsDTO.builder()
//                    .totalPromotionsFrom(0L)
//                    .totalPromotionsTo(0L)
//                    .pendingPromotionsFromCount(0L)
//                    .pendingPromotionsToCount(0L)
//                    .implementedPromotionsFrom(0L)
//                    .implementedPromotionsTo(0L)
//                    .rejectedPromotionsFrom(0L)
//                    .rejectedPromotionsTo(0L)
//                    .averageSalaryIncrease(BigDecimal.ZERO)
//                    .averageTimeBeforePromotion(0.0)
//                    .promotionRate(0.0)
//                    .promotionSuccessRate(0.0)
//                    .hasCareerProgression(false)
//                    .isPromotionDestination(false)
//                    .topPromotionDestinations(new HashMap<>())
//                    .commonPromotionSources(new HashMap<>())
//                    .promotionsFromList(Collections.emptyList())
//                    .promotionsToList(Collections.emptyList())
//                    .pendingPromotionsFromList(Collections.emptyList())
//                    .pendingPromotionsToList(Collections.emptyList())
//                    .recentPromotions(Collections.emptyList())
//                    .careerPathSuggestions(Collections.emptyList())
//                    .promotionDestinations(Collections.emptyList())
//                    .promotionSources(Collections.emptyList())
//                    .promotionsLastYear(0L)
//                    .promotionsLastQuarter(0L)
//                    .promotionsThisMonth(0L)
//                    .build();
//            builder.promotions(promotions);
//        }

            // ===============================
            // SUMMARY COUNTS
            // ===============================
//        logger.debug("🔢 Building summary counts");
//        try {
//            int vacancyCount = getVacancyCountForPosition(id);
//            int activeVacancyCount = getActiveVacancyCountForPosition(id);
//
//            int totalPromotionsCount = 0;
//            int pendingPromotionsCount = 0;
//
////            if (promotions != null) {
////                totalPromotionsCount = (promotions.getTotalPromotionsFrom() != null ? promotions.getTotalPromotionsFrom().intValue() : 0) +
////                        (promotions.getTotalPromotionsTo() != null ? promotions.getTotalPromotionsTo().intValue() : 0);
////                pendingPromotionsCount = (promotions.getPendingPromotionsFromCount() != null ? promotions.getPendingPromotionsFromCount().intValue() : 0) +
////                        (promotions.getPendingPromotionsToCount() != null ? promotions.getPendingPromotionsToCount().intValue() : 0);
////            }
//
//            builder.vacancyCount(vacancyCount)
//                    .activeVacancyCount(activeVacancyCount)
//                    .totalPromotionsCount(totalPromotionsCount)
//                    .pendingPromotionsCount(pendingPromotionsCount);
//
//            logger.debug("✅ Summary counts: vacancies={}, activeVacancies={}, promotions={}, pending={}",
//                    vacancyCount, activeVacancyCount, totalPromotionsCount, pendingPromotionsCount);
//
//        } catch (Exception e) {
//            logger.error("❌ Error building summary counts: {}", e.getMessage(), e);
//            // Use zero counts
//            builder.vacancyCount(0)
//                    .activeVacancyCount(0)
//                    .totalPromotionsCount(0)
//                    .pendingPromotionsCount(0);
//        }

            // Build and return
            logger.info("🎉 Successfully built JobPositionDetailsDTO for position: {}", jobPosition.getPositionName());
            return builder.build();

        } catch (Exception e) {
            logger.error("💥 Fatal error in getJobPositionDetailsDTO for id {}: {}", id, e.getMessage(), e);
            throw new RuntimeException("Failed to create job position details: " + e.getMessage(), e);
        }
<<<<<<< HEAD
    }

    /**
     * Safe version of buildPositionPromotions with extensive error handling
     */
    private PositionPromotionsDTO buildPositionPromotions(JobPosition jobPosition) {
        logger.debug("🚀 Building promotions for position: {}", jobPosition.getPositionName());

        try {
            // Get simplified promotion stats to avoid lazy loading issues
            logger.debug("📊 Getting promotion stats");
            PromotionStatsDTO stats = null;
            try {
                stats = getSimplifiedPromotionStats(jobPosition.getId());
                logger.debug("✅ Promotion stats retrieved successfully");
            } catch (Exception e) {
                logger.warn("⚠️ Could not get promotion stats: {}", e.getMessage());
                // Create empty stats
                stats = PromotionStatsDTO.builder()
                        .totalPromotionsFrom(0L)
                        .totalPromotionsTo(0L)
                        .pendingPromotionsFrom(0L)
                        .pendingPromotionsTo(0L)
                        .implementedPromotionsFrom(0L)
                        .implementedPromotionsTo(0L)
                        .averageSalaryIncrease(BigDecimal.ZERO)
                        .averageTimeBeforePromotion(0.0)
                        .promotionRate(0.0)
                        .hasCareerProgression(false)
                        .isPromotionDestination(false)
                        .topPromotionDestinations(new HashMap<>())
                        .promotionsLastYear(0L)
                        .promotionsLastQuarter(0L)
                        .build();
            }

            // Get promotion lists
            logger.debug("📋 Getting promotion lists");
            List<PromotionSummaryDTO> promotionsFromList = Collections.emptyList();
            List<PromotionSummaryDTO> promotionsToList = Collections.emptyList();

            try {
                promotionsFromList = getSimplifiedPromotionsFrom(jobPosition.getId());
                promotionsToList = getSimplifiedPromotionsTo(jobPosition.getId());
                logger.debug("✅ Promotion lists retrieved: from={}, to={}",
                        promotionsFromList.size(), promotionsToList.size());
            } catch (Exception e) {
                logger.warn("⚠️ Could not get promotion lists: {}", e.getMessage());
            }

            // Filter for pending and recent promotions safely
            List<PromotionSummaryDTO> pendingFromList = Collections.emptyList();
            List<PromotionSummaryDTO> pendingToList = Collections.emptyList();
            List<PromotionSummaryDTO> recentPromotions = Collections.emptyList();

            try {
                pendingFromList = promotionsFromList.stream()
                        .filter(p -> p != null && ("PENDING".equals(p.getStatus()) || "UNDER_REVIEW".equals(p.getStatus())))
                        .collect(Collectors.toList());

                pendingToList = promotionsToList.stream()
                        .filter(p -> p != null && ("PENDING".equals(p.getStatus()) || "UNDER_REVIEW".equals(p.getStatus())))
                        .collect(Collectors.toList());

                recentPromotions = promotionsFromList.stream()
                        .filter(p -> p != null && p.getEffectiveDate() != null &&
                                p.getEffectiveDate().isAfter(LocalDateTime.now().minusMonths(6)))
                        .collect(Collectors.toList());

                logger.debug("✅ Filtered lists: pendingFrom={}, pendingTo={}, recent={}",
                        pendingFromList.size(), pendingToList.size(), recentPromotions.size());

            } catch (Exception e) {
                logger.warn("⚠️ Could not filter promotion lists: {}", e.getMessage());
            }

            // Get career path suggestions safely
            List<String> careerPathSuggestions = Collections.emptyList();
            try {
                careerPathSuggestions = getCareerPathSuggestions(jobPosition.getId());
            } catch (Exception e) {
                logger.warn("⚠️ Could not get career path suggestions: {}", e.getMessage());
            }

            // Build the DTO
            return PositionPromotionsDTO.builder()
                    .totalPromotionsFrom(stats.getTotalPromotionsFrom())
                    .totalPromotionsTo(stats.getTotalPromotionsTo())
                    .pendingPromotionsFromCount(stats.getPendingPromotionsFrom())
                    .pendingPromotionsToCount(stats.getPendingPromotionsTo())
                    .implementedPromotionsFrom(stats.getImplementedPromotionsFrom())
                    .implementedPromotionsTo(stats.getImplementedPromotionsTo())
                    .rejectedPromotionsFrom(0L)
                    .rejectedPromotionsTo(0L)
                    .averageSalaryIncrease(stats.getAverageSalaryIncrease())
                    .averageTimeBeforePromotion(stats.getAverageTimeBeforePromotion())
                    .promotionRate(stats.getPromotionRate())
                    .promotionSuccessRate(calculatePromotionSuccessRate(stats))
                    .hasCareerProgression(stats.getHasCareerProgression())
                    .isPromotionDestination(stats.getIsPromotionDestination())
                    .topPromotionDestinations(stats.getTopPromotionDestinations())
                    .commonPromotionSources(new HashMap<>())
                    .promotionsFromList(promotionsFromList)
                    .promotionsToList(promotionsToList)
                    .pendingPromotionsFromList(pendingFromList)
                    .pendingPromotionsToList(pendingToList)
                    .recentPromotions(recentPromotions)
                    .careerPathSuggestions(careerPathSuggestions)
                    .promotionDestinations(Collections.emptyList())
                    .promotionSources(Collections.emptyList())
                    .promotionsLastYear(stats.getPromotionsLastYear())
                    .promotionsLastQuarter(stats.getPromotionsLastQuarter())
                    .promotionsThisMonth(0L)
                    .build();

        } catch (Exception e) {
            logger.error("💥 Fatal error building promotions data: {}", e.getMessage(), e);
            throw new RuntimeException("Failed to build promotions data: " + e.getMessage(), e);
        }
    }

    /**
     * Safe helper method to calculate promotion success rate
     */
    private Double calculatePromotionSuccessRate(PromotionStatsDTO stats) {
        try {
            if (stats == null) return 0.0;

            Long total = stats.getTotalPromotionsFrom();
            Long implemented = stats.getImplementedPromotionsFrom();

            if (total == null || total == 0) return 0.0;
            if (implemented == null) return 0.0;

            return (double) implemented / total * 100.0;
        } catch (Exception e) {
            logger.warn("⚠️ Could not calculate promotion success rate: {}", e.getMessage());
            return 0.0;
        }
    }

    /**
     * Get employee summaries for a position (separate query to avoid lazy loading)
     */
    private List<EmployeeSummaryDTO> getEmployeeSummariesForPosition(UUID jobPositionId) {
        try {
            // Use a separate repository method or query to get employees
            JobPosition position = jobPositionRepository.findByIdWithEmployees(jobPositionId).orElse(null);
            if (position == null || position.getEmployees() == null) {
                return Collections.emptyList();
            }

            return position.getEmployees().stream()
                    .filter(employee -> employee != null) // Add null check
                    .map(this::convertToEmployeeSummary)
                    .collect(Collectors.toList());
        } catch (Exception e) {
            logger.warn("Could not load employees for position {}: {}", jobPositionId, e.getMessage());
            return Collections.emptyList();
        }
    }

    private EmployeeSummaryDTO convertToEmployeeSummaryDTO(Employee employee) {
        return EmployeeSummaryDTO.builder()
                .id(employee.getId())
                .firstName(employee.getFirstName())
                .lastName(employee.getLastName())
                .fullName(employee.getFirstName() + " " + employee.getLastName())
                .email(employee.getEmail())
                .phoneNumber(employee.getPhoneNumber()) // Changed from getPhoneNumber()
                .status(employee.isActive() ? "ACTIVE" : "INACTIVE")
                .photoUrl(employee.getPhotoUrl())
                .hireDate(employee.getHireDate()) // Try both fields
                .monthlySalary(employee.getMonthlySalary() != null ? employee.getMonthlySalary() : employee.getBaseSalary())
                .contractType(employee.getContractType() != null ? employee.getContractType().toString() : "UNKNOWN")
                .eligibleForPromotion(employee.isEligibleForPromotion())
                .monthsSinceHire(calculateMonthsSinceHire(employee.getHireDate()))
                .monthsSinceLastPromotion(employee.getMonthsSinceLastPromotion())
                .promotionCount(employee.getPromotionCount())
                .siteName(employee.getSite() != null ? employee.getSite().getName() : null)
//                .performanceRating(employee.getPerformanceRating() != null ? employee.getPerformanceRating() : 0.0)
                .lastPromotionDate(String.valueOf(employee.getLastPromotion().getActualEffectiveDate()))
                .position(employee.getJobPosition() != null ? employee.getJobPosition().getPositionName() : null)
                .department(employee.getJobPosition().getDepartment()) // This should return the Department object
                .salary(employee.getBaseSalary())
                .build();
    }

    /**
     * Helper method to calculate months since hire date
     */
    private Integer calculateMonthsSinceHire(LocalDate hireDate) {
        if (hireDate == null) {
            return 0;
        }

        try {
            return (int) java.time.temporal.ChronoUnit.MONTHS.between(hireDate, LocalDate.now());
        } catch (Exception e) {
            logger.warn("Error calculating months since hire: {}", e.getMessage());
            return 0;
        }
    }


    /**
     * Convert Employee to EmployeeSummaryDTO with improved null handling
     */
    private EmployeeSummaryDTO convertToEmployeeSummary(Employee employee) {
        if (employee == null) {
            return null;
        }

        try {
            return EmployeeSummaryDTO.builder()
                    .id(employee.getId())
                    .firstName(employee.getFirstName())
                    .lastName(employee.getLastName())
                    .fullName(employee.getFullName())
                    .email(employee.getEmail())
                    .phoneNumber(employee.getPhoneNumber())
                    .status(employee.getStatus() != null ? employee.getStatus() : "UNKNOWN")
                    .photoUrl(employee.getPhotoUrl())
                    .hireDate(employee.getHireDate())
                    .monthlySalary(employee.getMonthlySalary())

                    // ✅ FIXED: Handle contract type properly
                    .contractType(employee.getJobPosition() != null && employee.getJobPosition().getContractType() != null ?
                            employee.getJobPosition().getContractType().name() : null)

                    // ✅ FIXED: No null check needed - method returns boolean primitive
                    .eligibleForPromotion(employee.isEligibleForPromotion())

                    // ✅ FIXED: No null check needed - method returns Integer primitive
                    .monthsSinceHire(employee.getMonthsSinceHire())

                    // ✅ FIXED: No null check needed - method returns Integer primitive
                    .monthsSinceLastPromotion(employee.getMonthsSinceLastPromotion())

                    // ✅ FIXED: No null check needed - method returns Integer primitive
                    .promotionCount(employee.getPromotionCount())

                    .siteName(employee.getSite() != null ? employee.getSite().getName() : null)
                    .build();

        } catch (Exception e) {
            logger.warn("Error converting employee {} to summary DTO: {}", employee.getId(), e.getMessage());
            // Return a basic DTO with available data
            return EmployeeSummaryDTO.builder()
                    .id(employee.getId())
                    .firstName(employee.getFirstName() != null ? employee.getFirstName() : "Unknown")
                    .lastName(employee.getLastName() != null ? employee.getLastName() : "Unknown")
                    .fullName(employee.getFullName() != null ? employee.getFullName() : "Unknown Employee")
                    .status("UNKNOWN")
                    .eligibleForPromotion(false)  // Default value
                    .monthsSinceHire(0)           // Default value
                    .monthsSinceLastPromotion(0L)  // Default value
                    .promotionCount(0)            // Default value
                    .build();
        }
    }

    /**
     * Get vacancy count for a position (simple implementation)
     */
    private int getVacancyCountForPosition(UUID jobPositionId) {
        try {
            Optional<JobPosition> positionOpt = jobPositionRepository.findById(jobPositionId);
            if (positionOpt.isPresent()) {
                JobPosition position = positionOpt.get();
                return position.getVacancies() != null ? position.getVacancies().size() : 0;
            }
            return 0;
        } catch (Exception e) {
            logger.warn("Could not get vacancy count for position {}: {}", jobPositionId, e.getMessage());
            return 0;
        }
    }

    /**
     * Get active vacancy count for a position (simple implementation)
     */
    private int getActiveVacancyCountForPosition(UUID jobPositionId) {
        try {
            Optional<JobPosition> positionOpt = jobPositionRepository.findById(jobPositionId);
            if (positionOpt.isPresent()) {
                JobPosition position = positionOpt.get();
                if (position.getVacancies() != null) {
                    return (int) position.getVacancies().stream()
                            .filter(v -> v.getStatus() != null && "OPEN".equals(v.getStatus()))
                            .count();
                }
            }
            return 0;
        } catch (Exception e) {
            logger.warn("Could not get active vacancy count for position {}: {}", jobPositionId, e.getMessage());
            return 0;
        }
    }

    /**
     * Get employee count for a position without loading full collections
     */
    private int getEmployeeCountForPosition(UUID jobPositionId) {
        try {
            JobPosition position = jobPositionRepository.findById(jobPositionId).orElse(null);
            if (position == null || position.getEmployees() == null) {
                return 0;
            }
            return position.getEmployees().size();
        } catch (Exception e) {
            logger.warn("Could not get employee count for position {}: {}", jobPositionId, e.getMessage());
            return 0;
        }
    }


    /**
     * Build comprehensive position analytics DTO
     */
    private PositionAnalyticsDTO buildPositionAnalytics(JobPosition jobPosition, List<EmployeeSummaryDTO> employees) {
        try {
            PositionAnalyticsDTO.PositionAnalyticsDTOBuilder builder = PositionAnalyticsDTO.builder();

            // ===============================
            // SALARY ANALYTICS
            // ===============================
            if (!employees.isEmpty()) {
                List<BigDecimal> salaries = employees.stream()
                        .map(EmployeeSummaryDTO::getMonthlySalary)
                        .filter(salary -> salary != null && salary.compareTo(BigDecimal.ZERO) > 0)
                        .collect(Collectors.toList());

                if (!salaries.isEmpty()) {
                    BigDecimal totalSalary = salaries.stream().reduce(BigDecimal.ZERO, BigDecimal::add);
                    BigDecimal avgSalary = totalSalary.divide(BigDecimal.valueOf(salaries.size()), 2, RoundingMode.HALF_UP);
                    BigDecimal minSalary = Collections.min(salaries);
                    BigDecimal maxSalary = Collections.max(salaries);

                    builder.averageEmployeeSalary(avgSalary)
                            .minEmployeeSalary(minSalary)
                            .maxEmployeeSalary(maxSalary)
                            .totalPayroll(totalSalary);
                } else {
                    builder.averageEmployeeSalary(BigDecimal.ZERO)
                            .minEmployeeSalary(BigDecimal.ZERO)
                            .maxEmployeeSalary(BigDecimal.ZERO)
                            .totalPayroll(BigDecimal.ZERO);
                }
            } else {
                builder.averageEmployeeSalary(BigDecimal.ZERO)
                        .minEmployeeSalary(BigDecimal.ZERO)
                        .maxEmployeeSalary(BigDecimal.ZERO)
                        .totalPayroll(BigDecimal.ZERO);
            }

            // Position base salary
            BigDecimal positionBaseSalary = jobPosition.getBaseSalary() != null ?
                    BigDecimal.valueOf(jobPosition.getBaseSalary()) : BigDecimal.ZERO;
            builder.positionBaseSalary(positionBaseSalary);

            // ===============================
            // EMPLOYEE ANALYTICS
            // ===============================
            int totalEmployees = employees.size();
            int activeEmployees = (int) employees.stream()
                    .filter(e -> "ACTIVE".equals(e.getStatus()))
                    .count();
            int eligibleForPromotionCount = (int) employees.stream()
                    .filter(EmployeeSummaryDTO::getEligibleForPromotion)
                    .count();

            Double promotionEligibilityRate = totalEmployees > 0 ?
                    (double) eligibleForPromotionCount / totalEmployees * 100 : 0.0;

            Double averageMonthsInPosition = employees.stream()
                    .mapToLong(EmployeeSummaryDTO::getMonthsSinceLastPromotion)
                    .average().orElse(0.0);

            builder.totalEmployees(totalEmployees)
                    .activeEmployees(activeEmployees)
                    .eligibleForPromotionCount(eligibleForPromotionCount)
                    .promotionEligibilityRate(promotionEligibilityRate)
                    .averageMonthsInPosition(averageMonthsInPosition)
                    .employeeTurnoverRate(0.0); // You can calculate this if needed

            // ===============================
            // PROMOTION ANALYTICS
            // ===============================
            Double promotionRate = jobPosition.getPromotionRateFromPosition();
            Double avgTimeBeforePromotion = jobPosition.getAverageTimeBeforePromotion();
            BigDecimal avgSalaryIncrease = jobPosition.getAverageSalaryIncreaseFromPosition();

            int totalPromotionsFrom = jobPosition.getPromotionsFromThisPosition() != null ?
                    jobPosition.getPromotionsFromThisPosition().size() : 0;
            int totalPromotionsTo = jobPosition.getPromotionsToThisPosition() != null ?
                    jobPosition.getPromotionsToThisPosition().size() : 0;

            builder.promotionRate(promotionRate != null ? promotionRate : 0.0)
                    .averageTimeBeforePromotion(avgTimeBeforePromotion != null ? avgTimeBeforePromotion : 0.0)
                    .averageSalaryIncrease(avgSalaryIncrease != null ? avgSalaryIncrease : BigDecimal.ZERO)
                    .totalPromotionsFrom(totalPromotionsFrom)
                    .totalPromotionsTo(totalPromotionsTo)
                    .hasCareerProgression(totalPromotionsFrom > 0)
                    .isPromotionDestination(totalPromotionsTo > 0);

            // ===============================
            // DISTRIBUTION ANALYTICS
            // ===============================
            Map<String, Long> statusDistribution = employees.stream()
                    .collect(Collectors.groupingBy(
                            e -> e.getStatus() != null ? e.getStatus() : "UNKNOWN",
                            Collectors.counting()
                    ));

            Map<String, Long> contractTypeDistribution = employees.stream()
                    .filter(e -> e.getContractType() != null)
                    .collect(Collectors.groupingBy(
                            EmployeeSummaryDTO::getContractType,
                            Collectors.counting()
                    ));

            // Create experience level distribution
            Map<String, Long> experienceLevelDistribution = new HashMap<>();
            experienceLevelDistribution.put(jobPosition.getExperienceLevel() != null ?
                    jobPosition.getExperienceLevel() : "Unknown", (long) totalEmployees);

            // Department distribution
            Map<String, Long> departmentDistribution = new HashMap<>();
            String deptName = jobPosition.getDepartment() != null ?
                    jobPosition.getDepartment().getName() : "Unknown";
            departmentDistribution.put(deptName, (long) totalEmployees);

            builder.statusDistribution(statusDistribution)
                    .contractTypeDistribution(contractTypeDistribution)
                    .experienceLevelDistribution(experienceLevelDistribution)
                    .departmentDistribution(departmentDistribution);

            // ===============================
            // PERFORMANCE METRICS
            // ===============================
            // Calculate average performance rating if available
            Double avgPerformanceRating = employees.stream()
                    .map(EmployeeSummaryDTO::getPerformanceRating)
                    .filter(Objects::nonNull)
                    .mapToDouble(Double::doubleValue)
                    .average().orElse(0.0);

            // Vacancy metrics
            int vacanciesCreated = getVacancyCountForPosition(jobPosition.getId());
            int vacanciesFilled = totalEmployees; // Assuming filled = current employees
            Double vacancyFillRate = vacanciesCreated > 0 ?
                    (double) vacanciesFilled / vacanciesCreated * 100 : 0.0;

            builder.averagePerformanceRating(avgPerformanceRating)
                    .positionsFilledLastYear(0) // You can calculate this if needed
                    .vacanciesCreated(vacanciesCreated)
                    .vacanciesFilled(vacanciesFilled)
                    .vacancyFillRate(vacancyFillRate);

            // ===============================
            // VALIDATION & HEALTH
            // ===============================
            Boolean isValidConfiguration = jobPosition.isValidConfiguration();
            List<String> validationIssues = new ArrayList<>();
            List<String> recommendations = new ArrayList<>();

            if (!isValidConfiguration) {
                validationIssues.add("Position configuration is incomplete or invalid");
                recommendations.add("Review and complete all required fields for this contract type");
            }

            if (!jobPosition.getActive()) {
                validationIssues.add("Position is currently inactive");
                recommendations.add("Activate position to make it available for hiring");
            }

            if (totalEmployees == 0) {
                validationIssues.add("No employees currently assigned to this position");
                recommendations.add("Consider recruiting for this position or reviewing its necessity");
            }

            if (jobPosition.getBaseSalary() == null || jobPosition.getBaseSalary() <= 0) {
                validationIssues.add("No salary information configured");
                recommendations.add("Set up appropriate salary structure for this position");
            }

            builder.isValidConfiguration(isValidConfiguration)
                    .validationIssueCount(validationIssues.size())
                    .validationIssues(validationIssues)
                    .recommendations(recommendations);

            return builder.build();

        } catch (Exception e) {
            logger.warn("Could not build position analytics for position {}: {}", jobPosition.getId(), e.getMessage());
            // Return empty analytics
            return PositionAnalyticsDTO.builder()
                    .averageEmployeeSalary(BigDecimal.ZERO)
                    .minEmployeeSalary(BigDecimal.ZERO)
                    .maxEmployeeSalary(BigDecimal.ZERO)
                    .totalPayroll(BigDecimal.ZERO)
                    .positionBaseSalary(BigDecimal.ZERO)
                    .totalEmployees(0)
                    .activeEmployees(0)
                    .eligibleForPromotionCount(0)
                    .promotionEligibilityRate(0.0)
                    .averageMonthsInPosition(0.0)
                    .employeeTurnoverRate(0.0)
                    .promotionRate(0.0)
                    .averageTimeBeforePromotion(0.0)
                    .averageSalaryIncrease(BigDecimal.ZERO)
                    .totalPromotionsFrom(0)
                    .totalPromotionsTo(0)
                    .hasCareerProgression(false)
                    .isPromotionDestination(false)
                    .statusDistribution(new HashMap<>())
                    .contractTypeDistribution(new HashMap<>())
                    .experienceLevelDistribution(new HashMap<>())
                    .departmentDistribution(new HashMap<>())
                    .averagePerformanceRating(0.0)
                    .positionsFilledLastYear(0)
                    .vacanciesCreated(0)
                    .vacanciesFilled(0)
                    .vacancyFillRate(0.0)
                    .isValidConfiguration(false)
                    .validationIssueCount(0)
                    .validationIssues(Collections.emptyList())
                    .recommendations(Collections.emptyList())
                    .build();
        }
    }

    /**
     * Validate that no duplicate position exists with same name and level
     *
     * @param positionName    The position name
     * @param experienceLevel The experience level
     * @param excludeId       Optional ID to exclude from check (for updates)
     * @throws RuntimeException if duplicate found
     */
    private void validatePositionNameAndLevel(String positionName, String experienceLevel, UUID excludeId) {
        if (positionName == null || experienceLevel == null) {
            return; // Skip validation if either is null
        }

        // For updates: need to check if the duplicate is not the current record
        if (excludeId != null) {
            // Get all positions with same name and level (case-insensitive)
            List<JobPosition> existingPositions = jobPositionRepository
                    .findByPositionNameIgnoreCaseAndExperienceLevelIgnoreCase(positionName, experienceLevel);

            // Check if any of them is NOT the current record being updated
            boolean hasDuplicate = existingPositions.stream()
                    .anyMatch(pos -> !pos.getId().equals(excludeId));

            if (hasDuplicate) {
                String fullName = positionName + " " + experienceLevel;
                throw new RuntimeException("A position with the name '" + fullName + "' already exists. " +
                        "Position names combined with their level must be unique.");
            }
        } else {
            // For new positions: simple existence check (case-insensitive)
            if (jobPositionRepository.existsByPositionNameIgnoreCaseAndExperienceLevelIgnoreCase(
                    positionName, experienceLevel)) {
                String fullName = positionName + " " + experienceLevel;
                throw new RuntimeException("A position with the name '" + fullName + "' already exists. " +
                        "Position names combined with their level must be unique.");
            }
=======

        return sourcePositions.stream().distinct().collect(Collectors.toList());
    }

    /**
     * Get detailed employee analytics for this position
     */

    public PromotionStatsDTO getSimplifiedPromotionStats(UUID jobPositionId) {
        try {
            JobPosition jobPosition = getJobPositionById(jobPositionId);

            // Get basic counts from collections with null checks
            Long totalFrom = (long) (jobPosition.getPromotionsFromThisPosition() != null ?
                    jobPosition.getPromotionsFromThisPosition().size() : 0);
            Long totalTo = (long) (jobPosition.getPromotionsToThisPosition() != null ?
                    jobPosition.getPromotionsToThisPosition().size() : 0);

            // Count by status with null checks
            Long pendingFrom = jobPosition.getPromotionsFromThisPosition() != null ?
                    jobPosition.getPromotionsFromThisPosition().stream()
                            .filter(p -> p != null && ("PENDING".equals(p.getStatus()) || "UNDER_REVIEW".equals(p.getStatus())))
                            .count() : 0;

            Long pendingTo = jobPosition.getPromotionsToThisPosition() != null ?
                    jobPosition.getPromotionsToThisPosition().stream()
                            .filter(p -> p != null && ("PENDING".equals(p.getStatus()) || "UNDER_REVIEW".equals(p.getStatus())))
                            .count() : 0;

            Long implementedFrom = jobPosition.getPromotionsFromThisPosition() != null ?
                    jobPosition.getPromotionsFromThisPosition().stream()
                            .filter(p -> p != null && "IMPLEMENTED".equals(p.getStatus()))
                            .count() : 0;

            Long implementedTo = jobPosition.getPromotionsToThisPosition() != null ?
                    jobPosition.getPromotionsToThisPosition().stream()
                            .filter(p -> p != null && "IMPLEMENTED".equals(p.getStatus()))
                            .count() : 0;

            // Calculate averages (simplified)
            BigDecimal avgSalaryIncrease = jobPosition.getAverageSalaryIncreaseFromPosition();
            Double avgTimeBeforePromotion = jobPosition.getAverageTimeBeforePromotion();
            Double promotionRate = jobPosition.getPromotionRateFromPosition();

            // Get top destinations (simplified)
            Map<String, Long> topDestinations = jobPosition.getCommonPromotionDestinations();

            return PromotionStatsDTO.builder()
                    .totalPromotionsFrom(totalFrom)
                    .totalPromotionsTo(totalTo)
                    .pendingPromotionsFrom(pendingFrom)
                    .pendingPromotionsTo(pendingTo)
                    .implementedPromotionsFrom(implementedFrom)
                    .implementedPromotionsTo(implementedTo)
                    .averageSalaryIncrease(avgSalaryIncrease)
                    .averageTimeBeforePromotion(avgTimeBeforePromotion)
                    .promotionRate(promotionRate)
                    .hasCareerProgression(implementedFrom > 0)
                    .isPromotionDestination(implementedTo > 0)
                    .topPromotionDestinations(topDestinations)
                    .promotionsLastYear(0L) // You can calculate this if needed
                    .promotionsLastQuarter(0L) // You can calculate this if needed
                    .build();
        } catch (Exception e) {
            logger.error("Error getting simplified promotion stats for job position: " + jobPositionId, e);
            // Return empty stats instead of throwing exception
            return PromotionStatsDTO.builder()
                    .totalPromotionsFrom(0L)
                    .totalPromotionsTo(0L)
                    .pendingPromotionsFrom(0L)
                    .pendingPromotionsTo(0L)
                    .implementedPromotionsFrom(0L)
                    .implementedPromotionsTo(0L)
                    .averageSalaryIncrease(BigDecimal.ZERO)
                    .averageTimeBeforePromotion(0.0)
                    .promotionRate(0.0)
                    .hasCareerProgression(false)
                    .isPromotionDestination(false)
                    .topPromotionDestinations(new HashMap<>())
                    .promotionsLastYear(0L)
                    .promotionsLastQuarter(0L)
                    .build();
        }
    }


    /**
     * Get simplified list of promotions FROM this position
     */
    public List<PromotionSummaryDTO> getSimplifiedPromotionsFrom(UUID jobPositionId) {
        try {
            JobPosition jobPosition = getJobPositionById(jobPositionId);

            if (jobPosition.getPromotionsFromThisPosition() == null) {
                return Collections.emptyList();
            }

            return jobPosition.getPromotionsFromThisPosition().stream()
                    .filter(promotion -> promotion != null)
                    .map(this::convertToPromotionSummary)
                    .collect(Collectors.toList());
        } catch (Exception e) {
            logger.error("Error getting simplified promotions from job position: " + jobPositionId, e);
            return Collections.emptyList();
        }
    }

    /**
     * Get simplified list of promotions TO this position
     */
    public List<PromotionSummaryDTO> getSimplifiedPromotionsTo(UUID jobPositionId) {
        try {
            JobPosition jobPosition = getJobPositionById(jobPositionId);

            if (jobPosition.getPromotionsToThisPosition() == null) {
                return Collections.emptyList();
            }

            return jobPosition.getPromotionsToThisPosition().stream()
                    .filter(promotion -> promotion != null)
                    .map(this::convertToPromotionSummary)
                    .collect(Collectors.toList());
        } catch (Exception e) {
            logger.error("Error getting simplified promotions to job position: " + jobPositionId, e);
            return Collections.emptyList();
        }
    }

    /**
     * Convert PromotionRequest to simplified PromotionSummaryDTO
     */
    private PromotionSummaryDTO convertToPromotionSummary(PromotionRequest promotion) {
        try {
            BigDecimal salaryIncrease = BigDecimal.ZERO;
            Double salaryIncreasePercentage = 0.0;

            if (promotion.getCurrentSalary() != null && promotion.getApprovedSalary() != null) {
                salaryIncrease = promotion.getApprovedSalary().subtract(promotion.getCurrentSalary());
                if (promotion.getCurrentSalary().compareTo(BigDecimal.ZERO) > 0) {
                    salaryIncreasePercentage = salaryIncrease
                            .divide(promotion.getCurrentSalary(), 4, RoundingMode.HALF_UP)
                            .multiply(BigDecimal.valueOf(100))
                            .doubleValue();
                }
            }

            return PromotionSummaryDTO.builder()
                    .id(promotion.getId())
                    .employeeName(promotion.getEmployee() != null ?
                            promotion.getEmployee().getFirstName() + " " + promotion.getEmployee().getLastName() : "Unknown")
                    .currentPositionName(promotion.getCurrentJobPosition() != null ?
                            promotion.getCurrentJobPosition().getPositionName() : "Unknown")
                    .promotedToPositionName(promotion.getPromotedToJobPosition() != null ?
                            promotion.getPromotedToJobPosition().getPositionName() : "Unknown")
                    .status(promotion.getStatus() != null ? promotion.getStatus().toString() : "UNKNOWN")
                    .currentSalary(promotion.getCurrentSalary())
                    .proposedSalary(promotion.getApprovedSalary())
                    .salaryIncrease(salaryIncrease)
                    .salaryIncreasePercentage(salaryIncreasePercentage)
                    .requestDate(promotion.getCreatedAt())
                    .effectiveDate(promotion.getActualEffectiveDate() != null ?
                            promotion.getActualEffectiveDate().atStartOfDay() : null)
                    .requestedBy(promotion.getRequestedBy())
                    .approvedBy(promotion.getApprovedBy())
                    .yearsInCurrentPosition(promotion.getYearsInCurrentPosition())
                    .justification(promotion.getJustification())
                    .build();
        } catch (Exception e) {
            logger.error("Error converting promotion to summary: " + promotion.getId(), e);
            // Return a basic summary with available data
            return PromotionSummaryDTO.builder()
                    .id(promotion.getId())
                    .employeeName("Unknown")
                    .currentPositionName("Unknown")
                    .promotedToPositionName("Unknown")
                    .status("UNKNOWN")
                    .currentSalary(BigDecimal.ZERO)
                    .proposedSalary(BigDecimal.ZERO)
                    .salaryIncrease(BigDecimal.ZERO)
                    .salaryIncreasePercentage(0.0)
                    .requestDate(null)
                    .effectiveDate(null)
                    .requestedBy(null)
                    .approvedBy(null)
                    .yearsInCurrentPosition(null)
                    .justification(null)
                    .build();
        }
    }

// ===============================
// FIXED: getJobPositionDetailsDTO method with corrected field names
// ===============================

    @Transactional()
    public JobPositionDetailsDTO getJobPositionDetailsDTO(UUID id) {
        JobPosition jobPosition = getJobPositionById(id);

        JobPositionDetailsDTO.JobPositionDetailsDTOBuilder builder = JobPositionDetailsDTO.builder();

        // Basic info
        builder.id(jobPosition.getId())
                .positionName(jobPosition.getPositionName())
                .departmentName(jobPosition.getDepartment() != null ? jobPosition.getDepartment().getName() : null)
                .head(jobPosition.getHead())
                .baseSalary(jobPosition.getBaseSalary())
                .probationPeriod(jobPosition.getProbationPeriod())
                .contractType(String.valueOf(jobPosition.getContractType()))
                .experienceLevel(jobPosition.getExperienceLevel())
                .active(jobPosition.getActive());

        // Contract-specific fields
        builder.workingDaysPerWeek(jobPosition.getWorkingDaysPerWeek())
                .hoursPerShift(jobPosition.getHoursPerShift())
                // FIX: Add null check for hourlyRate before converting to BigDecimal
                .hourlyRate(jobPosition.getHourlyRate() != null ? BigDecimal.valueOf(jobPosition.getHourlyRate()) : null)
                // FIX: Add null check for overtimeMultiplier
                .overtimeMultiplier(jobPosition.getOvertimeMultiplier() != null ? BigDecimal.valueOf(jobPosition.getOvertimeMultiplier()) : null)
                .trackBreaks(jobPosition.getTrackBreaks())
                .breakDurationMinutes(jobPosition.getBreakDurationMinutes())
                // FIX: Add null check for dailyRate
                .dailyRate(jobPosition.getDailyRate() != null ? BigDecimal.valueOf(jobPosition.getDailyRate()) : null)
                .includesWeekends(jobPosition.getIncludesWeekends())
                // FIX: Add null check for monthlyBaseSalary
                .monthlyBaseSalary(jobPosition.getMonthlyBaseSalary() != null ? BigDecimal.valueOf(jobPosition.getMonthlyBaseSalary()) : null)
                .shifts(jobPosition.getShifts())
                .workingHours(jobPosition.getWorkingHours())
                .vacations(jobPosition.getVacations())
                .startTime(jobPosition.getStartTime())
                .endTime(jobPosition.getEndTime());

        // NEW: Monthly deduction fields
        builder.absentDeduction(jobPosition.getAbsentDeduction())
                .lateDeduction(jobPosition.getLateDeduction())
                .lateForgivenessMinutes(jobPosition.getLateForgivenessMinutes())
                .lateForgivenessCountPerQuarter(jobPosition.getLateForgivenessCountPerQuarter())
                .leaveDeduction(jobPosition.getLeaveDeduction());

        // Calculated fields
        try {
            builder.calculatedMonthlySalary(jobPosition.calculateMonthlySalary())
                    .calculatedDailySalary(jobPosition.calculateDailySalary())
                    .isValidConfiguration(jobPosition.isValidConfiguration())
                    .workingTimeRange(jobPosition.getWorkingTimeRange());
        } catch (Exception e) {
            logger.warn("Could not calculate derived fields: {}", e.getMessage());
            builder.calculatedMonthlySalary(0.0)
                    .calculatedDailySalary(0.0)
                    .isValidConfiguration(false);
        }

        // Hierarchy fields
        builder.parentJobPositionId(jobPosition.getParentJobPosition() != null ?
                        jobPosition.getParentJobPosition().getId() : null)
                .parentJobPositionName(jobPosition.getParentJobPosition() != null ?
                        jobPosition.getParentJobPosition().getPositionName() : null)
                .isRootPosition(jobPosition.isRootPosition())
                .hierarchyLevel(jobPosition.getHierarchyLevel())
                .hierarchyPath(jobPosition.getHierarchyPath());

        // Employee data
        List<Employee> employees = jobPosition.getEmployees();
        builder.employeeCount(employees != null ? employees.size() : 0);

        if (employees != null && !employees.isEmpty()) {
            List<EmployeeSummaryDTO> employeeSummaries = employees.stream()
                    .map(emp -> EmployeeSummaryDTO.builder()
                            .id(emp.getId())
                            .firstName(emp.getFirstName())
                            .lastName(emp.getLastName())
                            .email(emp.getEmail())
                            .photoUrl(emp.getPhotoUrl())
                            .status(emp.getStatus())
                            .hireDate(emp.getHireDate())
                            .siteName(emp.getSite() != null ? emp.getSite().getName() : null)
                            .build())
                    .collect(Collectors.toList());
            builder.employees(employeeSummaries);
        } else {
            builder.employees(new ArrayList<>());
        }



        return builder.build();
    }

    /**
     * Safe version of buildPositionPromotions with extensive error handling
     */
    private PositionPromotionsDTO buildPositionPromotions(JobPosition jobPosition) {
        logger.debug("🚀 Building promotions for position: {}", jobPosition.getPositionName());

        try {
            // Get simplified promotion stats to avoid lazy loading issues
            logger.debug("📊 Getting promotion stats");
            PromotionStatsDTO stats = null;
            try {
                stats = getSimplifiedPromotionStats(jobPosition.getId());
                logger.debug("✅ Promotion stats retrieved successfully");
            } catch (Exception e) {
                logger.warn("⚠️ Could not get promotion stats: {}", e.getMessage());
                // Create empty stats
                stats = PromotionStatsDTO.builder()
                        .totalPromotionsFrom(0L)
                        .totalPromotionsTo(0L)
                        .pendingPromotionsFrom(0L)
                        .pendingPromotionsTo(0L)
                        .implementedPromotionsFrom(0L)
                        .implementedPromotionsTo(0L)
                        .averageSalaryIncrease(BigDecimal.ZERO)
                        .averageTimeBeforePromotion(0.0)
                        .promotionRate(0.0)
                        .hasCareerProgression(false)
                        .isPromotionDestination(false)
                        .topPromotionDestinations(new HashMap<>())
                        .promotionsLastYear(0L)
                        .promotionsLastQuarter(0L)
                        .build();
            }

            // Get promotion lists
            logger.debug("📋 Getting promotion lists");
            List<PromotionSummaryDTO> promotionsFromList = Collections.emptyList();
            List<PromotionSummaryDTO> promotionsToList = Collections.emptyList();

            try {
                promotionsFromList = getSimplifiedPromotionsFrom(jobPosition.getId());
                promotionsToList = getSimplifiedPromotionsTo(jobPosition.getId());
                logger.debug("✅ Promotion lists retrieved: from={}, to={}",
                        promotionsFromList.size(), promotionsToList.size());
            } catch (Exception e) {
                logger.warn("⚠️ Could not get promotion lists: {}", e.getMessage());
            }

            // Filter for pending and recent promotions safely
            List<PromotionSummaryDTO> pendingFromList = Collections.emptyList();
            List<PromotionSummaryDTO> pendingToList = Collections.emptyList();
            List<PromotionSummaryDTO> recentPromotions = Collections.emptyList();

            try {
                pendingFromList = promotionsFromList.stream()
                        .filter(p -> p != null && ("PENDING".equals(p.getStatus()) || "UNDER_REVIEW".equals(p.getStatus())))
                        .collect(Collectors.toList());

                pendingToList = promotionsToList.stream()
                        .filter(p -> p != null && ("PENDING".equals(p.getStatus()) || "UNDER_REVIEW".equals(p.getStatus())))
                        .collect(Collectors.toList());

                recentPromotions = promotionsFromList.stream()
                        .filter(p -> p != null && p.getEffectiveDate() != null &&
                                p.getEffectiveDate().isAfter(LocalDateTime.now().minusMonths(6)))
                        .collect(Collectors.toList());

                logger.debug("✅ Filtered lists: pendingFrom={}, pendingTo={}, recent={}",
                        pendingFromList.size(), pendingToList.size(), recentPromotions.size());

            } catch (Exception e) {
                logger.warn("⚠️ Could not filter promotion lists: {}", e.getMessage());
            }

            // Get career path suggestions safely
            List<String> careerPathSuggestions = Collections.emptyList();
            try {
                careerPathSuggestions = getCareerPathSuggestions(jobPosition.getId());
            } catch (Exception e) {
                logger.warn("⚠️ Could not get career path suggestions: {}", e.getMessage());
            }

            // Build the DTO
            return PositionPromotionsDTO.builder()
                    .totalPromotionsFrom(stats.getTotalPromotionsFrom())
                    .totalPromotionsTo(stats.getTotalPromotionsTo())
                    .pendingPromotionsFromCount(stats.getPendingPromotionsFrom())
                    .pendingPromotionsToCount(stats.getPendingPromotionsTo())
                    .implementedPromotionsFrom(stats.getImplementedPromotionsFrom())
                    .implementedPromotionsTo(stats.getImplementedPromotionsTo())
                    .rejectedPromotionsFrom(0L)
                    .rejectedPromotionsTo(0L)
                    .averageSalaryIncrease(stats.getAverageSalaryIncrease())
                    .averageTimeBeforePromotion(stats.getAverageTimeBeforePromotion())
                    .promotionRate(stats.getPromotionRate())
                    .promotionSuccessRate(calculatePromotionSuccessRate(stats))
                    .hasCareerProgression(stats.getHasCareerProgression())
                    .isPromotionDestination(stats.getIsPromotionDestination())
                    .topPromotionDestinations(stats.getTopPromotionDestinations())
                    .commonPromotionSources(new HashMap<>())
                    .promotionsFromList(promotionsFromList)
                    .promotionsToList(promotionsToList)
                    .pendingPromotionsFromList(pendingFromList)
                    .pendingPromotionsToList(pendingToList)
                    .recentPromotions(recentPromotions)
                    .careerPathSuggestions(careerPathSuggestions)
                    .promotionDestinations(Collections.emptyList())
                    .promotionSources(Collections.emptyList())
                    .promotionsLastYear(stats.getPromotionsLastYear())
                    .promotionsLastQuarter(stats.getPromotionsLastQuarter())
                    .promotionsThisMonth(0L)
                    .build();

        } catch (Exception e) {
            logger.error("💥 Fatal error building promotions data: {}", e.getMessage(), e);
            throw new RuntimeException("Failed to build promotions data: " + e.getMessage(), e);
        }
    }

    /**
     * Safe helper method to calculate promotion success rate
     */
    private Double calculatePromotionSuccessRate(PromotionStatsDTO stats) {
        try {
            if (stats == null) return 0.0;

            Long total = stats.getTotalPromotionsFrom();
            Long implemented = stats.getImplementedPromotionsFrom();

            if (total == null || total == 0) return 0.0;
            if (implemented == null) return 0.0;

            return (double) implemented / total * 100.0;
        } catch (Exception e) {
            logger.warn("⚠️ Could not calculate promotion success rate: {}", e.getMessage());
            return 0.0;
        }
    }

    /**
     * Get employee summaries for a position (separate query to avoid lazy loading)
     */
    private List<EmployeeSummaryDTO> getEmployeeSummariesForPosition(UUID jobPositionId) {
        try {
            // Use a separate repository method or query to get employees
            JobPosition position = jobPositionRepository.findByIdWithEmployees(jobPositionId).orElse(null);
            if (position == null || position.getEmployees() == null) {
                return Collections.emptyList();
            }

            return position.getEmployees().stream()
                    .filter(employee -> employee != null) // Add null check
                    .map(this::convertToEmployeeSummary)
                    .collect(Collectors.toList());
        } catch (Exception e) {
            logger.warn("Could not load employees for position {}: {}", jobPositionId, e.getMessage());
            return Collections.emptyList();
        }
    }

    private EmployeeSummaryDTO convertToEmployeeSummaryDTO(Employee employee) {
        return EmployeeSummaryDTO.builder()
                .id(employee.getId())
                .firstName(employee.getFirstName())
                .lastName(employee.getLastName())
                .fullName(employee.getFirstName() + " " + employee.getLastName())
                .email(employee.getEmail())
                .phoneNumber(employee.getPhoneNumber()) // Changed from getPhoneNumber()
                .status(employee.isActive() ? "ACTIVE" : "INACTIVE")
                .photoUrl(employee.getPhotoUrl())
                .hireDate(employee.getHireDate()) // Try both fields
                .monthlySalary(employee.getMonthlySalary() != null ? employee.getMonthlySalary() : employee.getBaseSalary())
                .contractType(employee.getContractType() != null ? employee.getContractType().toString() : "UNKNOWN")
                .eligibleForPromotion(employee.isEligibleForPromotion())
                .monthsSinceHire(calculateMonthsSinceHire(employee.getHireDate()))
                .monthsSinceLastPromotion(employee.getMonthsSinceLastPromotion())
                .promotionCount(employee.getPromotionCount())
                .siteName(employee.getSite() != null ? employee.getSite().getName() : null)
//                .performanceRating(employee.getPerformanceRating() != null ? employee.getPerformanceRating() : 0.0)
                .lastPromotionDate(String.valueOf(employee.getLastPromotion().getActualEffectiveDate()))
                .position(employee.getJobPosition() != null ? employee.getJobPosition().getPositionName() : null)
                .department(employee.getJobPosition().getDepartment()) // This should return the Department object
                .salary(employee.getBaseSalary())
                .build();
    }

    /**
     * Helper method to calculate months since hire date
     */
    private Integer calculateMonthsSinceHire(LocalDate hireDate) {
        if (hireDate == null) {
            return 0;
        }

        try {
            return (int) java.time.temporal.ChronoUnit.MONTHS.between(hireDate, LocalDate.now());
        } catch (Exception e) {
            logger.warn("Error calculating months since hire: {}", e.getMessage());
            return 0;
        }
    }


    /**
     * Convert Employee to EmployeeSummaryDTO with improved null handling
     */
    private EmployeeSummaryDTO convertToEmployeeSummary(Employee employee) {
        if (employee == null) {
            return null;
        }

        try {
            return EmployeeSummaryDTO.builder()
                    .id(employee.getId())
                    .firstName(employee.getFirstName())
                    .lastName(employee.getLastName())
                    .fullName(employee.getFullName())
                    .email(employee.getEmail())
                    .phoneNumber(employee.getPhoneNumber())
                    .status(employee.getStatus() != null ? employee.getStatus() : "UNKNOWN")
                    .photoUrl(employee.getPhotoUrl())
                    .hireDate(employee.getHireDate())
                    .monthlySalary(employee.getMonthlySalary())

                    // ✅ FIXED: Handle contract type properly
                    .contractType(employee.getJobPosition() != null && employee.getJobPosition().getContractType() != null ?
                            employee.getJobPosition().getContractType().name() : null)

                    // ✅ FIXED: No null check needed - method returns boolean primitive
                    .eligibleForPromotion(employee.isEligibleForPromotion())

                    // ✅ FIXED: No null check needed - method returns Integer primitive
                    .monthsSinceHire(employee.getMonthsSinceHire())

                    // ✅ FIXED: No null check needed - method returns Integer primitive
                    .monthsSinceLastPromotion(employee.getMonthsSinceLastPromotion())

                    // ✅ FIXED: No null check needed - method returns Integer primitive
                    .promotionCount(employee.getPromotionCount())

                    .siteName(employee.getSite() != null ? employee.getSite().getName() : null)
                    .build();

        } catch (Exception e) {
            logger.warn("Error converting employee {} to summary DTO: {}", employee.getId(), e.getMessage());
            // Return a basic DTO with available data
            return EmployeeSummaryDTO.builder()
                    .id(employee.getId())
                    .firstName(employee.getFirstName() != null ? employee.getFirstName() : "Unknown")
                    .lastName(employee.getLastName() != null ? employee.getLastName() : "Unknown")
                    .fullName(employee.getFullName() != null ? employee.getFullName() : "Unknown Employee")
                    .status("UNKNOWN")
                    .eligibleForPromotion(false)  // Default value
                    .monthsSinceHire(0)           // Default value
                    .monthsSinceLastPromotion(0L)  // Default value
                    .promotionCount(0)            // Default value
                    .build();
        }
    }

    /**
     * Get vacancy count for a position (simple implementation)
     */
    private int getVacancyCountForPosition(UUID jobPositionId) {
        try {
            Optional<JobPosition> positionOpt = jobPositionRepository.findById(jobPositionId);
            if (positionOpt.isPresent()) {
                JobPosition position = positionOpt.get();
                return position.getVacancies() != null ? position.getVacancies().size() : 0;
            }
            return 0;
        } catch (Exception e) {
            logger.warn("Could not get vacancy count for position {}: {}", jobPositionId, e.getMessage());
            return 0;
        }
    }

    /**
     * Get active vacancy count for a position (simple implementation)
     */
    private int getActiveVacancyCountForPosition(UUID jobPositionId) {
        try {
            Optional<JobPosition> positionOpt = jobPositionRepository.findById(jobPositionId);
            if (positionOpt.isPresent()) {
                JobPosition position = positionOpt.get();
                if (position.getVacancies() != null) {
                    return (int) position.getVacancies().stream()
                            .filter(v -> v.getStatus() != null && "OPEN".equals(v.getStatus()))
                            .count();
                }
            }
            return 0;
        } catch (Exception e) {
            logger.warn("Could not get active vacancy count for position {}: {}", jobPositionId, e.getMessage());
            return 0;
        }
    }

    /**
     * Get employee count for a position without loading full collections
     */
    private int getEmployeeCountForPosition(UUID jobPositionId) {
        try {
            JobPosition position = jobPositionRepository.findById(jobPositionId).orElse(null);
            if (position == null || position.getEmployees() == null) {
                return 0;
            }
            return position.getEmployees().size();
        } catch (Exception e) {
            logger.warn("Could not get employee count for position {}: {}", jobPositionId, e.getMessage());
            return 0;
>>>>>>> 16fd0676
        }
    }


    /**
     * Build comprehensive position analytics DTO
     */
    private PositionAnalyticsDTO buildPositionAnalytics(JobPosition jobPosition, List<EmployeeSummaryDTO> employees) {
        try {
            PositionAnalyticsDTO.PositionAnalyticsDTOBuilder builder = PositionAnalyticsDTO.builder();

            // ===============================
            // SALARY ANALYTICS
            // ===============================
            if (!employees.isEmpty()) {
                List<BigDecimal> salaries = employees.stream()
                        .map(EmployeeSummaryDTO::getMonthlySalary)
                        .filter(salary -> salary != null && salary.compareTo(BigDecimal.ZERO) > 0)
                        .collect(Collectors.toList());

                if (!salaries.isEmpty()) {
                    BigDecimal totalSalary = salaries.stream().reduce(BigDecimal.ZERO, BigDecimal::add);
                    BigDecimal avgSalary = totalSalary.divide(BigDecimal.valueOf(salaries.size()), 2, RoundingMode.HALF_UP);
                    BigDecimal minSalary = Collections.min(salaries);
                    BigDecimal maxSalary = Collections.max(salaries);

                    builder.averageEmployeeSalary(avgSalary)
                            .minEmployeeSalary(minSalary)
                            .maxEmployeeSalary(maxSalary)
                            .totalPayroll(totalSalary);
                } else {
                    builder.averageEmployeeSalary(BigDecimal.ZERO)
                            .minEmployeeSalary(BigDecimal.ZERO)
                            .maxEmployeeSalary(BigDecimal.ZERO)
                            .totalPayroll(BigDecimal.ZERO);
                }
            } else {
                builder.averageEmployeeSalary(BigDecimal.ZERO)
                        .minEmployeeSalary(BigDecimal.ZERO)
                        .maxEmployeeSalary(BigDecimal.ZERO)
                        .totalPayroll(BigDecimal.ZERO);
            }

            // Position base salary
            BigDecimal positionBaseSalary = jobPosition.getBaseSalary() != null ?
                    BigDecimal.valueOf(jobPosition.getBaseSalary()) : BigDecimal.ZERO;
            builder.positionBaseSalary(positionBaseSalary);

            // ===============================
            // EMPLOYEE ANALYTICS
            // ===============================
            int totalEmployees = employees.size();
            int activeEmployees = (int) employees.stream()
                    .filter(e -> "ACTIVE".equals(e.getStatus()))
                    .count();
            int eligibleForPromotionCount = (int) employees.stream()
                    .filter(EmployeeSummaryDTO::getEligibleForPromotion)
                    .count();

            Double promotionEligibilityRate = totalEmployees > 0 ?
                    (double) eligibleForPromotionCount / totalEmployees * 100 : 0.0;

            Double averageMonthsInPosition = employees.stream()
                    .mapToLong(EmployeeSummaryDTO::getMonthsSinceLastPromotion)
                    .average().orElse(0.0);

            builder.totalEmployees(totalEmployees)
                    .activeEmployees(activeEmployees)
                    .eligibleForPromotionCount(eligibleForPromotionCount)
                    .promotionEligibilityRate(promotionEligibilityRate)
                    .averageMonthsInPosition(averageMonthsInPosition)
                    .employeeTurnoverRate(0.0); // You can calculate this if needed

            // ===============================
            // PROMOTION ANALYTICS
            // ===============================
            Double promotionRate = jobPosition.getPromotionRateFromPosition();
            Double avgTimeBeforePromotion = jobPosition.getAverageTimeBeforePromotion();
            BigDecimal avgSalaryIncrease = jobPosition.getAverageSalaryIncreaseFromPosition();

            int totalPromotionsFrom = jobPosition.getPromotionsFromThisPosition() != null ?
                    jobPosition.getPromotionsFromThisPosition().size() : 0;
            int totalPromotionsTo = jobPosition.getPromotionsToThisPosition() != null ?
                    jobPosition.getPromotionsToThisPosition().size() : 0;

            builder.promotionRate(promotionRate != null ? promotionRate : 0.0)
                    .averageTimeBeforePromotion(avgTimeBeforePromotion != null ? avgTimeBeforePromotion : 0.0)
                    .averageSalaryIncrease(avgSalaryIncrease != null ? avgSalaryIncrease : BigDecimal.ZERO)
                    .totalPromotionsFrom(totalPromotionsFrom)
                    .totalPromotionsTo(totalPromotionsTo)
                    .hasCareerProgression(totalPromotionsFrom > 0)
                    .isPromotionDestination(totalPromotionsTo > 0);

            // ===============================
            // DISTRIBUTION ANALYTICS
            // ===============================
            Map<String, Long> statusDistribution = employees.stream()
                    .collect(Collectors.groupingBy(
                            e -> e.getStatus() != null ? e.getStatus() : "UNKNOWN",
                            Collectors.counting()
                    ));

            Map<String, Long> contractTypeDistribution = employees.stream()
                    .filter(e -> e.getContractType() != null)
                    .collect(Collectors.groupingBy(
                            EmployeeSummaryDTO::getContractType,
                            Collectors.counting()
                    ));

            // Create experience level distribution
            Map<String, Long> experienceLevelDistribution = new HashMap<>();
            experienceLevelDistribution.put(jobPosition.getExperienceLevel() != null ?
                    jobPosition.getExperienceLevel() : "Unknown", (long) totalEmployees);

            // Department distribution
            Map<String, Long> departmentDistribution = new HashMap<>();
            String deptName = jobPosition.getDepartment() != null ?
                    jobPosition.getDepartment().getName() : "Unknown";
            departmentDistribution.put(deptName, (long) totalEmployees);

            builder.statusDistribution(statusDistribution)
                    .contractTypeDistribution(contractTypeDistribution)
                    .experienceLevelDistribution(experienceLevelDistribution)
                    .departmentDistribution(departmentDistribution);

            // ===============================
            // PERFORMANCE METRICS
            // ===============================
            // Calculate average performance rating if available
            Double avgPerformanceRating = employees.stream()
                    .map(EmployeeSummaryDTO::getPerformanceRating)
                    .filter(Objects::nonNull)
                    .mapToDouble(Double::doubleValue)
                    .average().orElse(0.0);

            // Vacancy metrics
            int vacanciesCreated = getVacancyCountForPosition(jobPosition.getId());
            int vacanciesFilled = totalEmployees; // Assuming filled = current employees
            Double vacancyFillRate = vacanciesCreated > 0 ?
                    (double) vacanciesFilled / vacanciesCreated * 100 : 0.0;

            builder.averagePerformanceRating(avgPerformanceRating)
                    .positionsFilledLastYear(0) // You can calculate this if needed
                    .vacanciesCreated(vacanciesCreated)
                    .vacanciesFilled(vacanciesFilled)
                    .vacancyFillRate(vacancyFillRate);

            // ===============================
            // VALIDATION & HEALTH
            // ===============================
            Boolean isValidConfiguration = jobPosition.isValidConfiguration();
            List<String> validationIssues = new ArrayList<>();
            List<String> recommendations = new ArrayList<>();

            if (!isValidConfiguration) {
                validationIssues.add("Position configuration is incomplete or invalid");
                recommendations.add("Review and complete all required fields for this contract type");
            }

            if (!jobPosition.getActive()) {
                validationIssues.add("Position is currently inactive");
                recommendations.add("Activate position to make it available for hiring");
            }

            if (totalEmployees == 0) {
                validationIssues.add("No employees currently assigned to this position");
                recommendations.add("Consider recruiting for this position or reviewing its necessity");
            }

            if (jobPosition.getBaseSalary() == null || jobPosition.getBaseSalary() <= 0) {
                validationIssues.add("No salary information configured");
                recommendations.add("Set up appropriate salary structure for this position");
            }

            builder.isValidConfiguration(isValidConfiguration)
                    .validationIssueCount(validationIssues.size())
                    .validationIssues(validationIssues)
                    .recommendations(recommendations);

            return builder.build();

        } catch (Exception e) {
            logger.warn("Could not build position analytics for position {}: {}", jobPosition.getId(), e.getMessage());
            // Return empty analytics
            return PositionAnalyticsDTO.builder()
                    .averageEmployeeSalary(BigDecimal.ZERO)
                    .minEmployeeSalary(BigDecimal.ZERO)
                    .maxEmployeeSalary(BigDecimal.ZERO)
                    .totalPayroll(BigDecimal.ZERO)
                    .positionBaseSalary(BigDecimal.ZERO)
                    .totalEmployees(0)
                    .activeEmployees(0)
                    .eligibleForPromotionCount(0)
                    .promotionEligibilityRate(0.0)
                    .averageMonthsInPosition(0.0)
                    .employeeTurnoverRate(0.0)
                    .promotionRate(0.0)
                    .averageTimeBeforePromotion(0.0)
                    .averageSalaryIncrease(BigDecimal.ZERO)
                    .totalPromotionsFrom(0)
                    .totalPromotionsTo(0)
                    .hasCareerProgression(false)
                    .isPromotionDestination(false)
                    .statusDistribution(new HashMap<>())
                    .contractTypeDistribution(new HashMap<>())
                    .experienceLevelDistribution(new HashMap<>())
                    .departmentDistribution(new HashMap<>())
                    .averagePerformanceRating(0.0)
                    .positionsFilledLastYear(0)
                    .vacanciesCreated(0)
                    .vacanciesFilled(0)
                    .vacancyFillRate(0.0)
                    .isValidConfiguration(false)
                    .validationIssueCount(0)
                    .validationIssues(Collections.emptyList())
                    .recommendations(Collections.emptyList())
                    .build();
        }
    }


}


// ======================================
// DETAILS DTO
// ======================================
<|MERGE_RESOLUTION|>--- conflicted
+++ resolved
@@ -17,10 +17,7 @@
 import com.example.backend.repositories.hr.PromotionRequestRepository;
 import com.example.backend.repositories.site.SiteRepository;
 import com.example.backend.services.notification.NotificationService;
-<<<<<<< HEAD
-=======
 import jakarta.persistence.EntityNotFoundException;
->>>>>>> 16fd0676
 import jakarta.transaction.Transactional;
 import org.slf4j.Logger;
 import org.slf4j.LoggerFactory;
@@ -151,101 +148,6 @@
         try {
             logger.info("Creating job position from DTO: {}", jobPositionDTO.getPositionName());
 
-<<<<<<< HEAD
-            // Validate for duplicates based on position name + level combination
-            // ✅ IMPROVED: Better error message
-            if (jobPositionRepository.existsByPositionNameAndExperienceLevel(
-                    jobPositionDTO.getPositionName(),
-                    jobPositionDTO.getExperienceLevel())) {
-                String fullPositionName = jobPositionDTO.getPositionName() + " " + jobPositionDTO.getExperienceLevel();
-                throw new IllegalArgumentException(
-                        "A position with the name '" + fullPositionName + "' already exists. " +
-                                "Position names combined with their level must be unique."
-                );
-            }
-
-            // Find department
-            Department department = null;
-            if (jobPositionDTO.getDepartment() != null) {
-                department = departmentRepository.findByName(jobPositionDTO.getDepartment())
-                        .orElseThrow(() -> new RuntimeException("Department not found: " + jobPositionDTO.getDepartment()));
-            }
-
-            // Build the job position entity
-            JobPosition jobPosition = JobPosition.builder()
-                    .positionName(jobPositionDTO.getPositionName())
-                    .head(jobPositionDTO.getHead())
-                    .department(department)
-                    .probationPeriod(jobPositionDTO.getProbationPeriod())
-                    .contractType(jobPositionDTO.getContractType())
-                    .experienceLevel(jobPositionDTO.getExperienceLevel())
-                    .baseSalary(jobPositionDTO.getBaseSalary())
-                    .active(jobPositionDTO.getActive() != null ? jobPositionDTO.getActive() : true)
-                    .build();
-
-            // Handle parent job position if provided
-            if (jobPositionDTO.getParentJobPositionId() != null) {
-                JobPosition parentPosition = jobPositionRepository.findById(jobPositionDTO.getParentJobPositionId())
-                        .orElseThrow(() -> new RuntimeException("Parent job position not found"));
-                jobPosition.setParentJobPosition(parentPosition);
-            }
-
-            // Save the job position
-            JobPosition savedJobPosition = jobPositionRepository.save(jobPosition);
-
-            // Send notification
-            String departmentName = department != null ? department.getName() : "General";
-            String fullPositionName = getFullPositionName(savedJobPosition);
-
-            notificationService.sendNotificationToHRUsers(
-                    "New Job Position Created",
-                    "Job position '" + fullPositionName + "' has been created in " + departmentName + " department",
-                    NotificationType.SUCCESS,
-                    "/hr/positions/" + savedJobPosition.getId(),
-                    "new-job-position-" + savedJobPosition.getId()
-            );
-
-            // Check if it's a leadership position
-            if (isLeadershipPosition(savedJobPosition.getPositionName())) {
-                notificationService.sendNotificationToHRUsers(
-                        "Leadership Position Created",
-                        "🎯 Leadership position '" + fullPositionName + "' created in " + departmentName,
-                        NotificationType.INFO,
-                        "/hr/positions/" + savedJobPosition.getId(),
-                        "leadership-position-" + savedJobPosition.getId()
-                );
-            }
-
-            // Check if it's a driver position
-            if (savedJobPosition.getPositionName().toLowerCase().contains("driver")) {
-                notificationService.sendNotificationToHRUsers(
-                        "Driver Position Available",
-                        "New driver position '" + fullPositionName + "' is now available for recruitment",
-                        NotificationType.INFO,
-                        "/hr/positions/" + savedJobPosition.getId(),
-                        "driver-position-" + savedJobPosition.getId()
-                );
-            }
-
-            // Convert back to DTO and return
-            return convertToDTO(savedJobPosition);
-
-        } catch (Exception e) {
-            logger.error("Error creating job position", e);
-
-            notificationService.sendNotificationToHRUsers(
-                    "Job Position Creation Failed",
-                    "Failed to create job position: " + e.getMessage(),
-                    NotificationType.ERROR,
-                    "/hr/positions/",
-                    "job-position-error-" + System.currentTimeMillis()
-            );
-
-            throw e;
-        }
-    }
-
-=======
             // Validate required fields
             validateJobPositionDTO(jobPositionDTO, null);
 
@@ -403,7 +305,6 @@
 
 
 
->>>>>>> 16fd0676
     private String getFullPositionName(JobPosition position) {
         if (position.getExperienceLevel() != null && !position.getExperienceLevel().trim().isEmpty()) {
             return position.getPositionName() + " " + position.getExperienceLevel();
@@ -438,21 +339,29 @@
     @Transactional
     public JobPositionDTO updateJobPosition(UUID id, JobPositionDTO jobPositionDTO) {
         try {
-<<<<<<< HEAD
+            logger.info("Updating job position with ID: {}", id);
+
             // Find the existing job position
             JobPosition existingJobPosition = jobPositionRepository.findById(id)
-                    .orElseThrow(() -> new RuntimeException("Job position not found with id: " + id));
-
-            if (jobPositionRepository.existsByPositionNameAndExperienceLevel(
-                    jobPositionDTO.getPositionName(),
-                    jobPositionDTO.getExperienceLevel())) {
-                String fullPositionName = jobPositionDTO.getPositionName() + " " + jobPositionDTO.getExperienceLevel();
-                throw new IllegalArgumentException(
-                        "A position with the name '" + fullPositionName + "' already exists. " +
-                                "Position names combined with their level must be unique."
-                );
-            }
-
+                    .orElseThrow(() -> new EntityNotFoundException("Job position not found with id: " + id));
+
+            // Validate the DTO
+            validateJobPositionDTO(jobPositionDTO, id);
+
+            // Check for duplicates - EXCLUDING the current position ID
+            if (jobPositionDTO.getPositionName() != null && jobPositionDTO.getExperienceLevel() != null) {
+                if (jobPositionRepository.existsByPositionNameAndExperienceLevelIgnoreCase(
+                        jobPositionDTO.getPositionName().trim(),
+                        jobPositionDTO.getExperienceLevel())) {
+                    String fullPositionName = buildFullPositionName(jobPositionDTO.getPositionName(), jobPositionDTO.getExperienceLevel());
+                    throw new IllegalArgumentException(
+                            "A position with the name '" + fullPositionName + "' already exists. " +
+                                    "Position names combined with their experience level must be unique."
+                    );
+                }
+            }
+
+            // Store old values for notification purposes
             String oldPositionName = existingJobPosition.getPositionName();
             String oldDepartmentName = existingJobPosition.getDepartment() != null ?
                     existingJobPosition.getDepartment().getName() : null;
@@ -460,14 +369,14 @@
 
             // Update department if provided
             if (jobPositionDTO.getDepartment() != null) {
-                Department department = departmentRepository.findByName(jobPositionDTO.getDepartment())
-                        .orElseThrow(() -> new RuntimeException("Department not found: " + jobPositionDTO.getDepartment()));
+                Department department = departmentRepository.findByName(jobPositionDTO.getDepartment().trim())
+                        .orElseThrow(() -> new EntityNotFoundException("Department not found: " + jobPositionDTO.getDepartment()));
                 existingJobPosition.setDepartment(department);
             }
 
             // Update basic fields if provided
-            if (jobPositionDTO.getPositionName() != null) {
-                existingJobPosition.setPositionName(jobPositionDTO.getPositionName());
+            if (jobPositionDTO.getPositionName() != null && !jobPositionDTO.getPositionName().trim().isEmpty()) {
+                existingJobPosition.setPositionName(jobPositionDTO.getPositionName().trim());
             }
             if (jobPositionDTO.getHead() != null) {
                 existingJobPosition.setHead(jobPositionDTO.getHead());
@@ -489,77 +398,29 @@
                 existingJobPosition.setBaseSalary(jobPositionDTO.getBaseSalary());
             }
 
-            // Update parent job position if provided
+            // Update parent job position
             if (jobPositionDTO.getParentJobPositionId() != null) {
+                // Validate parent is not the same as current position
+                if (jobPositionDTO.getParentJobPositionId().equals(id)) {
+                    throw new IllegalArgumentException("A position cannot be its own parent");
+                }
+
                 JobPosition parentPosition = jobPositionRepository.findById(jobPositionDTO.getParentJobPositionId())
-                        .orElseThrow(() -> new RuntimeException("Parent job position not found: " + jobPositionDTO.getParentJobPositionId()));
+                        .orElseThrow(() -> new EntityNotFoundException("Parent job position not found: " + jobPositionDTO.getParentJobPositionId()));
+
+                // Check for circular reference
+                if (wouldCreateCircularReference(existingJobPosition, parentPosition)) {
+                    throw new IllegalArgumentException("Cannot set this parent - it would create a circular reference in the hierarchy");
+                }
+
                 existingJobPosition.setParentJobPosition(parentPosition);
-            } else if (jobPositionDTO.getParentJobPositionId() == null) {
-                // If parentJobPositionId is explicitly null, remove parent relationship
+            } else {
+                // If parentJobPositionId is explicitly null in the request, remove parent relationship
                 existingJobPosition.setParentJobPosition(null);
             }
 
             // Update contract type specific fields
-            if (jobPositionDTO.getContractType() != null) {
-                switch (jobPositionDTO.getContractType()) {
-                    case HOURLY:
-                        if (jobPositionDTO.getWorkingDaysPerWeek() != null) {
-                            existingJobPosition.setWorkingDaysPerWeek(jobPositionDTO.getWorkingDaysPerWeek());
-                        }
-                        if (jobPositionDTO.getHoursPerShift() != null) {
-                            existingJobPosition.setHoursPerShift(jobPositionDTO.getHoursPerShift());
-                        }
-                        if (jobPositionDTO.getHourlyRate() != null) {
-                            existingJobPosition.setHourlyRate(jobPositionDTO.getHourlyRate());
-                        }
-                        if (jobPositionDTO.getOvertimeMultiplier() != null) {
-                            existingJobPosition.setOvertimeMultiplier(jobPositionDTO.getOvertimeMultiplier());
-                        }
-                        if (jobPositionDTO.getTrackBreaks() != null) {
-                            existingJobPosition.setTrackBreaks(jobPositionDTO.getTrackBreaks());
-                        }
-                        if (jobPositionDTO.getBreakDurationMinutes() != null) {
-                            existingJobPosition.setBreakDurationMinutes(jobPositionDTO.getBreakDurationMinutes());
-                        }
-                        break;
-                    case DAILY:
-                        if (jobPositionDTO.getDailyRate() != null) {
-                            existingJobPosition.setDailyRate(jobPositionDTO.getDailyRate());
-                        }
-                        if (jobPositionDTO.getWorkingDaysPerMonth() != null) {
-                            existingJobPosition.setWorkingDaysPerMonth(jobPositionDTO.getWorkingDaysPerMonth());
-                        }
-                        if (jobPositionDTO.getIncludesWeekends() != null) {
-                            existingJobPosition.setIncludesWeekends(jobPositionDTO.getIncludesWeekends());
-                        }
-                        break;
-                    case MONTHLY:
-                        if (jobPositionDTO.getMonthlyBaseSalary() != null) {
-                            existingJobPosition.setMonthlyBaseSalary(jobPositionDTO.getMonthlyBaseSalary());
-                        }
-                        if (jobPositionDTO.getWorkingDaysPerMonth() != null) {
-                            existingJobPosition.setWorkingDaysPerMonth(jobPositionDTO.getWorkingDaysPerMonth());
-                        }
-                        if (jobPositionDTO.getShifts() != null) {
-                            existingJobPosition.setShifts(jobPositionDTO.getShifts());
-                        }
-                        if (jobPositionDTO.getWorkingHours() != null) {
-                            existingJobPosition.setWorkingHours(jobPositionDTO.getWorkingHours());
-                        }
-                        if (jobPositionDTO.getVacations() != null) {
-                            existingJobPosition.setVacations(jobPositionDTO.getVacations());
-                        }
-
-                        // Update time fields for MONTHLY contracts
-                        if (jobPositionDTO.getStartTime() != null) {
-                            existingJobPosition.setStartTime(jobPositionDTO.getStartTime());
-                        }
-                        if (jobPositionDTO.getEndTime() != null) {
-                            existingJobPosition.setEndTime(jobPositionDTO.getEndTime());
-                        }
-                        break;
-                }
-            }
+            setContractTypeFieldsForUpdate(existingJobPosition, jobPositionDTO);
 
             // Save the updated entity
             JobPosition updatedJobPosition = jobPositionRepository.save(existingJobPosition);
@@ -567,11 +428,16 @@
             // Send notifications about significant changes
             sendJobPositionUpdateNotifications(updatedJobPosition, oldPositionName, oldDepartmentName, oldActiveStatus);
 
+            logger.info("Successfully updated job position: {} with ID: {}", updatedJobPosition.getPositionName(), id);
+
             // Convert back to DTO and return
             return convertToDTO(updatedJobPosition);
 
+        } catch (IllegalArgumentException | EntityNotFoundException e) {
+            logger.warn("Validation error updating job position {}: {}", id, e.getMessage());
+            throw e;
         } catch (Exception e) {
-            logger.error("Error updating job position", e);
+            logger.error("Error updating job position with ID: {}", id, e);
 
             notificationService.sendNotificationToHRUsers(
                     "Job Position Update Failed",
@@ -581,8 +447,239 @@
                     "job-position-update-error-" + id
             );
 
-            throw e;
-        }
+            throw new RuntimeException("Failed to update job position: " + e.getMessage(), e);
+        }
+    }
+
+    /**
+     * Set contract type specific fields for UPDATE operation
+     * Only updates fields that are provided (not null)
+     */
+    private void setContractTypeFieldsForUpdate(JobPosition existingJobPosition, JobPositionDTO dto) {
+        if (dto.getContractType() == null) return;
+
+        switch (dto.getContractType()) {
+            case HOURLY:
+                if (dto.getWorkingDaysPerWeek() != null) {
+                    existingJobPosition.setWorkingDaysPerWeek(dto.getWorkingDaysPerWeek());
+                }
+                if (dto.getHoursPerShift() != null) {
+                    existingJobPosition.setHoursPerShift(dto.getHoursPerShift());
+                }
+                if (dto.getHourlyRate() != null) {
+                    existingJobPosition.setHourlyRate(dto.getHourlyRate());
+                }
+                if (dto.getOvertimeMultiplier() != null) {
+                    existingJobPosition.setOvertimeMultiplier(dto.getOvertimeMultiplier());
+                }
+                if (dto.getTrackBreaks() != null) {
+                    existingJobPosition.setTrackBreaks(dto.getTrackBreaks());
+                }
+                if (dto.getBreakDurationMinutes() != null) {
+                    existingJobPosition.setBreakDurationMinutes(dto.getBreakDurationMinutes());
+                }
+                // Clear monthly deduction fields when changing to hourly
+                clearMonthlyDeductionFields(existingJobPosition);
+                break;
+
+            case DAILY:
+                if (dto.getDailyRate() != null) {
+                    existingJobPosition.setDailyRate(dto.getDailyRate());
+                }
+                if (dto.getWorkingDaysPerMonth() != null) {
+                    existingJobPosition.setWorkingDaysPerMonth(dto.getWorkingDaysPerMonth());
+                }
+                if (dto.getIncludesWeekends() != null) {
+                    existingJobPosition.setIncludesWeekends(dto.getIncludesWeekends());
+                }
+                // Clear monthly deduction fields when changing to daily
+                clearMonthlyDeductionFields(existingJobPosition);
+                break;
+
+            case MONTHLY:
+                if (dto.getMonthlyBaseSalary() != null) {
+                    existingJobPosition.setMonthlyBaseSalary(dto.getMonthlyBaseSalary());
+                }
+                if (dto.getShifts() != null) {
+                    existingJobPosition.setShifts(dto.getShifts());
+                }
+                if (dto.getWorkingHours() != null) {
+                    existingJobPosition.setWorkingHours(dto.getWorkingHours());
+                }
+                if (dto.getVacations() != null) {
+                    existingJobPosition.setVacations(dto.getVacations());
+                }
+                if (dto.getStartTime() != null) {
+                    existingJobPosition.setStartTime(dto.getStartTime());
+                }
+                if (dto.getEndTime() != null) {
+                    existingJobPosition.setEndTime(dto.getEndTime());
+                }
+
+                // NEW: Update monthly deduction fields
+                // These can be set to null to clear them, or updated with new values
+                updateMonthlyDeductionFields(existingJobPosition, dto);
+                break;
+        }
+    }
+
+    /**
+     * Clear monthly deduction fields when contract type changes away from MONTHLY
+     */
+    private void clearMonthlyDeductionFields(JobPosition jobPosition) {
+        jobPosition.setAbsentDeduction(null);
+        jobPosition.setLateDeduction(null);
+        jobPosition.setLateForgivenessMinutes(null);
+        jobPosition.setLateForgivenessCountPerQuarter(null);
+        jobPosition.setLeaveDeduction(null);
+    }
+
+    /**
+     * Update monthly deduction fields
+     * Handles both setting new values and clearing existing ones
+     */
+    private void updateMonthlyDeductionFields(JobPosition jobPosition, JobPositionDTO dto) {
+        // Absent deduction - update if provided in request
+        if (dto.getAbsentDeduction() != null) {
+            jobPosition.setAbsentDeduction(dto.getAbsentDeduction());
+        }
+
+        // Late deduction - update if provided in request
+        if (dto.getLateDeduction() != null) {
+            jobPosition.setLateDeduction(dto.getLateDeduction());
+        }
+
+        // Late forgiveness minutes - update if provided (can be 0)
+        if (dto.getLateForgivenessMinutes() != null) {
+            jobPosition.setLateForgivenessMinutes(dto.getLateForgivenessMinutes());
+        }
+
+        // Late forgiveness count per quarter - update if provided (can be 0)
+        if (dto.getLateForgivenessCountPerQuarter() != null) {
+            jobPosition.setLateForgivenessCountPerQuarter(dto.getLateForgivenessCountPerQuarter());
+        }
+
+        // Leave deduction - update if provided in request
+        if (dto.getLeaveDeduction() != null) {
+            jobPosition.setLeaveDeduction(dto.getLeaveDeduction());
+        }
+    }
+
+    /**
+     * Validate JobPositionDTO fields
+     */
+    private void validateJobPositionDTO(JobPositionDTO dto, UUID excludeId) {
+        List<String> errors = new ArrayList<>();
+
+        // Required field validation
+        if (dto.getPositionName() == null || dto.getPositionName().trim().isEmpty()) {
+            errors.add("Position name is required");
+        } else if (dto.getPositionName().trim().length() < 2) {
+            errors.add("Position name must be at least 2 characters");
+        } else if (dto.getPositionName().trim().length() > 100) {
+            errors.add("Position name must not exceed 100 characters");
+        }
+
+        if (dto.getDepartment() == null || dto.getDepartment().trim().isEmpty()) {
+            errors.add("Department is required");
+        }
+
+        if (dto.getContractType() == null) {
+            errors.add("Contract type is required");
+        }
+
+        // Probation period validation
+        if (dto.getProbationPeriod() != null) {
+            if (dto.getProbationPeriod() < 0) {
+                errors.add("Probation period cannot be negative");
+            } else if (dto.getProbationPeriod() > 365) {
+                errors.add("Probation period cannot exceed 365 days");
+            }
+        }
+
+        // Contract type specific validation
+        if (dto.getContractType() != null) {
+            switch (dto.getContractType()) {
+                case HOURLY:
+                    if (dto.getHourlyRate() == null || dto.getHourlyRate() <= 0) {
+                        errors.add("Hourly rate must be greater than 0 for hourly contracts");
+                    }
+                    if (dto.getHoursPerShift() == null || dto.getHoursPerShift() <= 0) {
+                        errors.add("Hours per shift must be greater than 0 for hourly contracts");
+                    }
+                    if (dto.getWorkingDaysPerWeek() != null && (dto.getWorkingDaysPerWeek() < 1 || dto.getWorkingDaysPerWeek() > 7)) {
+                        errors.add("Working days per week must be between 1 and 7");
+                    }
+                    break;
+
+                case DAILY:
+                    if (dto.getDailyRate() == null || dto.getDailyRate() <= 0) {
+                        errors.add("Daily rate must be greater than 0 for daily contracts");
+                    }
+                    break;
+
+                case MONTHLY:
+                    if (dto.getMonthlyBaseSalary() == null || dto.getMonthlyBaseSalary() <= 0) {
+                        errors.add("Monthly base salary must be greater than 0 for monthly contracts");
+                    }
+
+                    // Time validation
+                    if (dto.getStartTime() != null && dto.getEndTime() != null) {
+                        if (!dto.getEndTime().isAfter(dto.getStartTime())) {
+                            errors.add("End time must be after start time");
+                        }
+                    }
+
+                    // Deduction field validation
+                    if (dto.getAbsentDeduction() != null && dto.getAbsentDeduction().compareTo(BigDecimal.ZERO) < 0) {
+                        errors.add("Absent deduction cannot be negative");
+                    }
+                    if (dto.getLateDeduction() != null && dto.getLateDeduction().compareTo(BigDecimal.ZERO) < 0) {
+                        errors.add("Late deduction cannot be negative");
+                    }
+                    if (dto.getLeaveDeduction() != null && dto.getLeaveDeduction().compareTo(BigDecimal.ZERO) < 0) {
+                        errors.add("Leave deduction cannot be negative");
+                    }
+                    if (dto.getLateForgivenessMinutes() != null && dto.getLateForgivenessMinutes() < 0) {
+                        errors.add("Late forgiveness minutes cannot be negative");
+                    }
+                    if (dto.getLateForgivenessCountPerQuarter() != null && dto.getLateForgivenessCountPerQuarter() < 0) {
+                        errors.add("Late forgiveness count per quarter cannot be negative");
+                    }
+                    break;
+            }
+        }
+
+        if (!errors.isEmpty()) {
+            throw new IllegalArgumentException(String.join("; ", errors));
+        }
+    }
+
+    /**
+     * Check if setting a parent would create a circular reference
+     */
+    private boolean wouldCreateCircularReference(JobPosition position, JobPosition proposedParent) {
+        if (proposedParent == null) {
+            return false;
+        }
+
+        // Walk up the parent chain to see if we encounter the position we're updating
+        JobPosition current = proposedParent;
+        Set<UUID> visited = new HashSet<>();
+
+        while (current != null) {
+            if (current.getId().equals(position.getId())) {
+                return true;
+            }
+            if (visited.contains(current.getId())) {
+                // Already visited this node - there's a cycle
+                return true;
+            }
+            visited.add(current.getId());
+            current = current.getParentJobPosition();
+        }
+
+        return false;
     }
 
     /**
@@ -645,419 +742,10 @@
                             "deactivated-with-employees-" + jobPosition.getId()
                     );
                 }
-=======
-            logger.info("Updating job position with ID: {}", id);
-
-            // Find the existing job position
-            JobPosition existingJobPosition = jobPositionRepository.findById(id)
-                    .orElseThrow(() -> new EntityNotFoundException("Job position not found with id: " + id));
-
-            // Validate the DTO
-            validateJobPositionDTO(jobPositionDTO, id);
-
-            // Check for duplicates - EXCLUDING the current position ID
-            if (jobPositionDTO.getPositionName() != null && jobPositionDTO.getExperienceLevel() != null) {
-                if (jobPositionRepository.existsByPositionNameAndExperienceLevelIgnoreCase(
-                        jobPositionDTO.getPositionName().trim(),
-                        jobPositionDTO.getExperienceLevel())) {
-                    String fullPositionName = buildFullPositionName(jobPositionDTO.getPositionName(), jobPositionDTO.getExperienceLevel());
-                    throw new IllegalArgumentException(
-                            "A position with the name '" + fullPositionName + "' already exists. " +
-                                    "Position names combined with their experience level must be unique."
-                    );
-                }
-            }
-
-            // Store old values for notification purposes
-            String oldPositionName = existingJobPosition.getPositionName();
-            String oldDepartmentName = existingJobPosition.getDepartment() != null ?
-                    existingJobPosition.getDepartment().getName() : null;
-            Boolean oldActiveStatus = existingJobPosition.getActive();
-
-            // Update department if provided
-            if (jobPositionDTO.getDepartment() != null) {
-                Department department = departmentRepository.findByName(jobPositionDTO.getDepartment().trim())
-                        .orElseThrow(() -> new EntityNotFoundException("Department not found: " + jobPositionDTO.getDepartment()));
-                existingJobPosition.setDepartment(department);
-            }
-
-            // Update basic fields if provided
-            if (jobPositionDTO.getPositionName() != null && !jobPositionDTO.getPositionName().trim().isEmpty()) {
-                existingJobPosition.setPositionName(jobPositionDTO.getPositionName().trim());
-            }
-            if (jobPositionDTO.getHead() != null) {
-                existingJobPosition.setHead(jobPositionDTO.getHead());
-            }
-            if (jobPositionDTO.getProbationPeriod() != null) {
-                existingJobPosition.setProbationPeriod(jobPositionDTO.getProbationPeriod());
-            }
-            if (jobPositionDTO.getContractType() != null) {
-                existingJobPosition.setContractType(jobPositionDTO.getContractType());
-            }
-            if (jobPositionDTO.getExperienceLevel() != null) {
-                existingJobPosition.setExperienceLevel(jobPositionDTO.getExperienceLevel());
-            }
-            if (jobPositionDTO.getActive() != null) {
-                existingJobPosition.setActive(jobPositionDTO.getActive());
-            }
-            // Update baseSalary for backward compatibility
-            if (jobPositionDTO.getBaseSalary() != null) {
-                existingJobPosition.setBaseSalary(jobPositionDTO.getBaseSalary());
-            }
-
-            // Update parent job position
-            if (jobPositionDTO.getParentJobPositionId() != null) {
-                // Validate parent is not the same as current position
-                if (jobPositionDTO.getParentJobPositionId().equals(id)) {
-                    throw new IllegalArgumentException("A position cannot be its own parent");
-                }
-
-                JobPosition parentPosition = jobPositionRepository.findById(jobPositionDTO.getParentJobPositionId())
-                        .orElseThrow(() -> new EntityNotFoundException("Parent job position not found: " + jobPositionDTO.getParentJobPositionId()));
-
-                // Check for circular reference
-                if (wouldCreateCircularReference(existingJobPosition, parentPosition)) {
-                    throw new IllegalArgumentException("Cannot set this parent - it would create a circular reference in the hierarchy");
-                }
-
-                existingJobPosition.setParentJobPosition(parentPosition);
-            } else {
-                // If parentJobPositionId is explicitly null in the request, remove parent relationship
-                existingJobPosition.setParentJobPosition(null);
-            }
-
-            // Update contract type specific fields
-            setContractTypeFieldsForUpdate(existingJobPosition, jobPositionDTO);
-
-            // Save the updated entity
-            JobPosition updatedJobPosition = jobPositionRepository.save(existingJobPosition);
-
-            // Send notifications about significant changes
-            sendJobPositionUpdateNotifications(updatedJobPosition, oldPositionName, oldDepartmentName, oldActiveStatus);
-
-            logger.info("Successfully updated job position: {} with ID: {}", updatedJobPosition.getPositionName(), id);
-
-            // Convert back to DTO and return
-            return convertToDTO(updatedJobPosition);
-
-        } catch (IllegalArgumentException | EntityNotFoundException e) {
-            logger.warn("Validation error updating job position {}: {}", id, e.getMessage());
-            throw e;
-        } catch (Exception e) {
-            logger.error("Error updating job position with ID: {}", id, e);
-
-            notificationService.sendNotificationToHRUsers(
-                    "Job Position Update Failed",
-                    "Failed to update job position: " + e.getMessage(),
-                    NotificationType.ERROR,
-                    "/hr/positions/" + id,
-                    "job-position-update-error-" + id
-            );
-
-            throw new RuntimeException("Failed to update job position: " + e.getMessage(), e);
-        }
-    }
-
-    /**
-     * Set contract type specific fields for UPDATE operation
-     * Only updates fields that are provided (not null)
-     */
-    private void setContractTypeFieldsForUpdate(JobPosition existingJobPosition, JobPositionDTO dto) {
-        if (dto.getContractType() == null) return;
-
-        switch (dto.getContractType()) {
-            case HOURLY:
-                if (dto.getWorkingDaysPerWeek() != null) {
-                    existingJobPosition.setWorkingDaysPerWeek(dto.getWorkingDaysPerWeek());
-                }
-                if (dto.getHoursPerShift() != null) {
-                    existingJobPosition.setHoursPerShift(dto.getHoursPerShift());
-                }
-                if (dto.getHourlyRate() != null) {
-                    existingJobPosition.setHourlyRate(dto.getHourlyRate());
-                }
-                if (dto.getOvertimeMultiplier() != null) {
-                    existingJobPosition.setOvertimeMultiplier(dto.getOvertimeMultiplier());
-                }
-                if (dto.getTrackBreaks() != null) {
-                    existingJobPosition.setTrackBreaks(dto.getTrackBreaks());
-                }
-                if (dto.getBreakDurationMinutes() != null) {
-                    existingJobPosition.setBreakDurationMinutes(dto.getBreakDurationMinutes());
-                }
-                // Clear monthly deduction fields when changing to hourly
-                clearMonthlyDeductionFields(existingJobPosition);
-                break;
-
-            case DAILY:
-                if (dto.getDailyRate() != null) {
-                    existingJobPosition.setDailyRate(dto.getDailyRate());
-                }
-                if (dto.getWorkingDaysPerMonth() != null) {
-                    existingJobPosition.setWorkingDaysPerMonth(dto.getWorkingDaysPerMonth());
-                }
-                if (dto.getIncludesWeekends() != null) {
-                    existingJobPosition.setIncludesWeekends(dto.getIncludesWeekends());
-                }
-                // Clear monthly deduction fields when changing to daily
-                clearMonthlyDeductionFields(existingJobPosition);
-                break;
-
-            case MONTHLY:
-                if (dto.getMonthlyBaseSalary() != null) {
-                    existingJobPosition.setMonthlyBaseSalary(dto.getMonthlyBaseSalary());
-                }
-                if (dto.getShifts() != null) {
-                    existingJobPosition.setShifts(dto.getShifts());
-                }
-                if (dto.getWorkingHours() != null) {
-                    existingJobPosition.setWorkingHours(dto.getWorkingHours());
-                }
-                if (dto.getVacations() != null) {
-                    existingJobPosition.setVacations(dto.getVacations());
-                }
-                if (dto.getStartTime() != null) {
-                    existingJobPosition.setStartTime(dto.getStartTime());
-                }
-                if (dto.getEndTime() != null) {
-                    existingJobPosition.setEndTime(dto.getEndTime());
-                }
-
-                // NEW: Update monthly deduction fields
-                // These can be set to null to clear them, or updated with new values
-                updateMonthlyDeductionFields(existingJobPosition, dto);
-                break;
-        }
-    }
-
-    /**
-     * Clear monthly deduction fields when contract type changes away from MONTHLY
-     */
-    private void clearMonthlyDeductionFields(JobPosition jobPosition) {
-        jobPosition.setAbsentDeduction(null);
-        jobPosition.setLateDeduction(null);
-        jobPosition.setLateForgivenessMinutes(null);
-        jobPosition.setLateForgivenessCountPerQuarter(null);
-        jobPosition.setLeaveDeduction(null);
-    }
-
-    /**
-     * Update monthly deduction fields
-     * Handles both setting new values and clearing existing ones
-     */
-    private void updateMonthlyDeductionFields(JobPosition jobPosition, JobPositionDTO dto) {
-        // Absent deduction - update if provided in request
-        if (dto.getAbsentDeduction() != null) {
-            jobPosition.setAbsentDeduction(dto.getAbsentDeduction());
-        }
-
-        // Late deduction - update if provided in request
-        if (dto.getLateDeduction() != null) {
-            jobPosition.setLateDeduction(dto.getLateDeduction());
-        }
-
-        // Late forgiveness minutes - update if provided (can be 0)
-        if (dto.getLateForgivenessMinutes() != null) {
-            jobPosition.setLateForgivenessMinutes(dto.getLateForgivenessMinutes());
-        }
-
-        // Late forgiveness count per quarter - update if provided (can be 0)
-        if (dto.getLateForgivenessCountPerQuarter() != null) {
-            jobPosition.setLateForgivenessCountPerQuarter(dto.getLateForgivenessCountPerQuarter());
-        }
-
-        // Leave deduction - update if provided in request
-        if (dto.getLeaveDeduction() != null) {
-            jobPosition.setLeaveDeduction(dto.getLeaveDeduction());
-        }
-    }
-
-    /**
-     * Validate JobPositionDTO fields
-     */
-    private void validateJobPositionDTO(JobPositionDTO dto, UUID excludeId) {
-        List<String> errors = new ArrayList<>();
-
-        // Required field validation
-        if (dto.getPositionName() == null || dto.getPositionName().trim().isEmpty()) {
-            errors.add("Position name is required");
-        } else if (dto.getPositionName().trim().length() < 2) {
-            errors.add("Position name must be at least 2 characters");
-        } else if (dto.getPositionName().trim().length() > 100) {
-            errors.add("Position name must not exceed 100 characters");
-        }
-
-        if (dto.getDepartment() == null || dto.getDepartment().trim().isEmpty()) {
-            errors.add("Department is required");
-        }
-
-        if (dto.getContractType() == null) {
-            errors.add("Contract type is required");
-        }
-
-        // Probation period validation
-        if (dto.getProbationPeriod() != null) {
-            if (dto.getProbationPeriod() < 0) {
-                errors.add("Probation period cannot be negative");
-            } else if (dto.getProbationPeriod() > 365) {
-                errors.add("Probation period cannot exceed 365 days");
-            }
-        }
-
-        // Contract type specific validation
-        if (dto.getContractType() != null) {
-            switch (dto.getContractType()) {
-                case HOURLY:
-                    if (dto.getHourlyRate() == null || dto.getHourlyRate() <= 0) {
-                        errors.add("Hourly rate must be greater than 0 for hourly contracts");
-                    }
-                    if (dto.getHoursPerShift() == null || dto.getHoursPerShift() <= 0) {
-                        errors.add("Hours per shift must be greater than 0 for hourly contracts");
-                    }
-                    if (dto.getWorkingDaysPerWeek() != null && (dto.getWorkingDaysPerWeek() < 1 || dto.getWorkingDaysPerWeek() > 7)) {
-                        errors.add("Working days per week must be between 1 and 7");
-                    }
-                    break;
-
-                case DAILY:
-                    if (dto.getDailyRate() == null || dto.getDailyRate() <= 0) {
-                        errors.add("Daily rate must be greater than 0 for daily contracts");
-                    }
-                    break;
-
-                case MONTHLY:
-                    if (dto.getMonthlyBaseSalary() == null || dto.getMonthlyBaseSalary() <= 0) {
-                        errors.add("Monthly base salary must be greater than 0 for monthly contracts");
-                    }
-
-                    // Time validation
-                    if (dto.getStartTime() != null && dto.getEndTime() != null) {
-                        if (!dto.getEndTime().isAfter(dto.getStartTime())) {
-                            errors.add("End time must be after start time");
-                        }
-                    }
-
-                    // Deduction field validation
-                    if (dto.getAbsentDeduction() != null && dto.getAbsentDeduction().compareTo(BigDecimal.ZERO) < 0) {
-                        errors.add("Absent deduction cannot be negative");
-                    }
-                    if (dto.getLateDeduction() != null && dto.getLateDeduction().compareTo(BigDecimal.ZERO) < 0) {
-                        errors.add("Late deduction cannot be negative");
-                    }
-                    if (dto.getLeaveDeduction() != null && dto.getLeaveDeduction().compareTo(BigDecimal.ZERO) < 0) {
-                        errors.add("Leave deduction cannot be negative");
-                    }
-                    if (dto.getLateForgivenessMinutes() != null && dto.getLateForgivenessMinutes() < 0) {
-                        errors.add("Late forgiveness minutes cannot be negative");
-                    }
-                    if (dto.getLateForgivenessCountPerQuarter() != null && dto.getLateForgivenessCountPerQuarter() < 0) {
-                        errors.add("Late forgiveness count per quarter cannot be negative");
-                    }
-                    break;
->>>>>>> 16fd0676
-            }
-        }
-    }
-
-<<<<<<< HEAD
-=======
-        if (!errors.isEmpty()) {
-            throw new IllegalArgumentException(String.join("; ", errors));
-        }
-    }
-
-    /**
-     * Check if setting a parent would create a circular reference
-     */
-    private boolean wouldCreateCircularReference(JobPosition position, JobPosition proposedParent) {
-        if (proposedParent == null) {
-            return false;
-        }
-
-        // Walk up the parent chain to see if we encounter the position we're updating
-        JobPosition current = proposedParent;
-        Set<UUID> visited = new HashSet<>();
-
-        while (current != null) {
-            if (current.getId().equals(position.getId())) {
-                return true;
-            }
-            if (visited.contains(current.getId())) {
-                // Already visited this node - there's a cycle
-                return true;
-            }
-            visited.add(current.getId());
-            current = current.getParentJobPosition();
-        }
-
-        return false;
-    }
-
-    /**
-     * Send notifications for job position updates
-     */
-    private void sendJobPositionUpdateNotifications(JobPosition jobPosition, String oldPositionName,
-                                                    String oldDepartmentName, Boolean oldActiveStatus) {
-        String currentDepartmentName = jobPosition.getDepartment() != null ?
-                jobPosition.getDepartment().getName() : "General";
-
-        // Position name change
-        if (!jobPosition.getPositionName().equals(oldPositionName)) {
-            notificationService.sendNotificationToHRUsers(
-                    "Job Position Renamed",
-                    "Job position renamed from '" + oldPositionName + "' to '" + jobPosition.getPositionName() + "'",
-                    NotificationType.INFO,
-                    "/hr/positions/" + jobPosition.getId(),
-                    "position-renamed-" + jobPosition.getId()
-            );
-        }
-
-        // Department change
-        if (!currentDepartmentName.equals(oldDepartmentName)) {
-            notificationService.sendNotificationToHRUsers(
-                    "Job Position Department Changed",
-                    "'" + jobPosition.getPositionName() + "' moved from " + oldDepartmentName + " to " + currentDepartmentName,
-                    NotificationType.INFO,
-                    "/hr/positions/" + jobPosition.getId(),
-                    "position-dept-change-" + jobPosition.getId()
-            );
-        }
-
-        // Active status change
-        if (!jobPosition.getActive().equals(oldActiveStatus)) {
-            if (jobPosition.getActive()) {
-                notificationService.sendNotificationToHRUsers(
-                        "Job Position Activated",
-                        "Job position '" + jobPosition.getPositionName() + "' has been activated and is now available for hiring",
-                        NotificationType.SUCCESS,
-                        "/hr/positions/" + jobPosition.getId(),
-                        "position-activated-" + jobPosition.getId()
-                );
-            } else {
-                notificationService.sendNotificationToHRUsers(
-                        "Job Position Deactivated",
-                        "Job position '" + jobPosition.getPositionName() + "' has been deactivated",
-                        NotificationType.WARNING,
-                        "/hr/positions/" + jobPosition.getId(),
-                        "position-deactivated-" + jobPosition.getId()
-                );
-
-                // Check if there are employees in this position
-                int employeeCount = jobPosition.getEmployees() != null ? jobPosition.getEmployees().size() : 0;
-                if (employeeCount > 0) {
-                    notificationService.sendNotificationToHRUsers(
-                            "Deactivated Position Has Employees",
-                            "⚠️ Deactivated position '" + jobPosition.getPositionName() + "' still has " + employeeCount + " employee(s) assigned",
-                            NotificationType.WARNING,
-                            "/hr/positions/" + jobPosition.getId() + "/employees",
-                            "deactivated-with-employees-" + jobPosition.getId()
-                    );
-                }
-            }
-        }
-    }
-
->>>>>>> 16fd0676
+            }
+        }
+    }
+
     /**
      * Check if a position is a leadership position
      */
@@ -1136,7 +824,6 @@
     /**
      * TEMPORARY DEBUG VERSION - Replace your getEmployeesByJobPositionId method with this
      * This will help us identify exactly where the error occurs
-<<<<<<< HEAD
      */
     // ✅ SOLUTION 2: Update your service method to use departmentName instead of department object
     public List<EmployeeSummaryDTO> getEmployeesByJobPositionId(UUID jobPositionId) {
@@ -1406,22 +1093,17 @@
         JobPosition jobPosition = getJobPositionById(id);
         Map<String, Object> analytics = new HashMap<>();
 
-        // Combine all statistical data
         analytics.put("basic", convertToDTO(jobPosition));
         analytics.put("promotionStats", jobPosition.getPromotionStatistics());
         analytics.put("salaryStats", getSalaryStatistics(id));
         analytics.put("validation", getPositionValidation(id));
 
-        // Additional analytics
         analytics.put("employeeCount", jobPosition.getEmployees() != null ? jobPosition.getEmployees().size() : 0);
         analytics.put("vacancyCount", jobPosition.getVacancies() != null ? jobPosition.getVacancies().size() : 0);
-        analytics.put("departmentName", jobPosition.getDepartment() != null ? jobPosition.getDepartment().getName() : null);
-        analytics.put("createdDate", jobPosition.getId()); // Assuming timestamp in UUID, or add actual timestamp field
-
-        // Performance metrics
-        analytics.put("promotionRate", jobPosition.getPromotionRateFromPosition());
-        analytics.put("averageTimeBeforePromotion", jobPosition.getAverageTimeBeforePromotion());
-        analytics.put("averageSalaryIncrease", jobPosition.getAverageSalaryIncreaseFromPosition());
+        analytics.put("departmentName", jobPosition.getDepartment() != null ?
+                jobPosition.getDepartment().getName() : null);
+        analytics.put("hierarchyLevel", jobPosition.getHierarchyLevel());
+        analytics.put("hierarchyPath", jobPosition.getHierarchyPath());
 
         return analytics;
     }
@@ -1498,218 +1180,9 @@
                 if (!pos.getId().equals(id) && pos.getActive()) { // Exclude self and inactive positions
                     destinationPositions.add(convertToDTO(pos));
                 }
-=======
-     */
-    // ✅ SOLUTION 2: Update your service method to use departmentName instead of department object
-    public List<EmployeeSummaryDTO> getEmployeesByJobPositionId(UUID jobPositionId) {
-        logger.info("🔍 DEBUG: Starting getEmployeesByJobPositionId for id: {}", jobPositionId);
-
-        try {
-            // Step 1: Get job position with employees
-            logger.info("📋 Step 1: Fetching job position with employees");
-            JobPosition jobPosition = jobPositionRepository.findByIdWithEmployees(jobPositionId)
-                    .orElseThrow(() -> new RuntimeException("Job position not found with id: " + jobPositionId));
-
-            logger.info("✅ Job position found: {}", jobPosition.getPositionName());
-
-            // Step 2: Check employees collection
-            logger.info("👥 Step 2: Checking employees collection");
-            if (jobPosition.getEmployees() == null || jobPosition.getEmployees().isEmpty()) {
-                logger.info("ℹ️ No employees found, returning empty list");
-                return Collections.emptyList();
-            }
-
-            logger.info("✅ Found {} employees in collection", jobPosition.getEmployees().size());
-
-            // Step 3: Convert employees to DTOs
-            logger.info("🔄 Step 3: Converting employees to DTOs");
-            List<EmployeeSummaryDTO> result = new ArrayList<>();
-
-            for (int i = 0; i < jobPosition.getEmployees().size(); i++) {
-                Employee employee = jobPosition.getEmployees().get(i);
-                logger.info("🔄 Processing employee {}/{}", i + 1, jobPosition.getEmployees().size());
-
-                try {
-                    if (employee == null) {
-                        logger.warn("⚠️ Employee {} is null, skipping", i + 1);
-                        continue;
-                    }
-
-                    logger.info("👤 Converting employee: {} {}", employee.getFirstName(), employee.getLastName());
-
-                    // ✅ FIXED: Build DTO with safe field access and departmentName instead of department object
-                    EmployeeSummaryDTO dto = EmployeeSummaryDTO.builder()
-                            .id(employee.getId())
-                            .firstName(employee.getFirstName())
-                            .lastName(employee.getLastName())
-                            .fullName(employee.getFullName())
-                            .email(employee.getEmail())
-                            .phoneNumber(employee.getPhoneNumber())
-                            .status(employee.getStatus())
-                            .photoUrl(employee.getPhotoUrl())
-                            .hireDate(employee.getHireDate())
-                            .monthlySalary(employee.getMonthlySalary())
-                            .contractType(employee.getJobPosition() != null && employee.getJobPosition().getContractType() != null ?
-                                    employee.getJobPosition().getContractType().toString() : null)
-                            .eligibleForPromotion(employee.isEligibleForPromotion())
-                            .monthsSinceHire(employee.getMonthsSinceHire())
-                            .monthsSinceLastPromotion(employee.getMonthsSinceLastPromotion())
-                            .promotionCount(employee.getPromotionCount())
-                            .siteName(employee.getSite() != null ? employee.getSite().getName() : null)
-                            .position(employee.getJobPosition() != null ? employee.getJobPosition().getPositionName() : null)
-
-                            // ✅ FIXED: Use departmentName string instead of department object
-                            .departmentName(employee.getJobPosition() != null && employee.getJobPosition().getDepartment() != null ?
-                                    employee.getJobPosition().getDepartment().getName() : null)
-
-                            .salary(employee.getBaseSalary())
-                            .employmentType(employee.getJobPosition() != null && employee.getJobPosition().getContractType() != null ?
-                                    employee.getJobPosition().getContractType().toString() : null)
-                            .build();
-
-                    result.add(dto);
-                    logger.info("✅ Successfully converted employee: {} {}", employee.getFirstName(), employee.getLastName());
-
-                } catch (Exception e) {
-                    logger.error("❌ Error converting employee {}: {}", i + 1, e.getMessage(), e);
-                    // Continue with next employee
-                }
-            }
-
-            logger.info("🎉 Successfully converted {}/{} employees to DTOs", result.size(), jobPosition.getEmployees().size());
-            return result;
-
-        } catch (Exception e) {
-            logger.error("💥 Fatal error in getEmployeesByJobPositionId: {}", e.getMessage(), e);
-            throw new RuntimeException("Failed to get employees: " + e.getMessage(), e);
-        }
-    }
-
-    /**
-     * Get promotion statistics for a job position
-     */
-    public Map<String, Object> getPromotionStatistics(UUID id) {
-        JobPosition jobPosition = getJobPositionById(id);
-        return jobPosition.getPromotionStatistics();
-    }
-
-    /**
-     * Get all promotions FROM this position
-     */
-    public List<PromotionRequest> getPromotionsFromPosition(UUID id) {
-        JobPosition jobPosition = getJobPositionById(id);
-        return jobPosition.getPromotionsFromThisPosition();
-    }
-
-    /**
-     * Get all promotions TO this position
-     */
-    public List<PromotionRequest> getPromotionsToPosition(UUID id) {
-        JobPosition jobPosition = getJobPositionById(id);
-        return jobPosition.getPromotionsToThisPosition();
-    }
-
-    /**
-     * Get pending promotions FROM this position
-     */
-    public List<PromotionRequest> getPendingPromotionsFromPosition(UUID id) {
-        JobPosition jobPosition = getJobPositionById(id);
-        return jobPosition.getPendingPromotionsFrom();
-    }
-
-    /**
-     * Get pending promotions TO this position
-     */
-    public List<PromotionRequest> getPendingPromotionsToPosition(UUID id) {
-        JobPosition jobPosition = getJobPositionById(id);
-        return jobPosition.getPendingPromotionsTo();
-    }
-
-    /**
-     * Get career path suggestions from this position
-     */
-    public List<String> getCareerPathSuggestions(UUID id) {
-        JobPosition jobPosition = getJobPositionById(id);
-        return jobPosition.getCareerPathSuggestions();
-    }
-
-    /**
-     * Get employees eligible for promotion from this position
-     */
-    public List<Employee> getEmployeesEligibleForPromotion(UUID id) {
-        JobPosition jobPosition = getJobPositionById(id);
-
-        // Use the Employee model's eligibility check methods
-        if (jobPosition.getEmployees() != null) {
-            return jobPosition.getEmployees().stream()
-                    .filter(Employee::isEligibleForPromotion)
-                    .collect(Collectors.toList());
-        }
-
-        return Collections.emptyList();
-    }
-
-    /**
-     * Get salary statistics for this position
-     */
-    public Map<String, Object> getSalaryStatistics(UUID id) {
-        JobPosition jobPosition = getJobPositionById(id);
-        Map<String, Object> stats = new HashMap<>();
-
-        // Basic salary information
-        stats.put("baseSalary", jobPosition.getBaseSalary());
-        stats.put("contractType", jobPosition.getContractType());
-        stats.put("calculatedMonthlySalary", jobPosition.calculateMonthlySalary());
-        stats.put("calculatedDailySalary", jobPosition.calculateDailySalary());
-
-        // Contract-specific salary details
-        switch (jobPosition.getContractType()) {
-            case HOURLY:
-                stats.put("hourlyRate", jobPosition.getHourlyRate());
-                stats.put("hoursPerShift", jobPosition.getHoursPerShift());
-                stats.put("workingDaysPerWeek", jobPosition.getWorkingDaysPerWeek());
-                stats.put("overtimeMultiplier", jobPosition.getOvertimeMultiplier());
-                break;
-            case DAILY:
-                stats.put("dailyRate", jobPosition.getDailyRate());
-                stats.put("workingDaysPerMonth", jobPosition.getWorkingDaysPerMonth());
-                stats.put("includesWeekends", jobPosition.getIncludesWeekends());
-                break;
-            case MONTHLY:
-                stats.put("monthlyBaseSalary", jobPosition.getMonthlyBaseSalary());
-                stats.put("workingHours", jobPosition.getWorkingHours());
-                stats.put("startTime", jobPosition.getStartTime());
-                stats.put("endTime", jobPosition.getEndTime());
-                stats.put("workingTimeRange", jobPosition.getWorkingTimeRange());
-                break;
-        }
-
-        // Employee salary statistics
-        List<Employee> employees = jobPosition.getEmployees();
-        if (employees != null && !employees.isEmpty()) {
-            stats.put("numberOfEmployees", employees.size());
-
-            // Calculate average, min, max salaries of current employees using getMonthlySalary()
-            List<BigDecimal> salaries = employees.stream()
-                    .map(Employee::getMonthlySalary)
-                    .filter(salary -> salary != null && salary.compareTo(BigDecimal.ZERO) > 0)
-                    .collect(Collectors.toList());
-
-            if (!salaries.isEmpty()) {
-                BigDecimal totalSalary = salaries.stream().reduce(BigDecimal.ZERO, BigDecimal::add);
-                BigDecimal avgSalary = totalSalary.divide(BigDecimal.valueOf(salaries.size()), 2, RoundingMode.HALF_UP);
-
-                stats.put("averageEmployeeSalary", avgSalary.doubleValue());
-                stats.put("minEmployeeSalary", Collections.min(salaries).doubleValue());
-                stats.put("maxEmployeeSalary", Collections.max(salaries).doubleValue());
-                stats.put("totalPayroll", totalSalary.doubleValue());
->>>>>>> 16fd0676
-            }
-        } else {
-            stats.put("numberOfEmployees", 0);
-        }
-
-<<<<<<< HEAD
+            }
+        }
+
         // Also suggest positions in higher levels or related departments
         if (destinationPositions.isEmpty()) {
             // Fallback: suggest senior positions in same department
@@ -1833,52 +1306,6 @@
                     .promotionsLastYear(0L)
                     .promotionsLastQuarter(0L)
                     .build();
-=======
-        return stats;
-    }
-    /**
-     * Get salary statistics for this position
-     */
-
-    /**
-     * Get position validation status
-     */
-    public Map<String, Object> getPositionValidation(UUID id) {
-        JobPosition jobPosition = getJobPositionById(id);
-        Map<String, Object> validation = new HashMap<>();
-
-        validation.put("isValid", jobPosition.isValidConfiguration());
-        validation.put("isActive", jobPosition.getActive());
-        validation.put("isEligibleForPromotionFrom", jobPosition.isEligibleForPromotionFrom());
-        validation.put("isEligibleForPromotionTo", jobPosition.isEligibleForPromotionTo());
-        validation.put("isHighLevelPosition", jobPosition.isHighLevelPosition());
-        validation.put("hasCareerProgression", jobPosition.hasCareerProgression());
-        validation.put("isPromotionDestination", jobPosition.isPromotionDestination());
-        validation.put("hasEmployeesReadyForPromotion", jobPosition.hasEmployeesReadyForPromotion());
-
-        // Validation messages
-        List<String> issues = new ArrayList<>();
-        List<String> recommendations = new ArrayList<>();
-
-        if (!jobPosition.isValidConfiguration()) {
-            issues.add("Position configuration is incomplete or invalid");
-            recommendations.add("Review and complete all required fields for this contract type");
-        }
-
-        if (!jobPosition.getActive()) {
-            issues.add("Position is currently inactive");
-            recommendations.add("Activate position to make it available for hiring");
-        }
-
-        if (jobPosition.getEmployees() != null && !jobPosition.getEmployees().isEmpty() && !jobPosition.getActive()) {
-            issues.add("Inactive position has assigned employees");
-            recommendations.add("Consider reassigning employees or reactivating the position");
-        }
-
-        if (jobPosition.getBaseSalary() == null || jobPosition.getBaseSalary() <= 0) {
-            issues.add("No salary information configured");
-            recommendations.add("Set up salary structure for this position");
->>>>>>> 16fd0676
         }
     }
 
@@ -1890,7 +1317,6 @@
         try {
             JobPosition jobPosition = getJobPositionById(jobPositionId);
 
-<<<<<<< HEAD
             if (jobPosition.getPromotionsFromThisPosition() == null) {
                 return Collections.emptyList();
             }
@@ -1902,64 +1328,6 @@
         } catch (Exception e) {
             logger.error("Error getting simplified promotions from job position: " + jobPositionId, e);
             return Collections.emptyList();
-=======
-        validation.put("issues", issues);
-        validation.put("recommendations", recommendations);
-        validation.put("issueCount", issues.size());
-
-        return validation;
-    }
-
-    /**
-     * Get comprehensive position analytics
-     */
-    public Map<String, Object> getPositionAnalytics(UUID id) {
-        JobPosition jobPosition = getJobPositionById(id);
-        Map<String, Object> analytics = new HashMap<>();
-
-        analytics.put("basic", convertToDTO(jobPosition));
-        analytics.put("promotionStats", jobPosition.getPromotionStatistics());
-        analytics.put("salaryStats", getSalaryStatistics(id));
-        analytics.put("validation", getPositionValidation(id));
-
-        analytics.put("employeeCount", jobPosition.getEmployees() != null ? jobPosition.getEmployees().size() : 0);
-        analytics.put("vacancyCount", jobPosition.getVacancies() != null ? jobPosition.getVacancies().size() : 0);
-        analytics.put("departmentName", jobPosition.getDepartment() != null ?
-                jobPosition.getDepartment().getName() : null);
-        analytics.put("hierarchyLevel", jobPosition.getHierarchyLevel());
-        analytics.put("hierarchyPath", jobPosition.getHierarchyPath());
-
-        return analytics;
-    }
-
-    /**
-     * Check if position can be safely deleted
-     */
-    public Map<String, Object> canDeletePosition(UUID id) {
-        JobPosition jobPosition = getJobPositionById(id);
-        Map<String, Object> result = new HashMap<>();
-
-        boolean canDelete = true;
-        List<String> blockingReasons = new ArrayList<>();
-        List<String> warnings = new ArrayList<>();
-
-        // Check for assigned employees
-        int employeeCount = jobPosition.getEmployees() != null ? jobPosition.getEmployees().size() : 0;
-        if (employeeCount > 0) {
-            canDelete = false;
-            blockingReasons.add(employeeCount + " employee(s) are currently assigned to this position");
-        }
-
-        // Check for active vacancies
-        long activeVacancyCount = jobPosition.getVacancies() != null ?
-                jobPosition.getVacancies().stream()
-                        .filter(vacancy -> vacancy.getStatus() != null && vacancy.getStatus().equals("ACTIVE"))
-                        .count() : 0;
-
-        if (activeVacancyCount > 0) {
-            canDelete = false;
-            blockingReasons.add(activeVacancyCount + " active vacanc(ies) exist for this position");
->>>>>>> 16fd0676
         }
     }
 
@@ -1970,7 +1338,6 @@
         try {
             JobPosition jobPosition = getJobPositionById(jobPositionId);
 
-<<<<<<< HEAD
             if (jobPosition.getPromotionsToThisPosition() == null) {
                 return Collections.emptyList();
             }
@@ -2000,50 +1367,6 @@
                             .divide(promotion.getCurrentSalary(), 4, RoundingMode.HALF_UP)
                             .multiply(BigDecimal.valueOf(100))
                             .doubleValue();
-=======
-        // Check for pending promotions
-        int pendingPromotionsFrom = jobPosition.getPendingPromotionsFrom().size();
-        int pendingPromotionsTo = jobPosition.getPendingPromotionsTo().size();
-
-        if (pendingPromotionsFrom > 0 || pendingPromotionsTo > 0) {
-            warnings.add("Position has " + (pendingPromotionsFrom + pendingPromotionsTo) + " pending promotion(s)");
-        }
-
-        // Check for historical data
-        long totalPromotions = jobPosition.getPromotionsFromCount() + jobPosition.getPromotionsToCount();
-        if (totalPromotions > 0) {
-            warnings.add("Position has historical promotion data (" + totalPromotions + " promotion(s))");
-        }
-
-        result.put("canDelete", canDelete);
-        result.put("blockingReasons", blockingReasons);
-        result.put("warnings", warnings);
-        result.put("employeeCount", employeeCount);
-        result.put("activeVacancyCount", activeVacancyCount);
-        result.put("pendingPromotionsCount", pendingPromotionsFrom + pendingPromotionsTo);
-        result.put("totalPromotionsCount", totalPromotions);
-
-        return result;
-    }
-
-    /**
-     * Get positions that can be promoted to from this position
-     */
-    public List<JobPositionDTO> getPromotionDestinations(UUID id) {
-        JobPosition jobPosition = getJobPositionById(id);
-
-        // Get common promotion destinations based on historical data
-        Map<String, Long> destinations = jobPosition.getCommonPromotionDestinations();
-
-        // Find actual position objects for these destinations
-        List<JobPositionDTO> destinationPositions = new ArrayList<>();
-
-        for (String positionName : destinations.keySet()) {
-            List<JobPosition> positions = jobPositionRepository.findByPositionNameContainingIgnoreCase(positionName);
-            for (JobPosition pos : positions) {
-                if (!pos.getId().equals(id) && pos.getActive()) { // Exclude self and inactive positions
-                    destinationPositions.add(convertToDTO(pos));
->>>>>>> 16fd0676
                 }
             }
 
@@ -2089,7 +1412,6 @@
                     .justification(null)
                     .build();
         }
-<<<<<<< HEAD
     }
 
 // ===============================
@@ -2098,274 +1420,95 @@
 
     @Transactional()
     public JobPositionDetailsDTO getJobPositionDetailsDTO(UUID id) {
-        logger.info("🔍 Starting getJobPositionDetailsDTO for id: {}", id);
-
+        JobPosition jobPosition = getJobPositionById(id);
+
+        JobPositionDetailsDTO.JobPositionDetailsDTOBuilder builder = JobPositionDetailsDTO.builder();
+
+        // Basic info
+        builder.id(jobPosition.getId())
+                .positionName(jobPosition.getPositionName())
+                .departmentName(jobPosition.getDepartment() != null ? jobPosition.getDepartment().getName() : null)
+                .head(jobPosition.getHead())
+                .baseSalary(jobPosition.getBaseSalary())
+                .probationPeriod(jobPosition.getProbationPeriod())
+                .contractType(String.valueOf(jobPosition.getContractType()))
+                .experienceLevel(jobPosition.getExperienceLevel())
+                .active(jobPosition.getActive());
+
+        // Contract-specific fields
+        builder.workingDaysPerWeek(jobPosition.getWorkingDaysPerWeek())
+                .hoursPerShift(jobPosition.getHoursPerShift())
+                // FIX: Add null check for hourlyRate before converting to BigDecimal
+                .hourlyRate(jobPosition.getHourlyRate() != null ? BigDecimal.valueOf(jobPosition.getHourlyRate()) : null)
+                // FIX: Add null check for overtimeMultiplier
+                .overtimeMultiplier(jobPosition.getOvertimeMultiplier() != null ? BigDecimal.valueOf(jobPosition.getOvertimeMultiplier()) : null)
+                .trackBreaks(jobPosition.getTrackBreaks())
+                .breakDurationMinutes(jobPosition.getBreakDurationMinutes())
+                // FIX: Add null check for dailyRate
+                .dailyRate(jobPosition.getDailyRate() != null ? BigDecimal.valueOf(jobPosition.getDailyRate()) : null)
+                .includesWeekends(jobPosition.getIncludesWeekends())
+                // FIX: Add null check for monthlyBaseSalary
+                .monthlyBaseSalary(jobPosition.getMonthlyBaseSalary() != null ? BigDecimal.valueOf(jobPosition.getMonthlyBaseSalary()) : null)
+                .shifts(jobPosition.getShifts())
+                .workingHours(jobPosition.getWorkingHours())
+                .vacations(jobPosition.getVacations())
+                .startTime(jobPosition.getStartTime())
+                .endTime(jobPosition.getEndTime());
+
+        // NEW: Monthly deduction fields
+        builder.absentDeduction(jobPosition.getAbsentDeduction())
+                .lateDeduction(jobPosition.getLateDeduction())
+                .lateForgivenessMinutes(jobPosition.getLateForgivenessMinutes())
+                .lateForgivenessCountPerQuarter(jobPosition.getLateForgivenessCountPerQuarter())
+                .leaveDeduction(jobPosition.getLeaveDeduction());
+
+        // Calculated fields
         try {
-            // Step 1: Get basic job position with department
-            logger.debug("📋 Step 1: Fetching basic job position with department");
-            JobPosition jobPosition = jobPositionRepository.findByIdWithDepartment(id)
-                    .orElseThrow(() -> new RuntimeException("Job position not found with id: " + id));
-
-            logger.info("✅ Job position found: {} ({})", jobPosition.getPositionName(), jobPosition.getContractType());
-
-            // Step 2: Build the comprehensive DTO
-            logger.debug("🏗️ Step 2: Building DTO");
-            JobPositionDetailsDTO.JobPositionDetailsDTOBuilder builder = JobPositionDetailsDTO.builder();
-
-            // ===============================
-            // OVERVIEW DATA
-            // ===============================
-            logger.debug("📊 Building overview data");
-            try {
-                builder.id(jobPosition.getId())
-                        .positionName(jobPosition.getPositionName())
-//                    .department(jobPosition.getDepartment())
-                        .departmentName(jobPosition.getDepartment() != null ? jobPosition.getDepartment().getName() : null)
-                        .head(jobPosition.getHead())
-                        .baseSalary(jobPosition.getBaseSalary())
-                        .probationPeriod(jobPosition.getProbationPeriod())
-                        .contractType(jobPosition.getContractType())
-                        .experienceLevel(jobPosition.getExperienceLevel())
-                        .active(jobPosition.getActive());
-
-                // Contract-specific fields
-                builder.workingDaysPerWeek(jobPosition.getWorkingDaysPerWeek())
-                        .hoursPerShift(jobPosition.getHoursPerShift())
-                        .hourlyRate(jobPosition.getHourlyRate())
-                        .overtimeMultiplier(jobPosition.getOvertimeMultiplier())
-                        .trackBreaks(jobPosition.getTrackBreaks())
-                        .breakDurationMinutes(jobPosition.getBreakDurationMinutes())
-                        .dailyRate(jobPosition.getDailyRate())
-                        .workingDaysPerMonth(jobPosition.getWorkingDaysPerMonth())
-                        .includesWeekends(jobPosition.getIncludesWeekends())
-                        .monthlyBaseSalary(jobPosition.getMonthlyBaseSalary())
-                        .shifts(jobPosition.getShifts())
-                        .workingHours(jobPosition.getWorkingHours())
-                        .vacations(jobPosition.getVacations())
-                        .startTime(jobPosition.getStartTime())
-                        .endTime(jobPosition.getEndTime());
-
-                // Working time range - safely handle this
-                try {
-                    builder.workingTimeRange(jobPosition.getWorkingTimeRange());
-                } catch (Exception e) {
-                    logger.warn("⚠️ Could not get working time range: {}", e.getMessage());
-                    builder.workingTimeRange(null);
-                }
-
-                // Calculated fields - safely handle these
-                try {
-                    builder.calculatedMonthlySalary(jobPosition.calculateMonthlySalary())
-                            .calculatedDailySalary(jobPosition.calculateDailySalary())
-                            .isValidConfiguration(jobPosition.isValidConfiguration())
-                            .isHighLevelPosition(jobPosition.isHighLevelPosition());
-                } catch (Exception e) {
-                    logger.warn("⚠️ Could not calculate derived fields: {}", e.getMessage());
-                    builder.calculatedMonthlySalary(0.0)
-                            .calculatedDailySalary(0.0)
-                            .isValidConfiguration(false)
-                            .isHighLevelPosition(false);
-                }
-
-                logger.debug("✅ Overview data built successfully");
-
-            } catch (Exception e) {
-                logger.error("❌ Error building overview data: {}", e.getMessage(), e);
-                throw new RuntimeException("Failed to build overview data: " + e.getMessage());
-            }
-
-            // ===============================
-            // EMPLOYEES DATA
-            // ===============================
-            logger.debug("👥 Building employees data");
-            List<EmployeeSummaryDTO> employees = Collections.emptyList();
-            try {
-                employees = getEmployeeSummariesForPosition(id);
-                logger.info("✅ Found {} employees", employees.size());
-
-                builder.employees(employees)
-                        .totalEmployeeCount(employees.size())
-                        .activeEmployeeCount((int) employees.stream()
-                                .filter(e -> e != null && "ACTIVE".equals(e.getStatus())).count())
-                        .inactiveEmployeeCount((int) employees.stream()
-                                .filter(e -> e != null && !"ACTIVE".equals(e.getStatus())).count())
-                        .eligibleForPromotionEmployees(employees.stream()
-                                .filter(e -> e != null && Boolean.TRUE.equals(e.getEligibleForPromotion()))
-                                .collect(Collectors.toList()));
-
-            } catch (Exception e) {
-                logger.error("❌ Error building employees data: {}", e.getMessage(), e);
-                // Use empty data instead of failing
-                builder.employees(Collections.emptyList())
-                        .totalEmployeeCount(0)
-                        .activeEmployeeCount(0)
-                        .inactiveEmployeeCount(0)
-                        .eligibleForPromotionEmployees(Collections.emptyList());
-=======
-
-        // Also suggest positions in higher levels or related departments
-        if (destinationPositions.isEmpty()) {
-            // Fallback: suggest senior positions in same department
-            if (jobPosition.getDepartment() != null) {
-                List<JobPosition> departmentPositions = jobPositionRepository.findByDepartment(jobPosition.getDepartment());
-                for (JobPosition pos : departmentPositions) {
-                    if (!pos.getId().equals(id) && pos.getActive() && pos.isHighLevelPosition()) {
-                        destinationPositions.add(convertToDTO(pos));
-                    }
-                }
-            }
-        }
-
-        return destinationPositions.stream().distinct().limit(10).collect(Collectors.toList());
-    }
-
-    /**
-     * Get positions that commonly promote to this position
-     */
-    public List<JobPositionDTO> getPromotionSources(UUID id) {
-        JobPosition jobPosition = getJobPositionById(id);
-
-        // Get positions that have promoted to this position
-        List<JobPositionDTO> sourcePositions = new ArrayList<>();
-
-        List<PromotionRequest> promotionsTo = jobPosition.getPromotionsToThisPosition();
-        Set<UUID> sourcePositionIds = promotionsTo.stream()
-                .filter(promotion -> promotion.getCurrentJobPosition() != null)
-                .map(promotion -> promotion.getCurrentJobPosition().getId())
-                .collect(Collectors.toSet());
-
-        for (UUID sourceId : sourcePositionIds) {
-            try {
-                JobPosition sourcePosition = getJobPositionById(sourceId);
-                if (sourcePosition.getActive()) {
-                    sourcePositions.add(convertToDTO(sourcePosition));
-                }
-            } catch (Exception e) {
-                // Position might have been deleted, skip
->>>>>>> 16fd0676
-            }
-
-            // ===============================
-            // ANALYTICS DATA
-            // ===============================
-//        logger.debug("📈 Building analytics data");
-//        PositionAnalyticsDTO analytics = null;
-//        try {
-//            analytics = buildPositionAnalytics(jobPosition, employees);
-//            builder.analytics(analytics);
-//            logger.debug("✅ Analytics data built successfully");
-//        } catch (Exception e) {
-//            logger.error("❌ Error building analytics data: {}", e.getMessage(), e);
-//            // Create minimal analytics data
-//            analytics = PositionAnalyticsDTO.builder()
-//                    .averageEmployeeSalary(BigDecimal.ZERO)
-//                    .minEmployeeSalary(BigDecimal.ZERO)
-//                    .maxEmployeeSalary(BigDecimal.ZERO)
-//                    .totalPayroll(BigDecimal.ZERO)
-//                    .positionBaseSalary(BigDecimal.valueOf(jobPosition.getBaseSalary() != null ? jobPosition.getBaseSalary() : 0))
-//                    .totalEmployees(employees.size())
-//                    .activeEmployees(0)
-//                    .eligibleForPromotionCount(0)
-//                    .promotionEligibilityRate(0.0)
-//                    .averageMonthsInPosition(0.0)
-//                    .statusDistribution(new HashMap<>())
-//                    .contractTypeDistribution(new HashMap<>())
-//                    .isValidConfiguration(true)
-//                    .validationIssueCount(0)
-//                    .validationIssues(Collections.emptyList())
-//                    .recommendations(Collections.emptyList())
-//                    .build();
-//            builder.analytics(analytics);
-//        }
-
-            // ===============================
-            // PROMOTIONS DATA
-            // ===============================
-//        logger.debug("🚀 Building promotions data");
-//        PositionPromotionsDTO promotions = null;
-//        try {
-//            promotions = buildPositionPromotions(jobPosition);
-//            builder.promotions(promotions);
-//            logger.debug("✅ Promotions data built successfully");
-//        } catch (Exception e) {
-//            logger.error("❌ Error building promotions data: {}", e.getMessage(), e);
-//            // Create minimal promotions data
-//            promotions = PositionPromotionsDTO.builder()
-//                    .totalPromotionsFrom(0L)
-//                    .totalPromotionsTo(0L)
-//                    .pendingPromotionsFromCount(0L)
-//                    .pendingPromotionsToCount(0L)
-//                    .implementedPromotionsFrom(0L)
-//                    .implementedPromotionsTo(0L)
-//                    .rejectedPromotionsFrom(0L)
-//                    .rejectedPromotionsTo(0L)
-//                    .averageSalaryIncrease(BigDecimal.ZERO)
-//                    .averageTimeBeforePromotion(0.0)
-//                    .promotionRate(0.0)
-//                    .promotionSuccessRate(0.0)
-//                    .hasCareerProgression(false)
-//                    .isPromotionDestination(false)
-//                    .topPromotionDestinations(new HashMap<>())
-//                    .commonPromotionSources(new HashMap<>())
-//                    .promotionsFromList(Collections.emptyList())
-//                    .promotionsToList(Collections.emptyList())
-//                    .pendingPromotionsFromList(Collections.emptyList())
-//                    .pendingPromotionsToList(Collections.emptyList())
-//                    .recentPromotions(Collections.emptyList())
-//                    .careerPathSuggestions(Collections.emptyList())
-//                    .promotionDestinations(Collections.emptyList())
-//                    .promotionSources(Collections.emptyList())
-//                    .promotionsLastYear(0L)
-//                    .promotionsLastQuarter(0L)
-//                    .promotionsThisMonth(0L)
-//                    .build();
-//            builder.promotions(promotions);
-//        }
-
-            // ===============================
-            // SUMMARY COUNTS
-            // ===============================
-//        logger.debug("🔢 Building summary counts");
-//        try {
-//            int vacancyCount = getVacancyCountForPosition(id);
-//            int activeVacancyCount = getActiveVacancyCountForPosition(id);
-//
-//            int totalPromotionsCount = 0;
-//            int pendingPromotionsCount = 0;
-//
-////            if (promotions != null) {
-////                totalPromotionsCount = (promotions.getTotalPromotionsFrom() != null ? promotions.getTotalPromotionsFrom().intValue() : 0) +
-////                        (promotions.getTotalPromotionsTo() != null ? promotions.getTotalPromotionsTo().intValue() : 0);
-////                pendingPromotionsCount = (promotions.getPendingPromotionsFromCount() != null ? promotions.getPendingPromotionsFromCount().intValue() : 0) +
-////                        (promotions.getPendingPromotionsToCount() != null ? promotions.getPendingPromotionsToCount().intValue() : 0);
-////            }
-//
-//            builder.vacancyCount(vacancyCount)
-//                    .activeVacancyCount(activeVacancyCount)
-//                    .totalPromotionsCount(totalPromotionsCount)
-//                    .pendingPromotionsCount(pendingPromotionsCount);
-//
-//            logger.debug("✅ Summary counts: vacancies={}, activeVacancies={}, promotions={}, pending={}",
-//                    vacancyCount, activeVacancyCount, totalPromotionsCount, pendingPromotionsCount);
-//
-//        } catch (Exception e) {
-//            logger.error("❌ Error building summary counts: {}", e.getMessage(), e);
-//            // Use zero counts
-//            builder.vacancyCount(0)
-//                    .activeVacancyCount(0)
-//                    .totalPromotionsCount(0)
-//                    .pendingPromotionsCount(0);
-//        }
-
-            // Build and return
-            logger.info("🎉 Successfully built JobPositionDetailsDTO for position: {}", jobPosition.getPositionName());
-            return builder.build();
-
+            builder.calculatedMonthlySalary(jobPosition.calculateMonthlySalary())
+                    .calculatedDailySalary(jobPosition.calculateDailySalary())
+                    .isValidConfiguration(jobPosition.isValidConfiguration())
+                    .workingTimeRange(jobPosition.getWorkingTimeRange());
         } catch (Exception e) {
-            logger.error("💥 Fatal error in getJobPositionDetailsDTO for id {}: {}", id, e.getMessage(), e);
-            throw new RuntimeException("Failed to create job position details: " + e.getMessage(), e);
-        }
-<<<<<<< HEAD
+            logger.warn("Could not calculate derived fields: {}", e.getMessage());
+            builder.calculatedMonthlySalary(0.0)
+                    .calculatedDailySalary(0.0)
+                    .isValidConfiguration(false);
+        }
+
+        // Hierarchy fields
+        builder.parentJobPositionId(jobPosition.getParentJobPosition() != null ?
+                        jobPosition.getParentJobPosition().getId() : null)
+                .parentJobPositionName(jobPosition.getParentJobPosition() != null ?
+                        jobPosition.getParentJobPosition().getPositionName() : null)
+                .isRootPosition(jobPosition.isRootPosition())
+                .hierarchyLevel(jobPosition.getHierarchyLevel())
+                .hierarchyPath(jobPosition.getHierarchyPath());
+
+        // Employee data
+        List<Employee> employees = jobPosition.getEmployees();
+        builder.employeeCount(employees != null ? employees.size() : 0);
+
+        if (employees != null && !employees.isEmpty()) {
+            List<EmployeeSummaryDTO> employeeSummaries = employees.stream()
+                    .map(emp -> EmployeeSummaryDTO.builder()
+                            .id(emp.getId())
+                            .firstName(emp.getFirstName())
+                            .lastName(emp.getLastName())
+                            .email(emp.getEmail())
+                            .photoUrl(emp.getPhotoUrl())
+                            .status(emp.getStatus())
+                            .hireDate(emp.getHireDate())
+                            .siteName(emp.getSite() != null ? emp.getSite().getName() : null)
+                            .build())
+                    .collect(Collectors.toList());
+            builder.employees(employeeSummaries);
+        } else {
+            builder.employees(new ArrayList<>());
+        }
+
+
+
+        return builder.build();
     }
 
     /**
@@ -2899,862 +2042,6 @@
         }
     }
 
-    /**
-     * Validate that no duplicate position exists with same name and level
-     *
-     * @param positionName    The position name
-     * @param experienceLevel The experience level
-     * @param excludeId       Optional ID to exclude from check (for updates)
-     * @throws RuntimeException if duplicate found
-     */
-    private void validatePositionNameAndLevel(String positionName, String experienceLevel, UUID excludeId) {
-        if (positionName == null || experienceLevel == null) {
-            return; // Skip validation if either is null
-        }
-
-        // For updates: need to check if the duplicate is not the current record
-        if (excludeId != null) {
-            // Get all positions with same name and level (case-insensitive)
-            List<JobPosition> existingPositions = jobPositionRepository
-                    .findByPositionNameIgnoreCaseAndExperienceLevelIgnoreCase(positionName, experienceLevel);
-
-            // Check if any of them is NOT the current record being updated
-            boolean hasDuplicate = existingPositions.stream()
-                    .anyMatch(pos -> !pos.getId().equals(excludeId));
-
-            if (hasDuplicate) {
-                String fullName = positionName + " " + experienceLevel;
-                throw new RuntimeException("A position with the name '" + fullName + "' already exists. " +
-                        "Position names combined with their level must be unique.");
-            }
-        } else {
-            // For new positions: simple existence check (case-insensitive)
-            if (jobPositionRepository.existsByPositionNameIgnoreCaseAndExperienceLevelIgnoreCase(
-                    positionName, experienceLevel)) {
-                String fullName = positionName + " " + experienceLevel;
-                throw new RuntimeException("A position with the name '" + fullName + "' already exists. " +
-                        "Position names combined with their level must be unique.");
-            }
-=======
-
-        return sourcePositions.stream().distinct().collect(Collectors.toList());
-    }
-
-    /**
-     * Get detailed employee analytics for this position
-     */
-
-    public PromotionStatsDTO getSimplifiedPromotionStats(UUID jobPositionId) {
-        try {
-            JobPosition jobPosition = getJobPositionById(jobPositionId);
-
-            // Get basic counts from collections with null checks
-            Long totalFrom = (long) (jobPosition.getPromotionsFromThisPosition() != null ?
-                    jobPosition.getPromotionsFromThisPosition().size() : 0);
-            Long totalTo = (long) (jobPosition.getPromotionsToThisPosition() != null ?
-                    jobPosition.getPromotionsToThisPosition().size() : 0);
-
-            // Count by status with null checks
-            Long pendingFrom = jobPosition.getPromotionsFromThisPosition() != null ?
-                    jobPosition.getPromotionsFromThisPosition().stream()
-                            .filter(p -> p != null && ("PENDING".equals(p.getStatus()) || "UNDER_REVIEW".equals(p.getStatus())))
-                            .count() : 0;
-
-            Long pendingTo = jobPosition.getPromotionsToThisPosition() != null ?
-                    jobPosition.getPromotionsToThisPosition().stream()
-                            .filter(p -> p != null && ("PENDING".equals(p.getStatus()) || "UNDER_REVIEW".equals(p.getStatus())))
-                            .count() : 0;
-
-            Long implementedFrom = jobPosition.getPromotionsFromThisPosition() != null ?
-                    jobPosition.getPromotionsFromThisPosition().stream()
-                            .filter(p -> p != null && "IMPLEMENTED".equals(p.getStatus()))
-                            .count() : 0;
-
-            Long implementedTo = jobPosition.getPromotionsToThisPosition() != null ?
-                    jobPosition.getPromotionsToThisPosition().stream()
-                            .filter(p -> p != null && "IMPLEMENTED".equals(p.getStatus()))
-                            .count() : 0;
-
-            // Calculate averages (simplified)
-            BigDecimal avgSalaryIncrease = jobPosition.getAverageSalaryIncreaseFromPosition();
-            Double avgTimeBeforePromotion = jobPosition.getAverageTimeBeforePromotion();
-            Double promotionRate = jobPosition.getPromotionRateFromPosition();
-
-            // Get top destinations (simplified)
-            Map<String, Long> topDestinations = jobPosition.getCommonPromotionDestinations();
-
-            return PromotionStatsDTO.builder()
-                    .totalPromotionsFrom(totalFrom)
-                    .totalPromotionsTo(totalTo)
-                    .pendingPromotionsFrom(pendingFrom)
-                    .pendingPromotionsTo(pendingTo)
-                    .implementedPromotionsFrom(implementedFrom)
-                    .implementedPromotionsTo(implementedTo)
-                    .averageSalaryIncrease(avgSalaryIncrease)
-                    .averageTimeBeforePromotion(avgTimeBeforePromotion)
-                    .promotionRate(promotionRate)
-                    .hasCareerProgression(implementedFrom > 0)
-                    .isPromotionDestination(implementedTo > 0)
-                    .topPromotionDestinations(topDestinations)
-                    .promotionsLastYear(0L) // You can calculate this if needed
-                    .promotionsLastQuarter(0L) // You can calculate this if needed
-                    .build();
-        } catch (Exception e) {
-            logger.error("Error getting simplified promotion stats for job position: " + jobPositionId, e);
-            // Return empty stats instead of throwing exception
-            return PromotionStatsDTO.builder()
-                    .totalPromotionsFrom(0L)
-                    .totalPromotionsTo(0L)
-                    .pendingPromotionsFrom(0L)
-                    .pendingPromotionsTo(0L)
-                    .implementedPromotionsFrom(0L)
-                    .implementedPromotionsTo(0L)
-                    .averageSalaryIncrease(BigDecimal.ZERO)
-                    .averageTimeBeforePromotion(0.0)
-                    .promotionRate(0.0)
-                    .hasCareerProgression(false)
-                    .isPromotionDestination(false)
-                    .topPromotionDestinations(new HashMap<>())
-                    .promotionsLastYear(0L)
-                    .promotionsLastQuarter(0L)
-                    .build();
-        }
-    }
-
-
-    /**
-     * Get simplified list of promotions FROM this position
-     */
-    public List<PromotionSummaryDTO> getSimplifiedPromotionsFrom(UUID jobPositionId) {
-        try {
-            JobPosition jobPosition = getJobPositionById(jobPositionId);
-
-            if (jobPosition.getPromotionsFromThisPosition() == null) {
-                return Collections.emptyList();
-            }
-
-            return jobPosition.getPromotionsFromThisPosition().stream()
-                    .filter(promotion -> promotion != null)
-                    .map(this::convertToPromotionSummary)
-                    .collect(Collectors.toList());
-        } catch (Exception e) {
-            logger.error("Error getting simplified promotions from job position: " + jobPositionId, e);
-            return Collections.emptyList();
-        }
-    }
-
-    /**
-     * Get simplified list of promotions TO this position
-     */
-    public List<PromotionSummaryDTO> getSimplifiedPromotionsTo(UUID jobPositionId) {
-        try {
-            JobPosition jobPosition = getJobPositionById(jobPositionId);
-
-            if (jobPosition.getPromotionsToThisPosition() == null) {
-                return Collections.emptyList();
-            }
-
-            return jobPosition.getPromotionsToThisPosition().stream()
-                    .filter(promotion -> promotion != null)
-                    .map(this::convertToPromotionSummary)
-                    .collect(Collectors.toList());
-        } catch (Exception e) {
-            logger.error("Error getting simplified promotions to job position: " + jobPositionId, e);
-            return Collections.emptyList();
-        }
-    }
-
-    /**
-     * Convert PromotionRequest to simplified PromotionSummaryDTO
-     */
-    private PromotionSummaryDTO convertToPromotionSummary(PromotionRequest promotion) {
-        try {
-            BigDecimal salaryIncrease = BigDecimal.ZERO;
-            Double salaryIncreasePercentage = 0.0;
-
-            if (promotion.getCurrentSalary() != null && promotion.getApprovedSalary() != null) {
-                salaryIncrease = promotion.getApprovedSalary().subtract(promotion.getCurrentSalary());
-                if (promotion.getCurrentSalary().compareTo(BigDecimal.ZERO) > 0) {
-                    salaryIncreasePercentage = salaryIncrease
-                            .divide(promotion.getCurrentSalary(), 4, RoundingMode.HALF_UP)
-                            .multiply(BigDecimal.valueOf(100))
-                            .doubleValue();
-                }
-            }
-
-            return PromotionSummaryDTO.builder()
-                    .id(promotion.getId())
-                    .employeeName(promotion.getEmployee() != null ?
-                            promotion.getEmployee().getFirstName() + " " + promotion.getEmployee().getLastName() : "Unknown")
-                    .currentPositionName(promotion.getCurrentJobPosition() != null ?
-                            promotion.getCurrentJobPosition().getPositionName() : "Unknown")
-                    .promotedToPositionName(promotion.getPromotedToJobPosition() != null ?
-                            promotion.getPromotedToJobPosition().getPositionName() : "Unknown")
-                    .status(promotion.getStatus() != null ? promotion.getStatus().toString() : "UNKNOWN")
-                    .currentSalary(promotion.getCurrentSalary())
-                    .proposedSalary(promotion.getApprovedSalary())
-                    .salaryIncrease(salaryIncrease)
-                    .salaryIncreasePercentage(salaryIncreasePercentage)
-                    .requestDate(promotion.getCreatedAt())
-                    .effectiveDate(promotion.getActualEffectiveDate() != null ?
-                            promotion.getActualEffectiveDate().atStartOfDay() : null)
-                    .requestedBy(promotion.getRequestedBy())
-                    .approvedBy(promotion.getApprovedBy())
-                    .yearsInCurrentPosition(promotion.getYearsInCurrentPosition())
-                    .justification(promotion.getJustification())
-                    .build();
-        } catch (Exception e) {
-            logger.error("Error converting promotion to summary: " + promotion.getId(), e);
-            // Return a basic summary with available data
-            return PromotionSummaryDTO.builder()
-                    .id(promotion.getId())
-                    .employeeName("Unknown")
-                    .currentPositionName("Unknown")
-                    .promotedToPositionName("Unknown")
-                    .status("UNKNOWN")
-                    .currentSalary(BigDecimal.ZERO)
-                    .proposedSalary(BigDecimal.ZERO)
-                    .salaryIncrease(BigDecimal.ZERO)
-                    .salaryIncreasePercentage(0.0)
-                    .requestDate(null)
-                    .effectiveDate(null)
-                    .requestedBy(null)
-                    .approvedBy(null)
-                    .yearsInCurrentPosition(null)
-                    .justification(null)
-                    .build();
-        }
-    }
-
-// ===============================
-// FIXED: getJobPositionDetailsDTO method with corrected field names
-// ===============================
-
-    @Transactional()
-    public JobPositionDetailsDTO getJobPositionDetailsDTO(UUID id) {
-        JobPosition jobPosition = getJobPositionById(id);
-
-        JobPositionDetailsDTO.JobPositionDetailsDTOBuilder builder = JobPositionDetailsDTO.builder();
-
-        // Basic info
-        builder.id(jobPosition.getId())
-                .positionName(jobPosition.getPositionName())
-                .departmentName(jobPosition.getDepartment() != null ? jobPosition.getDepartment().getName() : null)
-                .head(jobPosition.getHead())
-                .baseSalary(jobPosition.getBaseSalary())
-                .probationPeriod(jobPosition.getProbationPeriod())
-                .contractType(String.valueOf(jobPosition.getContractType()))
-                .experienceLevel(jobPosition.getExperienceLevel())
-                .active(jobPosition.getActive());
-
-        // Contract-specific fields
-        builder.workingDaysPerWeek(jobPosition.getWorkingDaysPerWeek())
-                .hoursPerShift(jobPosition.getHoursPerShift())
-                // FIX: Add null check for hourlyRate before converting to BigDecimal
-                .hourlyRate(jobPosition.getHourlyRate() != null ? BigDecimal.valueOf(jobPosition.getHourlyRate()) : null)
-                // FIX: Add null check for overtimeMultiplier
-                .overtimeMultiplier(jobPosition.getOvertimeMultiplier() != null ? BigDecimal.valueOf(jobPosition.getOvertimeMultiplier()) : null)
-                .trackBreaks(jobPosition.getTrackBreaks())
-                .breakDurationMinutes(jobPosition.getBreakDurationMinutes())
-                // FIX: Add null check for dailyRate
-                .dailyRate(jobPosition.getDailyRate() != null ? BigDecimal.valueOf(jobPosition.getDailyRate()) : null)
-                .includesWeekends(jobPosition.getIncludesWeekends())
-                // FIX: Add null check for monthlyBaseSalary
-                .monthlyBaseSalary(jobPosition.getMonthlyBaseSalary() != null ? BigDecimal.valueOf(jobPosition.getMonthlyBaseSalary()) : null)
-                .shifts(jobPosition.getShifts())
-                .workingHours(jobPosition.getWorkingHours())
-                .vacations(jobPosition.getVacations())
-                .startTime(jobPosition.getStartTime())
-                .endTime(jobPosition.getEndTime());
-
-        // NEW: Monthly deduction fields
-        builder.absentDeduction(jobPosition.getAbsentDeduction())
-                .lateDeduction(jobPosition.getLateDeduction())
-                .lateForgivenessMinutes(jobPosition.getLateForgivenessMinutes())
-                .lateForgivenessCountPerQuarter(jobPosition.getLateForgivenessCountPerQuarter())
-                .leaveDeduction(jobPosition.getLeaveDeduction());
-
-        // Calculated fields
-        try {
-            builder.calculatedMonthlySalary(jobPosition.calculateMonthlySalary())
-                    .calculatedDailySalary(jobPosition.calculateDailySalary())
-                    .isValidConfiguration(jobPosition.isValidConfiguration())
-                    .workingTimeRange(jobPosition.getWorkingTimeRange());
-        } catch (Exception e) {
-            logger.warn("Could not calculate derived fields: {}", e.getMessage());
-            builder.calculatedMonthlySalary(0.0)
-                    .calculatedDailySalary(0.0)
-                    .isValidConfiguration(false);
-        }
-
-        // Hierarchy fields
-        builder.parentJobPositionId(jobPosition.getParentJobPosition() != null ?
-                        jobPosition.getParentJobPosition().getId() : null)
-                .parentJobPositionName(jobPosition.getParentJobPosition() != null ?
-                        jobPosition.getParentJobPosition().getPositionName() : null)
-                .isRootPosition(jobPosition.isRootPosition())
-                .hierarchyLevel(jobPosition.getHierarchyLevel())
-                .hierarchyPath(jobPosition.getHierarchyPath());
-
-        // Employee data
-        List<Employee> employees = jobPosition.getEmployees();
-        builder.employeeCount(employees != null ? employees.size() : 0);
-
-        if (employees != null && !employees.isEmpty()) {
-            List<EmployeeSummaryDTO> employeeSummaries = employees.stream()
-                    .map(emp -> EmployeeSummaryDTO.builder()
-                            .id(emp.getId())
-                            .firstName(emp.getFirstName())
-                            .lastName(emp.getLastName())
-                            .email(emp.getEmail())
-                            .photoUrl(emp.getPhotoUrl())
-                            .status(emp.getStatus())
-                            .hireDate(emp.getHireDate())
-                            .siteName(emp.getSite() != null ? emp.getSite().getName() : null)
-                            .build())
-                    .collect(Collectors.toList());
-            builder.employees(employeeSummaries);
-        } else {
-            builder.employees(new ArrayList<>());
-        }
-
-
-
-        return builder.build();
-    }
-
-    /**
-     * Safe version of buildPositionPromotions with extensive error handling
-     */
-    private PositionPromotionsDTO buildPositionPromotions(JobPosition jobPosition) {
-        logger.debug("🚀 Building promotions for position: {}", jobPosition.getPositionName());
-
-        try {
-            // Get simplified promotion stats to avoid lazy loading issues
-            logger.debug("📊 Getting promotion stats");
-            PromotionStatsDTO stats = null;
-            try {
-                stats = getSimplifiedPromotionStats(jobPosition.getId());
-                logger.debug("✅ Promotion stats retrieved successfully");
-            } catch (Exception e) {
-                logger.warn("⚠️ Could not get promotion stats: {}", e.getMessage());
-                // Create empty stats
-                stats = PromotionStatsDTO.builder()
-                        .totalPromotionsFrom(0L)
-                        .totalPromotionsTo(0L)
-                        .pendingPromotionsFrom(0L)
-                        .pendingPromotionsTo(0L)
-                        .implementedPromotionsFrom(0L)
-                        .implementedPromotionsTo(0L)
-                        .averageSalaryIncrease(BigDecimal.ZERO)
-                        .averageTimeBeforePromotion(0.0)
-                        .promotionRate(0.0)
-                        .hasCareerProgression(false)
-                        .isPromotionDestination(false)
-                        .topPromotionDestinations(new HashMap<>())
-                        .promotionsLastYear(0L)
-                        .promotionsLastQuarter(0L)
-                        .build();
-            }
-
-            // Get promotion lists
-            logger.debug("📋 Getting promotion lists");
-            List<PromotionSummaryDTO> promotionsFromList = Collections.emptyList();
-            List<PromotionSummaryDTO> promotionsToList = Collections.emptyList();
-
-            try {
-                promotionsFromList = getSimplifiedPromotionsFrom(jobPosition.getId());
-                promotionsToList = getSimplifiedPromotionsTo(jobPosition.getId());
-                logger.debug("✅ Promotion lists retrieved: from={}, to={}",
-                        promotionsFromList.size(), promotionsToList.size());
-            } catch (Exception e) {
-                logger.warn("⚠️ Could not get promotion lists: {}", e.getMessage());
-            }
-
-            // Filter for pending and recent promotions safely
-            List<PromotionSummaryDTO> pendingFromList = Collections.emptyList();
-            List<PromotionSummaryDTO> pendingToList = Collections.emptyList();
-            List<PromotionSummaryDTO> recentPromotions = Collections.emptyList();
-
-            try {
-                pendingFromList = promotionsFromList.stream()
-                        .filter(p -> p != null && ("PENDING".equals(p.getStatus()) || "UNDER_REVIEW".equals(p.getStatus())))
-                        .collect(Collectors.toList());
-
-                pendingToList = promotionsToList.stream()
-                        .filter(p -> p != null && ("PENDING".equals(p.getStatus()) || "UNDER_REVIEW".equals(p.getStatus())))
-                        .collect(Collectors.toList());
-
-                recentPromotions = promotionsFromList.stream()
-                        .filter(p -> p != null && p.getEffectiveDate() != null &&
-                                p.getEffectiveDate().isAfter(LocalDateTime.now().minusMonths(6)))
-                        .collect(Collectors.toList());
-
-                logger.debug("✅ Filtered lists: pendingFrom={}, pendingTo={}, recent={}",
-                        pendingFromList.size(), pendingToList.size(), recentPromotions.size());
-
-            } catch (Exception e) {
-                logger.warn("⚠️ Could not filter promotion lists: {}", e.getMessage());
-            }
-
-            // Get career path suggestions safely
-            List<String> careerPathSuggestions = Collections.emptyList();
-            try {
-                careerPathSuggestions = getCareerPathSuggestions(jobPosition.getId());
-            } catch (Exception e) {
-                logger.warn("⚠️ Could not get career path suggestions: {}", e.getMessage());
-            }
-
-            // Build the DTO
-            return PositionPromotionsDTO.builder()
-                    .totalPromotionsFrom(stats.getTotalPromotionsFrom())
-                    .totalPromotionsTo(stats.getTotalPromotionsTo())
-                    .pendingPromotionsFromCount(stats.getPendingPromotionsFrom())
-                    .pendingPromotionsToCount(stats.getPendingPromotionsTo())
-                    .implementedPromotionsFrom(stats.getImplementedPromotionsFrom())
-                    .implementedPromotionsTo(stats.getImplementedPromotionsTo())
-                    .rejectedPromotionsFrom(0L)
-                    .rejectedPromotionsTo(0L)
-                    .averageSalaryIncrease(stats.getAverageSalaryIncrease())
-                    .averageTimeBeforePromotion(stats.getAverageTimeBeforePromotion())
-                    .promotionRate(stats.getPromotionRate())
-                    .promotionSuccessRate(calculatePromotionSuccessRate(stats))
-                    .hasCareerProgression(stats.getHasCareerProgression())
-                    .isPromotionDestination(stats.getIsPromotionDestination())
-                    .topPromotionDestinations(stats.getTopPromotionDestinations())
-                    .commonPromotionSources(new HashMap<>())
-                    .promotionsFromList(promotionsFromList)
-                    .promotionsToList(promotionsToList)
-                    .pendingPromotionsFromList(pendingFromList)
-                    .pendingPromotionsToList(pendingToList)
-                    .recentPromotions(recentPromotions)
-                    .careerPathSuggestions(careerPathSuggestions)
-                    .promotionDestinations(Collections.emptyList())
-                    .promotionSources(Collections.emptyList())
-                    .promotionsLastYear(stats.getPromotionsLastYear())
-                    .promotionsLastQuarter(stats.getPromotionsLastQuarter())
-                    .promotionsThisMonth(0L)
-                    .build();
-
-        } catch (Exception e) {
-            logger.error("💥 Fatal error building promotions data: {}", e.getMessage(), e);
-            throw new RuntimeException("Failed to build promotions data: " + e.getMessage(), e);
-        }
-    }
-
-    /**
-     * Safe helper method to calculate promotion success rate
-     */
-    private Double calculatePromotionSuccessRate(PromotionStatsDTO stats) {
-        try {
-            if (stats == null) return 0.0;
-
-            Long total = stats.getTotalPromotionsFrom();
-            Long implemented = stats.getImplementedPromotionsFrom();
-
-            if (total == null || total == 0) return 0.0;
-            if (implemented == null) return 0.0;
-
-            return (double) implemented / total * 100.0;
-        } catch (Exception e) {
-            logger.warn("⚠️ Could not calculate promotion success rate: {}", e.getMessage());
-            return 0.0;
-        }
-    }
-
-    /**
-     * Get employee summaries for a position (separate query to avoid lazy loading)
-     */
-    private List<EmployeeSummaryDTO> getEmployeeSummariesForPosition(UUID jobPositionId) {
-        try {
-            // Use a separate repository method or query to get employees
-            JobPosition position = jobPositionRepository.findByIdWithEmployees(jobPositionId).orElse(null);
-            if (position == null || position.getEmployees() == null) {
-                return Collections.emptyList();
-            }
-
-            return position.getEmployees().stream()
-                    .filter(employee -> employee != null) // Add null check
-                    .map(this::convertToEmployeeSummary)
-                    .collect(Collectors.toList());
-        } catch (Exception e) {
-            logger.warn("Could not load employees for position {}: {}", jobPositionId, e.getMessage());
-            return Collections.emptyList();
-        }
-    }
-
-    private EmployeeSummaryDTO convertToEmployeeSummaryDTO(Employee employee) {
-        return EmployeeSummaryDTO.builder()
-                .id(employee.getId())
-                .firstName(employee.getFirstName())
-                .lastName(employee.getLastName())
-                .fullName(employee.getFirstName() + " " + employee.getLastName())
-                .email(employee.getEmail())
-                .phoneNumber(employee.getPhoneNumber()) // Changed from getPhoneNumber()
-                .status(employee.isActive() ? "ACTIVE" : "INACTIVE")
-                .photoUrl(employee.getPhotoUrl())
-                .hireDate(employee.getHireDate()) // Try both fields
-                .monthlySalary(employee.getMonthlySalary() != null ? employee.getMonthlySalary() : employee.getBaseSalary())
-                .contractType(employee.getContractType() != null ? employee.getContractType().toString() : "UNKNOWN")
-                .eligibleForPromotion(employee.isEligibleForPromotion())
-                .monthsSinceHire(calculateMonthsSinceHire(employee.getHireDate()))
-                .monthsSinceLastPromotion(employee.getMonthsSinceLastPromotion())
-                .promotionCount(employee.getPromotionCount())
-                .siteName(employee.getSite() != null ? employee.getSite().getName() : null)
-//                .performanceRating(employee.getPerformanceRating() != null ? employee.getPerformanceRating() : 0.0)
-                .lastPromotionDate(String.valueOf(employee.getLastPromotion().getActualEffectiveDate()))
-                .position(employee.getJobPosition() != null ? employee.getJobPosition().getPositionName() : null)
-                .department(employee.getJobPosition().getDepartment()) // This should return the Department object
-                .salary(employee.getBaseSalary())
-                .build();
-    }
-
-    /**
-     * Helper method to calculate months since hire date
-     */
-    private Integer calculateMonthsSinceHire(LocalDate hireDate) {
-        if (hireDate == null) {
-            return 0;
-        }
-
-        try {
-            return (int) java.time.temporal.ChronoUnit.MONTHS.between(hireDate, LocalDate.now());
-        } catch (Exception e) {
-            logger.warn("Error calculating months since hire: {}", e.getMessage());
-            return 0;
-        }
-    }
-
-
-    /**
-     * Convert Employee to EmployeeSummaryDTO with improved null handling
-     */
-    private EmployeeSummaryDTO convertToEmployeeSummary(Employee employee) {
-        if (employee == null) {
-            return null;
-        }
-
-        try {
-            return EmployeeSummaryDTO.builder()
-                    .id(employee.getId())
-                    .firstName(employee.getFirstName())
-                    .lastName(employee.getLastName())
-                    .fullName(employee.getFullName())
-                    .email(employee.getEmail())
-                    .phoneNumber(employee.getPhoneNumber())
-                    .status(employee.getStatus() != null ? employee.getStatus() : "UNKNOWN")
-                    .photoUrl(employee.getPhotoUrl())
-                    .hireDate(employee.getHireDate())
-                    .monthlySalary(employee.getMonthlySalary())
-
-                    // ✅ FIXED: Handle contract type properly
-                    .contractType(employee.getJobPosition() != null && employee.getJobPosition().getContractType() != null ?
-                            employee.getJobPosition().getContractType().name() : null)
-
-                    // ✅ FIXED: No null check needed - method returns boolean primitive
-                    .eligibleForPromotion(employee.isEligibleForPromotion())
-
-                    // ✅ FIXED: No null check needed - method returns Integer primitive
-                    .monthsSinceHire(employee.getMonthsSinceHire())
-
-                    // ✅ FIXED: No null check needed - method returns Integer primitive
-                    .monthsSinceLastPromotion(employee.getMonthsSinceLastPromotion())
-
-                    // ✅ FIXED: No null check needed - method returns Integer primitive
-                    .promotionCount(employee.getPromotionCount())
-
-                    .siteName(employee.getSite() != null ? employee.getSite().getName() : null)
-                    .build();
-
-        } catch (Exception e) {
-            logger.warn("Error converting employee {} to summary DTO: {}", employee.getId(), e.getMessage());
-            // Return a basic DTO with available data
-            return EmployeeSummaryDTO.builder()
-                    .id(employee.getId())
-                    .firstName(employee.getFirstName() != null ? employee.getFirstName() : "Unknown")
-                    .lastName(employee.getLastName() != null ? employee.getLastName() : "Unknown")
-                    .fullName(employee.getFullName() != null ? employee.getFullName() : "Unknown Employee")
-                    .status("UNKNOWN")
-                    .eligibleForPromotion(false)  // Default value
-                    .monthsSinceHire(0)           // Default value
-                    .monthsSinceLastPromotion(0L)  // Default value
-                    .promotionCount(0)            // Default value
-                    .build();
-        }
-    }
-
-    /**
-     * Get vacancy count for a position (simple implementation)
-     */
-    private int getVacancyCountForPosition(UUID jobPositionId) {
-        try {
-            Optional<JobPosition> positionOpt = jobPositionRepository.findById(jobPositionId);
-            if (positionOpt.isPresent()) {
-                JobPosition position = positionOpt.get();
-                return position.getVacancies() != null ? position.getVacancies().size() : 0;
-            }
-            return 0;
-        } catch (Exception e) {
-            logger.warn("Could not get vacancy count for position {}: {}", jobPositionId, e.getMessage());
-            return 0;
-        }
-    }
-
-    /**
-     * Get active vacancy count for a position (simple implementation)
-     */
-    private int getActiveVacancyCountForPosition(UUID jobPositionId) {
-        try {
-            Optional<JobPosition> positionOpt = jobPositionRepository.findById(jobPositionId);
-            if (positionOpt.isPresent()) {
-                JobPosition position = positionOpt.get();
-                if (position.getVacancies() != null) {
-                    return (int) position.getVacancies().stream()
-                            .filter(v -> v.getStatus() != null && "OPEN".equals(v.getStatus()))
-                            .count();
-                }
-            }
-            return 0;
-        } catch (Exception e) {
-            logger.warn("Could not get active vacancy count for position {}: {}", jobPositionId, e.getMessage());
-            return 0;
-        }
-    }
-
-    /**
-     * Get employee count for a position without loading full collections
-     */
-    private int getEmployeeCountForPosition(UUID jobPositionId) {
-        try {
-            JobPosition position = jobPositionRepository.findById(jobPositionId).orElse(null);
-            if (position == null || position.getEmployees() == null) {
-                return 0;
-            }
-            return position.getEmployees().size();
-        } catch (Exception e) {
-            logger.warn("Could not get employee count for position {}: {}", jobPositionId, e.getMessage());
-            return 0;
->>>>>>> 16fd0676
-        }
-    }
-
-
-    /**
-     * Build comprehensive position analytics DTO
-     */
-    private PositionAnalyticsDTO buildPositionAnalytics(JobPosition jobPosition, List<EmployeeSummaryDTO> employees) {
-        try {
-            PositionAnalyticsDTO.PositionAnalyticsDTOBuilder builder = PositionAnalyticsDTO.builder();
-
-            // ===============================
-            // SALARY ANALYTICS
-            // ===============================
-            if (!employees.isEmpty()) {
-                List<BigDecimal> salaries = employees.stream()
-                        .map(EmployeeSummaryDTO::getMonthlySalary)
-                        .filter(salary -> salary != null && salary.compareTo(BigDecimal.ZERO) > 0)
-                        .collect(Collectors.toList());
-
-                if (!salaries.isEmpty()) {
-                    BigDecimal totalSalary = salaries.stream().reduce(BigDecimal.ZERO, BigDecimal::add);
-                    BigDecimal avgSalary = totalSalary.divide(BigDecimal.valueOf(salaries.size()), 2, RoundingMode.HALF_UP);
-                    BigDecimal minSalary = Collections.min(salaries);
-                    BigDecimal maxSalary = Collections.max(salaries);
-
-                    builder.averageEmployeeSalary(avgSalary)
-                            .minEmployeeSalary(minSalary)
-                            .maxEmployeeSalary(maxSalary)
-                            .totalPayroll(totalSalary);
-                } else {
-                    builder.averageEmployeeSalary(BigDecimal.ZERO)
-                            .minEmployeeSalary(BigDecimal.ZERO)
-                            .maxEmployeeSalary(BigDecimal.ZERO)
-                            .totalPayroll(BigDecimal.ZERO);
-                }
-            } else {
-                builder.averageEmployeeSalary(BigDecimal.ZERO)
-                        .minEmployeeSalary(BigDecimal.ZERO)
-                        .maxEmployeeSalary(BigDecimal.ZERO)
-                        .totalPayroll(BigDecimal.ZERO);
-            }
-
-            // Position base salary
-            BigDecimal positionBaseSalary = jobPosition.getBaseSalary() != null ?
-                    BigDecimal.valueOf(jobPosition.getBaseSalary()) : BigDecimal.ZERO;
-            builder.positionBaseSalary(positionBaseSalary);
-
-            // ===============================
-            // EMPLOYEE ANALYTICS
-            // ===============================
-            int totalEmployees = employees.size();
-            int activeEmployees = (int) employees.stream()
-                    .filter(e -> "ACTIVE".equals(e.getStatus()))
-                    .count();
-            int eligibleForPromotionCount = (int) employees.stream()
-                    .filter(EmployeeSummaryDTO::getEligibleForPromotion)
-                    .count();
-
-            Double promotionEligibilityRate = totalEmployees > 0 ?
-                    (double) eligibleForPromotionCount / totalEmployees * 100 : 0.0;
-
-            Double averageMonthsInPosition = employees.stream()
-                    .mapToLong(EmployeeSummaryDTO::getMonthsSinceLastPromotion)
-                    .average().orElse(0.0);
-
-            builder.totalEmployees(totalEmployees)
-                    .activeEmployees(activeEmployees)
-                    .eligibleForPromotionCount(eligibleForPromotionCount)
-                    .promotionEligibilityRate(promotionEligibilityRate)
-                    .averageMonthsInPosition(averageMonthsInPosition)
-                    .employeeTurnoverRate(0.0); // You can calculate this if needed
-
-            // ===============================
-            // PROMOTION ANALYTICS
-            // ===============================
-            Double promotionRate = jobPosition.getPromotionRateFromPosition();
-            Double avgTimeBeforePromotion = jobPosition.getAverageTimeBeforePromotion();
-            BigDecimal avgSalaryIncrease = jobPosition.getAverageSalaryIncreaseFromPosition();
-
-            int totalPromotionsFrom = jobPosition.getPromotionsFromThisPosition() != null ?
-                    jobPosition.getPromotionsFromThisPosition().size() : 0;
-            int totalPromotionsTo = jobPosition.getPromotionsToThisPosition() != null ?
-                    jobPosition.getPromotionsToThisPosition().size() : 0;
-
-            builder.promotionRate(promotionRate != null ? promotionRate : 0.0)
-                    .averageTimeBeforePromotion(avgTimeBeforePromotion != null ? avgTimeBeforePromotion : 0.0)
-                    .averageSalaryIncrease(avgSalaryIncrease != null ? avgSalaryIncrease : BigDecimal.ZERO)
-                    .totalPromotionsFrom(totalPromotionsFrom)
-                    .totalPromotionsTo(totalPromotionsTo)
-                    .hasCareerProgression(totalPromotionsFrom > 0)
-                    .isPromotionDestination(totalPromotionsTo > 0);
-
-            // ===============================
-            // DISTRIBUTION ANALYTICS
-            // ===============================
-            Map<String, Long> statusDistribution = employees.stream()
-                    .collect(Collectors.groupingBy(
-                            e -> e.getStatus() != null ? e.getStatus() : "UNKNOWN",
-                            Collectors.counting()
-                    ));
-
-            Map<String, Long> contractTypeDistribution = employees.stream()
-                    .filter(e -> e.getContractType() != null)
-                    .collect(Collectors.groupingBy(
-                            EmployeeSummaryDTO::getContractType,
-                            Collectors.counting()
-                    ));
-
-            // Create experience level distribution
-            Map<String, Long> experienceLevelDistribution = new HashMap<>();
-            experienceLevelDistribution.put(jobPosition.getExperienceLevel() != null ?
-                    jobPosition.getExperienceLevel() : "Unknown", (long) totalEmployees);
-
-            // Department distribution
-            Map<String, Long> departmentDistribution = new HashMap<>();
-            String deptName = jobPosition.getDepartment() != null ?
-                    jobPosition.getDepartment().getName() : "Unknown";
-            departmentDistribution.put(deptName, (long) totalEmployees);
-
-            builder.statusDistribution(statusDistribution)
-                    .contractTypeDistribution(contractTypeDistribution)
-                    .experienceLevelDistribution(experienceLevelDistribution)
-                    .departmentDistribution(departmentDistribution);
-
-            // ===============================
-            // PERFORMANCE METRICS
-            // ===============================
-            // Calculate average performance rating if available
-            Double avgPerformanceRating = employees.stream()
-                    .map(EmployeeSummaryDTO::getPerformanceRating)
-                    .filter(Objects::nonNull)
-                    .mapToDouble(Double::doubleValue)
-                    .average().orElse(0.0);
-
-            // Vacancy metrics
-            int vacanciesCreated = getVacancyCountForPosition(jobPosition.getId());
-            int vacanciesFilled = totalEmployees; // Assuming filled = current employees
-            Double vacancyFillRate = vacanciesCreated > 0 ?
-                    (double) vacanciesFilled / vacanciesCreated * 100 : 0.0;
-
-            builder.averagePerformanceRating(avgPerformanceRating)
-                    .positionsFilledLastYear(0) // You can calculate this if needed
-                    .vacanciesCreated(vacanciesCreated)
-                    .vacanciesFilled(vacanciesFilled)
-                    .vacancyFillRate(vacancyFillRate);
-
-            // ===============================
-            // VALIDATION & HEALTH
-            // ===============================
-            Boolean isValidConfiguration = jobPosition.isValidConfiguration();
-            List<String> validationIssues = new ArrayList<>();
-            List<String> recommendations = new ArrayList<>();
-
-            if (!isValidConfiguration) {
-                validationIssues.add("Position configuration is incomplete or invalid");
-                recommendations.add("Review and complete all required fields for this contract type");
-            }
-
-            if (!jobPosition.getActive()) {
-                validationIssues.add("Position is currently inactive");
-                recommendations.add("Activate position to make it available for hiring");
-            }
-
-            if (totalEmployees == 0) {
-                validationIssues.add("No employees currently assigned to this position");
-                recommendations.add("Consider recruiting for this position or reviewing its necessity");
-            }
-
-            if (jobPosition.getBaseSalary() == null || jobPosition.getBaseSalary() <= 0) {
-                validationIssues.add("No salary information configured");
-                recommendations.add("Set up appropriate salary structure for this position");
-            }
-
-            builder.isValidConfiguration(isValidConfiguration)
-                    .validationIssueCount(validationIssues.size())
-                    .validationIssues(validationIssues)
-                    .recommendations(recommendations);
-
-            return builder.build();
-
-        } catch (Exception e) {
-            logger.warn("Could not build position analytics for position {}: {}", jobPosition.getId(), e.getMessage());
-            // Return empty analytics
-            return PositionAnalyticsDTO.builder()
-                    .averageEmployeeSalary(BigDecimal.ZERO)
-                    .minEmployeeSalary(BigDecimal.ZERO)
-                    .maxEmployeeSalary(BigDecimal.ZERO)
-                    .totalPayroll(BigDecimal.ZERO)
-                    .positionBaseSalary(BigDecimal.ZERO)
-                    .totalEmployees(0)
-                    .activeEmployees(0)
-                    .eligibleForPromotionCount(0)
-                    .promotionEligibilityRate(0.0)
-                    .averageMonthsInPosition(0.0)
-                    .employeeTurnoverRate(0.0)
-                    .promotionRate(0.0)
-                    .averageTimeBeforePromotion(0.0)
-                    .averageSalaryIncrease(BigDecimal.ZERO)
-                    .totalPromotionsFrom(0)
-                    .totalPromotionsTo(0)
-                    .hasCareerProgression(false)
-                    .isPromotionDestination(false)
-                    .statusDistribution(new HashMap<>())
-                    .contractTypeDistribution(new HashMap<>())
-                    .experienceLevelDistribution(new HashMap<>())
-                    .departmentDistribution(new HashMap<>())
-                    .averagePerformanceRating(0.0)
-                    .positionsFilledLastYear(0)
-                    .vacanciesCreated(0)
-                    .vacanciesFilled(0)
-                    .vacancyFillRate(0.0)
-                    .isValidConfiguration(false)
-                    .validationIssueCount(0)
-                    .validationIssues(Collections.emptyList())
-                    .recommendations(Collections.emptyList())
-                    .build();
-        }
-    }
-
 
 }
 
