--- conflicted
+++ resolved
@@ -175,34 +175,20 @@
         equipment.setShipping(createDTO.getShipping());
         equipment.setCustoms(createDTO.getCustoms());
         equipment.setTaxes(createDTO.getTaxes());
-<<<<<<< HEAD
-=======
 
         equipment.setStatus(createDTO.getStatus() != null ? createDTO.getStatus() : equipment.getStatus());
         equipment.setRelatedDocuments(createDTO.getRelatedDocuments());
         equipment.setWorkedHours(createDTO.getWorkedHours());
 
->>>>>>> 5879b443
         // Set relationships
         if (createDTO.getSiteId() != null) {
             Site site = siteRepository.findById(createDTO.getSiteId())
                     .orElseThrow(() -> new ResourceNotFoundException("Site not found with id: "
                             + createDTO.getSiteId()));
             equipment.setSite(site);
-            
-            // Set status to RUNNING when assigned to a site, unless already in maintenance or scrapped
-            if (createDTO.getStatus() == null || createDTO.getStatus() == EquipmentStatus.AVAILABLE) {
-                equipment.setStatus(EquipmentStatus.RUNNING);
-            } else {
-                equipment.setStatus(createDTO.getStatus());
-            }
-        } else {
-            // Set status from DTO or default to AVAILABLE
-            equipment.setStatus(createDTO.getStatus() != null ? createDTO.getStatus() : equipment.getStatus());
-        }
-        
-        equipment.setRelatedDocuments(createDTO.getRelatedDocuments());
-        equipment.setWorkedHours(createDTO.getWorkedHours());
+            // Automatically set status to RUNNING when assigned to a site
+            equipment.setStatus(EquipmentStatus.RUNNING);
+        }
 
         // Validate driver assignment for drivable equipment types
         if (!equipmentType.isDrivable() && (createDTO.getMainDriverId() != null || createDTO.getSubDriverId() != null)) {
@@ -277,51 +263,22 @@
     // Support for the old Map-based createEquipment method
 // Fixed Map-based createEquipment method in EquipmentService.java
     public EquipmentDTO createEquipment(Map<String, Object> requestBody, MultipartFile equipmentPhoto) throws Exception {
-        System.out.println("=== DEBUG: Creating Equipment ===");
-        System.out.println("Request Body received: " + requestBody);
-        if (equipmentPhoto != null) {
-            System.out.println("Photo received: " + equipmentPhoto.getOriginalFilename() + " (" + equipmentPhoto.getSize() + " bytes)");
-        }
-
         EquipmentCreateDTO createDTO = new EquipmentCreateDTO();
 
-        try {
-            // FIX: Parse type ID - handle both 'type' and 'typeId'
-            String typeIdStr = null;
-            if (requestBody.get("typeId") != null) {
-                typeIdStr = requestBody.get("typeId").toString();
-                System.out.println("DEBUG: Type ID from typeId: " + typeIdStr);
-                createDTO.setTypeId(UUID.fromString(typeIdStr));
-            } else if (requestBody.get("type") != null) {
-                typeIdStr = requestBody.get("type").toString();
-                System.out.println("DEBUG: Type ID from type: " + typeIdStr);
-                createDTO.setTypeId(UUID.fromString(typeIdStr));
-            } else {
-                throw new IllegalArgumentException("Equipment type ID is required");
-            }
-
-            // FIX: Parse brand ID - handle both 'brand' and 'brandId'
-            String brandIdStr = null;
-            if (requestBody.get("brandId") != null) {
-                brandIdStr = requestBody.get("brandId").toString();
-                System.out.println("DEBUG: Brand ID from brandId: " + brandIdStr);
-                createDTO.setBrandId(UUID.fromString(brandIdStr));
-            } else if (requestBody.get("brand") != null) {
-                brandIdStr = requestBody.get("brand").toString();
-                System.out.println("DEBUG: Brand ID from brand: " + brandIdStr);
-                createDTO.setBrandId(UUID.fromString(brandIdStr));
-            } else {
-                throw new IllegalArgumentException("Equipment brand ID is required");
-            }
-
-<<<<<<< HEAD
-            // Parse basic properties with validation
-            if (requestBody.get("model") != null) {
-                createDTO.setModel(requestBody.get("model").toString());
-                System.out.println("DEBUG: Model set to: " + createDTO.getModel());
-            } else {
-                throw new IllegalArgumentException("Model is required");
-=======
+        // FIX: Parse type ID - handle both 'type' and 'typeId'
+        if (requestBody.get("typeId") != null) {
+            createDTO.setTypeId(UUID.fromString(requestBody.get("typeId").toString()));
+        } else if (requestBody.get("type") != null) {
+            createDTO.setTypeId(UUID.fromString(requestBody.get("type").toString()));
+        }
+
+        // FIX: Parse brand ID - handle both 'brand' and 'brandId'
+        if (requestBody.get("brandId") != null) {
+            createDTO.setBrandId(UUID.fromString(requestBody.get("brandId").toString()));
+        } else if (requestBody.get("brand") != null) {
+            createDTO.setBrandId(UUID.fromString(requestBody.get("brand").toString()));
+        }
+
         // Parse basic properties
         if (requestBody.get("model") != null) createDTO.setModel(requestBody.get("model").toString());
         if (requestBody.get("name") != null) createDTO.setName(requestBody.get("name").toString());
@@ -357,227 +314,33 @@
                 createDTO.setStatus(EquipmentStatus.valueOf(requestBody.get("status").toString().toUpperCase()));
             } catch (IllegalArgumentException e) {
                 // Default to AVAILABLE status if invalid
->>>>>>> 5879b443
             }
-
-            if (requestBody.get("name") != null) {
-                createDTO.setName(requestBody.get("name").toString());
-                System.out.println("DEBUG: Name set to: " + createDTO.getName());
-            } else {
-                throw new IllegalArgumentException("Name is required");
-            }
-
-            if (requestBody.get("manufactureYear") != null) {
-                try {
-                    int year = Integer.parseInt(requestBody.get("manufactureYear").toString());
-                    createDTO.setManufactureYear(year);
-                    System.out.println("DEBUG: Manufacture year set to: " + year);
-                } catch (NumberFormatException e) {
-                    throw new IllegalArgumentException("Invalid manufacture year format: " + requestBody.get("manufactureYear"));
-                }
-            } else {
-                throw new IllegalArgumentException("Manufacture year is required");
-            }
-
-            // Parse dates with better error handling
-            if (requestBody.get("purchasedDate") != null && !requestBody.get("purchasedDate").toString().trim().isEmpty()) {
-                try {
-                    String dateStr = requestBody.get("purchasedDate").toString();
-                    System.out.println("DEBUG: Parsing purchased date: " + dateStr);
-                    createDTO.setPurchasedDate(LocalDate.parse(dateStr));
-                    System.out.println("DEBUG: Purchased date set to: " + createDTO.getPurchasedDate());
-                } catch (Exception e) {
-                    throw new IllegalArgumentException("Invalid purchased date format: " + requestBody.get("purchasedDate") + ". Expected format: yyyy-mm-dd");
-                }
-            } else {
-                throw new IllegalArgumentException("Purchased date is required");
-            }
-
-            if (requestBody.get("deliveredDate") != null && !requestBody.get("deliveredDate").toString().trim().isEmpty()) {
-                try {
-                    String dateStr = requestBody.get("deliveredDate").toString();
-                    System.out.println("DEBUG: Parsing delivered date: " + dateStr);
-                    createDTO.setDeliveredDate(LocalDate.parse(dateStr));
-                    System.out.println("DEBUG: Delivered date set to: " + createDTO.getDeliveredDate());
-                } catch (Exception e) {
-                    throw new IllegalArgumentException("Invalid delivered date format: " + requestBody.get("deliveredDate") + ". Expected format: yyyy-mm-dd");
-                }
-            } else {
-                throw new IllegalArgumentException("Delivered date is required");
-            }
-
-            // Parse prices with better error handling
-            if (requestBody.get("egpPrice") != null) {
-                try {
-                    double price = Double.parseDouble(requestBody.get("egpPrice").toString());
-                    createDTO.setEgpPrice(price);
-                    System.out.println("DEBUG: EGP price set to: " + price);
-                } catch (NumberFormatException e) {
-                    throw new IllegalArgumentException("Invalid EGP price format: " + requestBody.get("egpPrice"));
-                }
-            } else {
-                throw new IllegalArgumentException("EGP price is required");
-            }
-
-            if (requestBody.get("dollarPrice") != null) {
-                try {
-                    double price = Double.parseDouble(requestBody.get("dollarPrice").toString());
-                    createDTO.setDollarPrice(price);
-                    System.out.println("DEBUG: Dollar price set to: " + price);
-                } catch (NumberFormatException e) {
-                    throw new IllegalArgumentException("Invalid dollar price format: " + requestBody.get("dollarPrice"));
-                }
-            }
-
-            // Parse merchant with validation
-            if (requestBody.get("purchasedFrom") != null) {
-                try {
-                    String merchantIdStr = requestBody.get("purchasedFrom").toString();
-                    System.out.println("DEBUG: Parsing merchant ID: " + merchantIdStr);
-                    createDTO.setPurchasedFrom(UUID.fromString(merchantIdStr));
-                    System.out.println("DEBUG: Merchant ID set to: " + createDTO.getPurchasedFrom());
-                } catch (IllegalArgumentException e) {
-                    throw new IllegalArgumentException("Invalid merchant ID format: " + requestBody.get("purchasedFrom"));
-                }
-            }
-
-            if (requestBody.get("examinedBy") != null) {
-                createDTO.setExaminedBy(requestBody.get("examinedBy").toString());
-                System.out.println("DEBUG: Examined by set to: " + createDTO.getExaminedBy());
-            }
-
-            if (requestBody.get("equipmentComplaints") != null) {
-                createDTO.setEquipmentComplaints(requestBody.get("equipmentComplaints").toString());
-            }
-
-            if (requestBody.get("countryOfOrigin") != null) {
-                createDTO.setCountryOfOrigin(requestBody.get("countryOfOrigin").toString());
-                System.out.println("DEBUG: Country of origin set to: " + createDTO.getCountryOfOrigin());
-            } else {
-                throw new IllegalArgumentException("Country of origin is required");
-            }
-
-            if (requestBody.get("serialNumber") != null) {
-                createDTO.setSerialNumber(requestBody.get("serialNumber").toString());
-                System.out.println("DEBUG: Serial number set to: " + createDTO.getSerialNumber());
-            } else {
-                throw new IllegalArgumentException("Serial number is required");
-            }
-
-            // Parse financial fields with better error handling
-            if (requestBody.get("shipping") != null) {
-                try {
-                    double shipping = Double.parseDouble(requestBody.get("shipping").toString());
-                    createDTO.setShipping(shipping);
-                    System.out.println("DEBUG: Shipping set to: " + shipping);
-                } catch (NumberFormatException e) {
-                    throw new IllegalArgumentException("Invalid shipping cost format: " + requestBody.get("shipping"));
-                }
-            }
-
-            if (requestBody.get("customs") != null) {
-                try {
-                    double customs = Double.parseDouble(requestBody.get("customs").toString());
-                    createDTO.setCustoms(customs);
-                    System.out.println("DEBUG: Customs set to: " + customs);
-                } catch (NumberFormatException e) {
-                    throw new IllegalArgumentException("Invalid customs cost format: " + requestBody.get("customs"));
-                }
-            }
-
-            if (requestBody.get("taxes") != null) {
-                try {
-                    double taxes = Double.parseDouble(requestBody.get("taxes").toString());
-                    createDTO.setTaxes(taxes);
-                    System.out.println("DEBUG: Taxes set to: " + taxes);
-                } catch (NumberFormatException e) {
-                    throw new IllegalArgumentException("Invalid taxes cost format: " + requestBody.get("taxes"));
-                }
-            }
-
-            if (requestBody.get("status") != null) {
-                try {
-                    createDTO.setStatus(EquipmentStatus.valueOf(requestBody.get("status").toString().toUpperCase()));
-                    System.out.println("DEBUG: Status set to: " + createDTO.getStatus());
-                } catch (IllegalArgumentException e) {
-                    System.out.println("DEBUG: Invalid status value, using default: " + requestBody.get("status"));
-                    // Default to AVAILABLE status if invalid
-                }
-            }
-
-            // Note: Status will be set to RUNNING automatically if siteId is provided, unless explicitly set to IN_MAINTENANCE or SCRAPPED
-            if (requestBody.get("relatedDocuments") != null) {
-                createDTO.setRelatedDocuments(requestBody.get("relatedDocuments").toString());
-            }
-
-            if (requestBody.get("workedHours") != null) {
-                try {
-                    System.out.println("DEBUG: Worked hours set to: " + requestBody.get("workedHours"));
-                    int hours = Integer.parseInt(requestBody.get("workedHours").toString());
-                    createDTO.setWorkedHours(hours);
-                    System.out.println("DEBUG: Worked hours set to: " + hours);
-                } catch (NumberFormatException e) {
-                    throw new IllegalArgumentException("Invalid worked hours format: " + requestBody.get("workedHours"));
-                }
-            }
-
-            // FIX: Parse relationships - handle both naming conventions
-            if (requestBody.get("siteId") != null) {
-                try {
-                    createDTO.setSiteId(UUID.fromString(requestBody.get("siteId").toString()));
-                    System.out.println("DEBUG: Site ID set to: " + createDTO.getSiteId());
-                } catch (IllegalArgumentException e) {
-                    throw new IllegalArgumentException("Invalid site ID format: " + requestBody.get("siteId"));
-                }
-            } else if (requestBody.get("site") != null) {
-                try {
-                    createDTO.setSiteId(UUID.fromString(requestBody.get("site").toString()));
-                    System.out.println("DEBUG: Site ID set from site: " + createDTO.getSiteId());
-                } catch (IllegalArgumentException e) {
-                    throw new IllegalArgumentException("Invalid site ID format: " + requestBody.get("site"));
-                }
-            }
-
-            if (requestBody.get("mainDriverId") != null) {
-                try {
-                    createDTO.setMainDriverId(UUID.fromString(requestBody.get("mainDriverId").toString()));
-                    System.out.println("DEBUG: Main driver ID set to: " + createDTO.getMainDriverId());
-                } catch (IllegalArgumentException e) {
-                    throw new IllegalArgumentException("Invalid main driver ID format: " + requestBody.get("mainDriverId"));
-                }
-            } else if (requestBody.get("mainDriver") != null) {
-                try {
-                    createDTO.setMainDriverId(UUID.fromString(requestBody.get("mainDriver").toString()));
-                    System.out.println("DEBUG: Main driver ID set from mainDriver: " + createDTO.getMainDriverId());
-                } catch (IllegalArgumentException e) {
-                    throw new IllegalArgumentException("Invalid main driver ID format: " + requestBody.get("mainDriver"));
-                }
-            }
-
-            if (requestBody.get("subDriverId") != null) {
-                try {
-                    createDTO.setSubDriverId(UUID.fromString(requestBody.get("subDriverId").toString()));
-                    System.out.println("DEBUG: Sub driver ID set to: " + createDTO.getSubDriverId());
-                } catch (IllegalArgumentException e) {
-                    throw new IllegalArgumentException("Invalid sub driver ID format: " + requestBody.get("subDriverId"));
-                }
-            } else if (requestBody.get("subDriver") != null) {
-                try {
-                    createDTO.setSubDriverId(UUID.fromString(requestBody.get("subDriver").toString()));
-                    System.out.println("DEBUG: Sub driver ID set from subDriver: " + createDTO.getSubDriverId());
-                } catch (IllegalArgumentException e) {
-                    throw new IllegalArgumentException("Invalid sub driver ID format: " + requestBody.get("subDriver"));
-                }
-            }
-
-            System.out.println("DEBUG: All fields parsed successfully. Calling createEquipment with DTO...");
-            return createEquipment(createDTO, equipmentPhoto);
-
-        } catch (Exception e) {
-            System.err.println("ERROR: Failed to create equipment: " + e.getMessage());
-            e.printStackTrace();
-            throw e;
-        }
+        }
+        if (requestBody.get("relatedDocuments") != null)
+            createDTO.setRelatedDocuments(requestBody.get("relatedDocuments").toString());
+        if (requestBody.get("workedHours") != null)
+            createDTO.setWorkedHours(Integer.parseInt(requestBody.get("workedHours").toString()));
+
+        // FIX: Parse relationships - handle both naming conventions
+        if (requestBody.get("siteId") != null) {
+            createDTO.setSiteId(UUID.fromString(requestBody.get("siteId").toString()));
+        } else if (requestBody.get("site") != null) {
+            createDTO.setSiteId(UUID.fromString(requestBody.get("site").toString()));
+        }
+
+        if (requestBody.get("mainDriverId") != null) {
+            createDTO.setMainDriverId(UUID.fromString(requestBody.get("mainDriverId").toString()));
+        } else if (requestBody.get("mainDriver") != null) {
+            createDTO.setMainDriverId(UUID.fromString(requestBody.get("mainDriver").toString()));
+        }
+
+        if (requestBody.get("subDriverId") != null) {
+            createDTO.setSubDriverId(UUID.fromString(requestBody.get("subDriverId").toString()));
+        } else if (requestBody.get("subDriver") != null) {
+            createDTO.setSubDriverId(UUID.fromString(requestBody.get("subDriver").toString()));
+        }
+
+        return createEquipment(createDTO, equipmentPhoto);
     }
 
 
@@ -631,34 +394,20 @@
         if (updateDTO.getShipping() != null) equipment.setShipping(updateDTO.getShipping());
         if (updateDTO.getCustoms() != null) equipment.setCustoms(updateDTO.getCustoms());
         if (updateDTO.getTaxes() != null) equipment.setTaxes(updateDTO.getTaxes());
-<<<<<<< HEAD
-=======
 
         if (updateDTO.getStatus() != null) equipment.setStatus(updateDTO.getStatus());
         if (updateDTO.getRelatedDocuments() != null) equipment.setRelatedDocuments(updateDTO.getRelatedDocuments());
         if (updateDTO.getWorkedHours() != null) equipment.setWorkedHours(updateDTO.getWorkedHours());
 
->>>>>>> 5879b443
         // Update relationships if provided
         if (updateDTO.getSiteId() != null) {
             Site site = siteRepository.findById(updateDTO.getSiteId())
                     .orElseThrow(() -> new ResourceNotFoundException("Site not found with id: "
                             + updateDTO.getSiteId()));
             equipment.setSite(site);
-            
-            // Set status to RUNNING when assigned to a site, unless already in maintenance or scrapped
-            if (updateDTO.getStatus() == null || updateDTO.getStatus() == EquipmentStatus.AVAILABLE) {
-                equipment.setStatus(EquipmentStatus.RUNNING);
-            } else {
-                equipment.setStatus(updateDTO.getStatus());
-            }
-        } else {
-            // Set status from DTO if provided
-            if (updateDTO.getStatus() != null) equipment.setStatus(updateDTO.getStatus());
-        }
-        
-        if (updateDTO.getRelatedDocuments() != null) equipment.setRelatedDocuments(updateDTO.getRelatedDocuments());
-        if (updateDTO.getWorkedHours() != null) equipment.setWorkedHours(updateDTO.getWorkedHours());
+            // Automatically set status to RUNNING when assigned to a site
+            equipment.setStatus(EquipmentStatus.RUNNING);
+        }
 
         // Update merchant relationship
         if (updateDTO.getPurchasedFrom() != null) {
@@ -794,10 +543,7 @@
             updateDTO.setCustoms(Double.parseDouble(requestBody.get("customs").toString()));
         if (requestBody.get("taxes") != null && !requestBody.get("taxes").toString().isEmpty())
             updateDTO.setTaxes(Double.parseDouble(requestBody.get("taxes").toString()));
-<<<<<<< HEAD
-=======
-
->>>>>>> 5879b443
+
         if (requestBody.get("status") != null && !requestBody.get("status").toString().isEmpty()) {
             try {
                 updateDTO.setStatus(EquipmentStatus.valueOf(requestBody.get("status").toString().toUpperCase()));
@@ -805,7 +551,6 @@
                 // Skip status update if invalid
             }
         }
-        // Note: Status will be set to RUNNING automatically if siteId is provided, unless explicitly set to IN_MAINTENANCE or SCRAPPED
         if (requestBody.get("relatedDocuments") != null && !requestBody.get("relatedDocuments").toString().isEmpty())
             updateDTO.setRelatedDocuments(requestBody.get("relatedDocuments").toString());
         if (requestBody.get("workedHours") != null && !requestBody.get("workedHours").toString().isEmpty())
@@ -871,7 +616,7 @@
             try {
                 statusDTO.setStatus(EquipmentStatus.valueOf(requestBody.get("status").toString().toUpperCase()));
             } catch (IllegalArgumentException e) {
-                throw new IllegalArgumentException("Invalid status. Allowed values: AVAILABLE, RUNNING, RENTED, IN_MAINTENANCE, SOLD, SCRAPPED");
+                throw new IllegalArgumentException("Invalid status. Allowed values: AVAILABLE, RENTED, IN_MAINTENANCE, SOLD, SCRAPPED");
             }
         } else {
             throw new IllegalArgumentException("Status is required");
