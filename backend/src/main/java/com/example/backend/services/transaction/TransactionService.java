package com.example.backend.services.transaction;

import com.example.backend.models.*;
import com.example.backend.models.transaction.Transaction;
import com.example.backend.models.transaction.TransactionItem;
import com.example.backend.models.transaction.TransactionPurpose;
import com.example.backend.models.transaction.TransactionStatus;
import com.example.backend.models.warehouse.Item;
import com.example.backend.models.warehouse.ItemStatus;
import com.example.backend.models.warehouse.ItemType;
import com.example.backend.models.warehouse.Warehouse;
import com.example.backend.repositories.equipment.ConsumableRepository;
import com.example.backend.repositories.equipment.EquipmentRepository;
import com.example.backend.models.equipment.Consumable;
import com.example.backend.models.equipment.Equipment;
import com.example.backend.repositories.transaction.TransactionItemRepository;
import com.example.backend.repositories.transaction.TransactionRepository;
import com.example.backend.repositories.warehouse.ItemRepository;
import com.example.backend.repositories.warehouse.ItemTypeRepository;
import com.example.backend.repositories.warehouse.WarehouseRepository;
import org.springframework.beans.factory.annotation.Autowired;
import org.springframework.stereotype.Service;

import java.time.LocalDateTime;
import java.util.ArrayList;
import java.util.HashMap;
import java.util.List;
import java.util.Map;
import java.util.UUID;
import java.util.stream.Collectors;

@Service
public class TransactionService {

    @Autowired
    private TransactionRepository transactionRepository;
    @Autowired
    private TransactionItemRepository transactionItemRepository;
    @Autowired
    private WarehouseRepository warehouseRepository;
    @Autowired
    private ItemTypeRepository itemTypeRepository;
    @Autowired
    private ItemRepository itemRepository;
    @Autowired
    private EquipmentRepository equipmentRepository;
    @Autowired
    private ConsumableRepository consumableRepository;

    // ========================================
    // BATCH MATCHING LOGIC - NEW ADDITION
    // ========================================

    /**
     * Attempts to match transactions with the same batch number between two warehouses
     * Handles case where:
     * - Warehouse A creates: A → B (I sent to B)
     * - Warehouse B creates: B ← A (I received from A, which is A → B initiated by B)
     */
    public void attemptBatchMatching(int batchNumber, UUID senderId, UUID receiverId) {
        System.out.println("🔍 Attempting to match transactions with:");
        System.out.println("Batch Number: " + batchNumber);
        System.out.println("Sender ID: " + senderId);
        System.out.println("Receiver ID: " + receiverId);

        // Find all pending transactions with this batch number
        List<Transaction> batchTransactions = transactionRepository.findByBatchNumberAndStatus(batchNumber, TransactionStatus.PENDING);

        // Look for matching transactions in both directions
        Transaction senderInitiatedTx = null;  // A → B initiated by A
        Transaction receiverInitiatedTx = null; // A → B initiated by B (receiver claiming they got it)

        for (Transaction tx : batchTransactions) {
            // Only process warehouse-to-warehouse transactions
            if (tx.getSenderType() != PartyType.WAREHOUSE || tx.getReceiverType() != PartyType.WAREHOUSE) {
                continue;
            }

            // Check if this transaction matches our sender→receiver flow
            if (tx.getSenderId().equals(senderId) && tx.getReceiverId().equals(receiverId)) {
                if (tx.getSentFirst().equals(senderId)) {
                    // Sender initiated: "I (sender) sent to receiver"
                    senderInitiatedTx = tx;
                    System.out.println("📤 Found sender-initiated transaction: " + tx.getId());
                } else if (tx.getSentFirst().equals(receiverId)) {
                    // Receiver initiated: "I (receiver) got from sender"
                    receiverInitiatedTx = tx;
                    System.out.println("📥 Found receiver-initiated transaction: " + tx.getId());
                }
            }
        }

        // If we found both complementary transactions, match them
        if (senderInitiatedTx != null && receiverInitiatedTx != null) {
            System.out.println("✅ Found matching pair, processing batch match");
            processBatchMatchedTransactions(senderInitiatedTx, receiverInitiatedTx);
        } else {
            System.out.println("📝 No matching pair found:");
            System.out.println("  - Sender-initiated: " + (senderInitiatedTx != null ? "✓" : "✗"));
            System.out.println("  - Receiver-initiated: " + (receiverInitiatedTx != null ? "✓" : "✗"));
        }
    }

    /**
     * Checks if two transactions are complementary - not needed anymore since we find them specifically
     */
    private boolean areComplementaryTransactions(Transaction tx1, Transaction tx2) {
        return tx1.getBatchNumber() == tx2.getBatchNumber() &&
                tx1.getSenderId().equals(tx2.getSenderId()) &&
                tx1.getReceiverId().equals(tx2.getReceiverId()) &&
                !tx1.getSentFirst().equals(tx2.getSentFirst()) && // Different initiators
                tx1.getSenderType() == PartyType.WAREHOUSE &&
                tx1.getReceiverType() == PartyType.WAREHOUSE &&
                tx2.getSenderType() == PartyType.WAREHOUSE &&
                tx2.getReceiverType() == PartyType.WAREHOUSE;
    }

    /**
     * Creates a consistent key for warehouse pairs regardless of direction
     */
    private String createWarehousePairKey(UUID warehouse1, UUID warehouse2) {
        String w1 = warehouse1.toString();
        String w2 = warehouse2.toString();
        return w1.compareTo(w2) < 0 ? w1 + "_" + w2 : w2 + "_" + w1;
    }

    /**
     * Processes two matched transactions as if they were a single sender-initiated transaction
     * senderTransaction: The transaction where sender claims "I sent X"
     * receiverTransaction: The transaction where receiver claims "I received Y"
     */
    private void processBatchMatchedTransactions(Transaction senderTransaction, Transaction receiverTransaction) {
        System.out.println("🔄 Processing batch matched transactions:");
        System.out.println("📤 Sender Transaction: " + senderTransaction.getId() + " (initiated by sender)");
        System.out.println("📥 Receiver Transaction: " + receiverTransaction.getId() + " (initiated by receiver)");

        // Create received quantities map from receiver transaction
        Map<UUID, Integer> receivedQuantities = createReceivedQuantitiesMap(senderTransaction, receiverTransaction);

        // For batch matching, assume no items were marked as "not received" (create empty map)
        Map<UUID, Boolean> itemsNotReceived = new HashMap<>(); // ADD THIS

        // Process the sender transaction as if it was accepted by the receiver
        String username = receiverTransaction.getAddedBy();
        String acceptanceComment = "Auto-matched with receiver transaction (Batch #" + senderTransaction.getBatchNumber() + ")";

        // Mark the receiver transaction as matched/processed
        receiverTransaction.setStatus(TransactionStatus.ACCEPTED);
        receiverTransaction.setCompletedAt(LocalDateTime.now());
        receiverTransaction.setApprovedBy("SYSTEM_BATCH_MATCH");
        receiverTransaction.setAcceptanceComment("Matched with sender transaction (Batch #" + receiverTransaction.getBatchNumber() + ")");
        transactionRepository.save(receiverTransaction);

        // Process the sender transaction using existing accept logic
        acceptTransaction(senderTransaction.getId(), receivedQuantities, itemsNotReceived, username, acceptanceComment); // ADD itemsNotReceived

        System.out.println("🎉 Batch matching completed successfully for batch #" + senderTransaction.getBatchNumber());
        System.out.println("✅ Sender claimed: " + senderTransaction.getItems().stream().mapToInt(TransactionItem::getQuantity).sum() + " total items");
        System.out.println("✅ Receiver claimed: " + receiverTransaction.getItems().stream().mapToInt(TransactionItem::getQuantity).sum() + " total items");
    }

    /**
     * Creates a map of received quantities by matching items between sender and receiver transactions
     */
    private Map<UUID, Integer> createReceivedQuantitiesMap(Transaction senderTransaction, Transaction receiverTransaction) {
        Map<UUID, Integer> receivedQuantities = new HashMap<>();

        // Create a map of receiver transaction items by item type for easy lookup
        Map<UUID, TransactionItem> receiverItemsByType = receiverTransaction.getItems().stream()
                .collect(Collectors.toMap(
                        item -> item.getItemType().getId(),
                        item -> item
                ));

        // Map sender transaction items to received quantities
        for (TransactionItem senderItem : senderTransaction.getItems()) {
            TransactionItem receiverItem = receiverItemsByType.get(senderItem.getItemType().getId());
            int receivedQuantity = (receiverItem != null) ? receiverItem.getQuantity() : 0;
            receivedQuantities.put(senderItem.getId(), receivedQuantity);
        }

        return receivedQuantities;
    }

    // ========================================
    // MODIFIED CREATE TRANSACTION TO TRIGGER BATCH MATCHING
    // ========================================

    public Transaction createTransaction(
            PartyType senderType, UUID senderId,
            PartyType receiverType, UUID receiverId,
            List<TransactionItem> items,
            LocalDateTime transactionDate,
            String username, int batchNumber,
            UUID sentFirst, String description) {

        Transaction transaction = createTransactionWithPurpose(
                senderType, senderId, receiverType, receiverId,
                items, transactionDate, username, batchNumber, sentFirst, null, description);

        // After creating the transaction, attempt batch matching with specific sender/receiver IDs
        attemptBatchMatching(batchNumber, senderId, receiverId);

        return transaction;
    }

    public Transaction createEquipmentTransaction(
            PartyType senderType, UUID senderId,
            PartyType receiverType, UUID receiverId,
            List<TransactionItem> items,
            LocalDateTime transactionDate,
            String username, int batchNumber,
            UUID sentFirst, TransactionPurpose purpose) {

        Transaction transaction = createTransactionWithPurpose(
                senderType, senderId, receiverType, receiverId,
                items, transactionDate, username, batchNumber, sentFirst, purpose, null);

        // After creating the transaction, attempt batch matching with specific sender/receiver IDs
        attemptBatchMatching(batchNumber, senderId, receiverId);

        return transaction;
    }

    // ========================================
    // CORE TRANSACTION CREATION METHODS - MODIFIED FOR RECEIVER INVENTORY UPDATE
    // ========================================

    private Transaction createTransactionWithPurpose(
            PartyType senderType, UUID senderId,
            PartyType receiverType, UUID receiverId,
            List<TransactionItem> items,
            LocalDateTime transactionDate,
            String username, int batchNumber,
            UUID sentFirst, TransactionPurpose purpose, String description) {

        System.out.println("🚀 Starting createTransaction() with immediate inventory updates");
        System.out.println("Sender Type: " + senderType + ", Sender ID: " + senderId);
        System.out.println("Receiver Type: " + receiverType + ", Receiver ID: " + receiverId);
        System.out.println("SentFirst (Initiator): " + sentFirst);

        validateEntityExists(senderType, senderId);
        validateEntityExists(receiverType, receiverId);

        // 🆕 NEW LOGIC: Handle immediate inventory updates based on who initiated
        if (sentFirst.equals(senderId)) {
            // SENDER INITIATED: "I sent these items"
            System.out.println("📤 SENDER-INITIATED transaction");

            if (senderType == PartyType.WAREHOUSE) {
                // Validate and immediately deduct from sender warehouse
                validateSenderHasAvailableInventory(senderType, senderId, items);
                for (TransactionItem item : items) {
                    deductFromWarehouseInventory(senderId, item.getItemType(), item.getQuantity());
                }
                System.out.println("✅ Immediately deducted warehouse inventory from sender");
            } else {
                // For equipment, just validate (keep original behavior - don't touch equipment logic)
                validateSenderHasAvailableInventory(senderType, senderId, items);
                System.out.println("✅ Validated sender has sufficient inventory (equipment - no changes)");
            }

        }  else if (sentFirst.equals(receiverId)) {
        // RECEIVER INITIATED: "I received these items"
        System.out.println("📥 RECEIVER-INITIATED transaction");

        // Note: Warehouse receiver inventory will be handled AFTER transaction is saved
        // to avoid TransientObjectException with unsaved transaction references

        // No validation of sender inventory for receiver-initiated transactions
        // The receiver claims they already received the items, sender will confirm during acceptance
        System.out.println("✅ Skipping sender inventory validation for receiver-initiated transaction");

    }

        Transaction transaction = buildTransaction(
                senderType, senderId, receiverType, receiverId,
                transactionDate, username, batchNumber, sentFirst, purpose, description);

        transaction.setItems(new ArrayList<>());
        for (TransactionItem item : items) {
            item.setTransaction(transaction);
            item.setStatus(TransactionStatus.PENDING);
            transaction.addItem(item);
        }

        Transaction saved = transactionRepository.save(transaction);
        System.out.println("✅ Transaction saved with immediate inventory updates applied");

// Handle receiver-initiated warehouse inventory AFTER transaction is saved
        if (sentFirst.equals(receiverId) && receiverType == PartyType.WAREHOUSE) {
            System.out.println("🏭 Receiver is warehouse - adding inventory AFTER transaction save");
            for (TransactionItem item : saved.getItems()) {
                addToWarehouseInventoryOnReceive(receiverId, item);
            }
            System.out.println("✅ Added inventory to receiver warehouse after transaction save");
        }

// Handle equipment receiver inventory after transaction is saved (to avoid TransientObjectException)
        if (sentFirst.equals(receiverId) && receiverType == PartyType.EQUIPMENT) {
            System.out.println("⚙️ Equipment receiver initiated - adding items after transaction save");
            for (TransactionItem item : saved.getItems()) {
                addToEquipmentConsumables(receiverId, item.getItemType(), item.getQuantity(), saved);
            }
            System.out.println("✅ Added items to equipment receiver after transaction save");
        }

        return saved;
    }

    /**
     * 🆕 NEW METHOD: Adds inventory to warehouse when receiver initiates transaction
     * This creates a new item entry when a warehouse claims they received items
     */
    private void addToWarehouseInventoryOnReceive(UUID receivingWarehouseId, TransactionItem transactionItem) {
        System.out.println("📦 Adding " + transactionItem.getQuantity() + " units to receiver warehouse on initiation");

        // Fetch the warehouse entity
        Warehouse warehouse = warehouseRepository.findById(receivingWarehouseId)
                .orElseThrow(() -> new IllegalArgumentException("Warehouse not found: " + receivingWarehouseId));

        // Create a new item entry for the received quantity
        Item newItem = new Item();
        newItem.setItemType(transactionItem.getItemType());
        newItem.setQuantity(transactionItem.getQuantity());
        newItem.setItemStatus(ItemStatus.IN_WAREHOUSE);
        newItem.setWarehouse(warehouse);
        newItem.setTransactionItem(transactionItem); // Link to TransactionItem for traceability
        newItem.setResolved(false);
        newItem.setCreatedAt(LocalDateTime.now());
        newItem.setCreatedBy("Created by a Transaction");

        itemRepository.save(newItem);

        System.out.println("✅ Created new item entry with quantity: " + transactionItem.getQuantity() +
                " for item type: " + transactionItem.getItemType().getName() +
                " in warehouse: " + warehouse.getName());
    }

    // ========================================
    // TRANSACTION ACCEPTANCE - MODIFIED TO HANDLE IMMEDIATE INVENTORY UPDATES
    // ========================================

    public Transaction acceptTransaction(UUID transactionId, Map<UUID, Integer> receivedQuantities,
                                         Map<UUID, Boolean> itemsNotReceived,
                                         String username, String acceptanceComment) {
        return acceptTransactionWithPurpose(transactionId, receivedQuantities, itemsNotReceived, username, acceptanceComment, null);
    }

    public Transaction acceptEquipmentTransaction(UUID transactionId, Map<UUID, Integer> receivedQuantities,
                                                  Map<UUID, Boolean> itemsNotReceived,
                                                  String username, String acceptanceComment, TransactionPurpose purpose) {
        return acceptTransactionWithPurpose(transactionId, receivedQuantities, itemsNotReceived, username, acceptanceComment, purpose);
    }

    /**
     * 🚨 MODIFIED: Now handles cases where inventory was already updated during transaction creation
     */
    private Transaction acceptTransactionWithPurpose(UUID transactionId, Map<UUID, Integer> receivedQuantities,
                                                     Map<UUID, Boolean> itemsNotReceived,
                                                     String username, String acceptanceComment, TransactionPurpose purpose) {
        System.out.println("🌍 Processing acceptance with consideration for immediate inventory updates");

        Transaction transaction = transactionRepository.findById(transactionId)
                .orElseThrow(() -> new IllegalArgumentException("Transaction not found"));

        if (transaction.getStatus() != TransactionStatus.PENDING) {
            throw new IllegalArgumentException("Transaction is not in PENDING status");
        }

        transaction.setApprovedBy(username);
        transaction.setAcceptanceComment(acceptanceComment);
        transaction.setCompletedAt(LocalDateTime.now());

        if (purpose != null && purpose != transaction.getPurpose()) {
            transaction.setPurpose(purpose);
        }

        boolean allItemsMatch = true;

        // Process each item with updated logic for immediate inventory updates
        for (TransactionItem item : transaction.getItems()) {
            Integer receivedQuantity = receivedQuantities.get(item.getId());
            if (receivedQuantity == null) {
                throw new IllegalArgumentException("Received quantity not provided for item: " + item.getId());
            }

            item.setReceivedQuantity(receivedQuantity);

            // Check if item was marked as not received FIRST
            Boolean itemNotReceived = itemsNotReceived != null ? itemsNotReceived.get(item.getId()) : null;
            if (itemNotReceived != null && itemNotReceived.booleanValue()) {
                allItemsMatch = false;
                item.setStatus(TransactionStatus.REJECTED);
                item.setRejectionReason("Item was not sent/received");
                System.out.println("📭 ITEM NOT SENT/RECEIVED: " + item.getItemType().getName());

                // Handle inventory for items not sent/received
                processItemNotSentReceivedWithImmediateUpdates(transaction, item);
                continue;
            }

            // Determine what each party actually claims
            int senderClaimedQuantity;
            int receiverClaimedQuantity;

            if (transaction.getSentFirst().equals(transaction.getSenderId())) {
                // SENDER INITIATED: Sender set original quantity, receiver reports what they got
                senderClaimedQuantity = item.getQuantity();
                receiverClaimedQuantity = receivedQuantity;
                System.out.println(String.format("📤 SENDER-INITIATED: Sender claims %d, Receiver reports %d",
                        senderClaimedQuantity, receiverClaimedQuantity));
            } else {
                // RECEIVER INITIATED: Receiver set original quantity, sender reports what they sent
                receiverClaimedQuantity = item.getQuantity();
                senderClaimedQuantity = receivedQuantity;
                System.out.println(String.format("📥 RECEIVER-INITIATED: Receiver claims %d, Sender reports %d",
                        receiverClaimedQuantity, senderClaimedQuantity));
            }

            // Check if quantities match
            if (senderClaimedQuantity != receiverClaimedQuantity) {
                allItemsMatch = false;
                String reason = String.format("Quantity mismatch between quantity sent and quantity received",
                        senderClaimedQuantity, receiverClaimedQuantity);
                item.setStatus(TransactionStatus.REJECTED);
                item.setRejectionReason(reason);
                System.out.println("⚠️ MISMATCH: " + reason);
            } else {
                item.setStatus(TransactionStatus.ACCEPTED);
                item.setRejectionReason(null);
            }

            // Process real-world inventory changes considering immediate updates
            processInventoryChangesWithImmediateUpdates(transaction, item, senderClaimedQuantity, receiverClaimedQuantity);
        }

        // Set overall transaction status
        if (allItemsMatch) {
            transaction.setStatus(TransactionStatus.ACCEPTED);
            transaction.setRejectionReason(null);
            System.out.println("✅ Transaction ACCEPTED");
        } else {
            transaction.setStatus(TransactionStatus.REJECTED);
            transaction.setRejectionReason("Some items had issues - Check individual item statuses");
            System.out.println("❌ Transaction REJECTED - But inventory adjusted as needed");
        }

        return transactionRepository.save(transaction);
    }

    /**
     * 🆕 NEW METHOD: Handles items not sent/received with consideration for immediate updates
     */
    private void processItemNotSentReceivedWithImmediateUpdates(Transaction transaction, TransactionItem item) {
        System.out.println("📭 Processing item that was not sent/received with immediate updates consideration");

        if (transaction.getSentFirst().equals(transaction.getSenderId())) {
            // SENDER-INITIATED: Sender already deducted, need to add back
            if (transaction.getSenderType() == PartyType.WAREHOUSE) {
                System.out.println("↩️ Adding back item to sender warehouse (item was not actually sent)");
                addBackToWarehouseInventory(transaction.getSenderId(), item.getItemType(), item.getQuantity());
            }
        } else if (transaction.getSentFirst().equals(transaction.getReceiverId())) {
            // RECEIVER-INITIATED: Receiver already added, need to remove OR create overreceived
            if (transaction.getReceiverType() == PartyType.WAREHOUSE) {
                System.out.println("➖ Removing item from receiver warehouse (item was not actually received)");
                deductFromWarehouseInventory(transaction.getReceiverId(), item.getItemType(), item.getQuantity());
            } else if (transaction.getReceiverType() == PartyType.EQUIPMENT) {
                System.out.println("⚙️ Equipment receiver - item not actually sent by warehouse");
                // This is the case where equipment initiated (received) but warehouse says they didn't send
                // Equipment received quantity = item.getQuantity(), Warehouse sent = 0
                // This should create an OVERRECEIVED entry for the full quantity
                System.out.println("📈 Creating OVERRECEIVED entry: Equipment received " + item.getQuantity() +
                                  " but warehouse didn't send any");
                createOverReceivedItemEntry(transaction, item, item.getQuantity());
            }
        }

        // Handle additional case: Sender-initiated but receiver says they didn't receive
        // This happens when warehouse initiated (sent) but equipment says they didn't receive
        if (transaction.getSentFirst().equals(transaction.getSenderId()) &&
            transaction.getReceiverType() == PartyType.EQUIPMENT) {
            System.out.println("⚙️ Warehouse sent but equipment says they didn't receive - no additional action needed");
            // The warehouse inventory was already deducted during transaction creation
            // No overreceived entry needed since equipment didn't receive anything
        }
    }

    /**
     * 🚨 MODIFIED: Processes inventory changes considering immediate updates during transaction creation
     */
    private void processInventoryChangesWithImmediateUpdates(Transaction transaction, TransactionItem item,
                                                             int senderClaimedQuantity, int receiverClaimedQuantity) {
        System.out.println("🌍 Processing inventory changes considering immediate updates");

        if (transaction.getSentFirst().equals(transaction.getSenderId())) {
            // SENDER-INITIATED: Sender already deducted during creation
            handleSenderInitiatedInventoryChanges(transaction, item, senderClaimedQuantity, receiverClaimedQuantity);
        } else if (transaction.getSentFirst().equals(transaction.getReceiverId())) {
            // RECEIVER-INITIATED: Receiver already added during creation
            handleReceiverInitiatedInventoryChanges(transaction, item, senderClaimedQuantity, receiverClaimedQuantity);
        }
    }

    /**
     * 🆕 NEW METHOD: Handles inventory for sender-initiated transactions
     */
    /**
     * 🚨 FIXED METHOD: Handles inventory for sender-initiated transactions
     */
    /**
     * 🚨 FIXED METHOD: Handles inventory for sender-initiated transactions
     */
    private void handleSenderInitiatedInventoryChanges(Transaction transaction, TransactionItem item,
                                                       int senderClaimedQuantity, int receiverClaimedQuantity) {
        System.out.println("📤 Handling sender-initiated inventory changes");

        // Sender already deducted during creation, now handle receiver side
        if (transaction.getReceiverType() == PartyType.WAREHOUSE) {
            // 🚨 FIXED: Add only what RECEIVER claims they got, NOT what sender claims they sent
            System.out.println("🏭 Adding to warehouse what RECEIVER claims they got: " + receiverClaimedQuantity);
            addToWarehouseInventory(transaction, item, receiverClaimedQuantity);
        }

        // Handle sender adjustments if quantities don't match what was originally claimed
        if (transaction.getSenderType() == PartyType.WAREHOUSE) {
            int originalQuantity = item.getQuantity();
            int difference = originalQuantity - senderClaimedQuantity;

            if (difference > 0) {
                // Sender originally claimed more than they actually sent, add back difference
                addBackToWarehouseInventory(transaction.getSenderId(), item.getItemType(), difference);
            } else if (difference < 0) {
                // Sender actually sent more than originally claimed, deduct additional
                deductFromWarehouseInventory(transaction.getSenderId(), item.getItemType(), Math.abs(difference));
            }
        }

        // Handle discrepancies - this will create OVERRECEIVED entry for the extra 2
        handleQuantityDiscrepanciesFixed(transaction, item, senderClaimedQuantity, receiverClaimedQuantity);
    }

    /**
     * 🆕 NEW METHOD: Handles inventory for receiver-initiated transactions
     */
    private void handleReceiverInitiatedInventoryChanges(Transaction transaction, TransactionItem item,
                                                         int senderClaimedQuantity, int receiverClaimedQuantity) {
        System.out.println("📥 Handling receiver-initiated inventory changes");

        // Receiver already added during creation, now handle sender side
        if (transaction.getSenderType() == PartyType.WAREHOUSE) {
            // 🚨 FIXED: Deduct only what receiver claims they got, NOT what sender claims they sent
            System.out.println("🏭 Deducting from warehouse what RECEIVER claims they got: " + receiverClaimedQuantity);
            deductFromWarehouseInventory(transaction.getSenderId(), item.getItemType(), senderClaimedQuantity);
        }
        // Equipment sender handling unchanged (preserve equipment logic)

        // Handle receiver adjustments if quantities don't match what was originally claimed
        if (transaction.getReceiverType() == PartyType.WAREHOUSE) {
            int originalQuantity = item.getQuantity();
            int difference = originalQuantity - receiverClaimedQuantity;

            if (difference > 0) {
                // Receiver originally claimed more than they actually received, remove difference
                deductFromWarehouseInventory(transaction.getReceiverId(), item.getItemType(), difference);
            } else if (difference < 0) {
                // Receiver actually received more than originally claimed, add additional
                addBackToWarehouseInventory(transaction.getReceiverId(), item.getItemType(), Math.abs(difference));
            }
        } else if (transaction.getReceiverType() == PartyType.EQUIPMENT) {
            // For equipment receivers, items were already added during creation
            // Only handle quantity adjustments if there are discrepancies
            int originalQuantity = item.getQuantity();
            int difference = originalQuantity - receiverClaimedQuantity;

            if (difference != 0) {
                System.out.println("⚙️ Equipment receiver quantity adjustment needed: " + difference);
                // Equipment quantity adjustments would need specific handling if required in the future
                // For now, just log the discrepancy
            }
        }

        // Handle discrepancies - this will create appropriate STOLEN/OVERRECEIVED entries
        handleQuantityDiscrepanciesFixed(transaction, item, senderClaimedQuantity, receiverClaimedQuantity);
    }
    /**
     * 🚨 UNCHANGED: Handles discrepancies with correct STOLEN/OVERRECEIVED logic
     */
    private void handleQuantityDiscrepanciesFixed(Transaction transaction, TransactionItem item,
                                                  int senderClaimedQuantity, int receiverClaimedQuantity) {
        int discrepancy = senderClaimedQuantity - receiverClaimedQuantity;

        if (discrepancy > 0) {
            // Sender claims they sent MORE than receiver claims they got = STOLEN/LOST
            System.out.println("🚨 STOLEN/LOST: " + discrepancy + " units went missing in transit");
            createStolenItemEntry(transaction, item, discrepancy);

        } else if (discrepancy < 0) {
            // Receiver claims they got MORE than sender claims they sent = OVERRECEIVED
            int overReceivedAmount = Math.abs(discrepancy);
            System.out.println("📈 OVERRECEIVED: " + overReceivedAmount + " units more than sender claimed to send");
            createOverReceivedItemEntry(transaction, item, overReceivedAmount);
        } else {
            // Perfect match - no discrepancy handling needed
            System.out.println("✅ Perfect quantity match - no discrepancy");
        }
    }

    // ========================================
    // INVENTORY OPERATIONS - PRESERVED AND EXTENDED
    // ========================================

    private void deductActualSentQuantityFromSender(Transaction transaction, TransactionItem item, int sentQuantity) {
        if (sentQuantity <= 0) return;

        // Check if sender initiated the transaction AND is a warehouse
        if (transaction.getSentFirst().equals(transaction.getSenderId()) && transaction.getSenderType() == PartyType.WAREHOUSE) {
            // Warehouse sender already deducted when creating transaction, so we might need to adjust
            int originalQuantity = item.getQuantity();
            int difference = originalQuantity - sentQuantity;

            if (difference > 0) {
                // Sender originally claimed more than they actually sent, so add back the difference
                System.out.println("↩️ Adding back " + difference + " to warehouse (they claimed to send more than they actually did)");
                addBackToWarehouseInventory(transaction.getSenderId(), item.getItemType(), difference);
            } else if (difference < 0) {
                // Sender actually sent more than originally claimed, deduct the additional amount
                int additionalAmount = Math.abs(difference);
                System.out.println("➖ Deducting additional " + additionalAmount + " from warehouse (they sent more than originally claimed)");
                deductFromWarehouseInventory(transaction.getSenderId(), item.getItemType(), additionalAmount);
            }
            // If difference == 0, no adjustment needed
        } else {
            // Either receiver initiated, or equipment is involved - use original logic
            System.out.println("➖ Deducting " + sentQuantity + " from sender (original logic)");

            if (transaction.getSenderType() == PartyType.WAREHOUSE) {
                deductFromWarehouseInventory(transaction.getSenderId(), item.getItemType(), sentQuantity);
            } else if (transaction.getSenderType() == PartyType.EQUIPMENT) {
                deductFromEquipmentConsumables(transaction.getSenderId(), item.getItemType(), sentQuantity);
            }
        }
    }

    private void addBackToWarehouseInventory(UUID warehouseId, ItemType itemType, int quantity) {
        if (quantity <= 0) return;

        System.out.println("↩️ Adding back " + quantity + " to warehouse inventory");

        Warehouse warehouse = warehouseRepository.findById(warehouseId)
                .orElseThrow(() -> new IllegalArgumentException("Warehouse not found: " + warehouseId));

        // Create a new item entry for the returned quantity
        Item returnedItem = new Item();
        returnedItem.setItemType(itemType);
        returnedItem.setQuantity(quantity);
        returnedItem.setItemStatus(ItemStatus.IN_WAREHOUSE);
        returnedItem.setWarehouse(warehouse);
        returnedItem.setResolved(false);

        itemRepository.save(returnedItem);
        System.out.println("✅ Added back " + quantity + " units to warehouse inventory");
    }

    private void addActualReceivedQuantityToReceiver(Transaction transaction, TransactionItem item, int receivedQuantity) {
        if (receivedQuantity <= 0) return;

        System.out.println("➕ Adding " + receivedQuantity + " to receiver (what they claim they received)");

        if (transaction.getReceiverType() == PartyType.WAREHOUSE) {
            addToWarehouseInventory(transaction, item, receivedQuantity);
        } else if (transaction.getReceiverType() == PartyType.EQUIPMENT) {
            addToEquipmentConsumables(transaction.getReceiverId(), item.getItemType(), receivedQuantity, transaction);
        }
    }

    private void createStolenItemEntry(Transaction transaction, TransactionItem item, int stolenQuantity) {
        // STOLEN items are tracked at the SENDER location (where they went missing from)
        if (transaction.getSenderType() == PartyType.WAREHOUSE) {
            Warehouse warehouse = warehouseRepository.findById(transaction.getSenderId())
                    .orElseThrow(() -> new IllegalArgumentException("Sender warehouse not found"));

            // ✅ Use explicit setters instead of constructor
            Item stolenItem = new Item();
            stolenItem.setItemType(item.getItemType());
            stolenItem.setWarehouse(warehouse);
            stolenItem.setQuantity(stolenQuantity);
            stolenItem.setItemStatus(ItemStatus.MISSING);
            stolenItem.setTransactionItem(item); // Don't forget this
            stolenItem.setResolved(false);
            stolenItem.setCreatedAt(LocalDateTime.now());

            itemRepository.save(stolenItem);

            System.out.println(String.format("🚨 Created STOLEN entry: %d %s at warehouse %s",
                    stolenQuantity, item.getItemType().getName(), warehouse.getName()));

        } else if (transaction.getSenderType() == PartyType.EQUIPMENT) {
            Equipment equipment = equipmentRepository.findById(transaction.getSenderId())
                    .orElseThrow(() -> new IllegalArgumentException("Sender equipment not found"));

            // Create STOLEN entry
            Consumable stolenConsumable = new Consumable();
            stolenConsumable.setEquipment(equipment);
            stolenConsumable.setItemType(item.getItemType());
            stolenConsumable.setQuantity(stolenQuantity);
            stolenConsumable.setStatus(ItemStatus.MISSING);
            stolenConsumable.setTransaction(transaction);
            consumableRepository.save(stolenConsumable);

            System.out.println(String.format("🚨 Created STOLEN consumable entry: %d %s at equipment %s",
                    stolenQuantity, item.getItemType().getName(), equipment.getName()));

            // Note: For STOLEN items, we don't deduct from equipment inventory because
            // the equipment is the SENDER, not the receiver. The items were already
            // deducted when the transaction was validated.
        }
    }

    private void createOverReceivedItemEntry(Transaction transaction, TransactionItem item, int overReceivedQuantity) {
        // OVERRECEIVED items are tracked at the RECEIVER location (where the excess appeared)
        if (transaction.getReceiverType() == PartyType.WAREHOUSE) {
            Warehouse warehouse = warehouseRepository.findById(transaction.getReceiverId())
                    .orElseThrow(() -> new IllegalArgumentException("Receiver warehouse not found"));

            // ✅ Use explicit setters instead of constructor
            Item overReceivedItem = new Item();
            overReceivedItem.setItemType(item.getItemType());
            overReceivedItem.setWarehouse(warehouse);
            overReceivedItem.setQuantity(overReceivedQuantity);
            overReceivedItem.setItemStatus(ItemStatus.OVERRECEIVED);
            overReceivedItem.setTransactionItem(item); // Don't forget this
            overReceivedItem.setResolved(false);
            overReceivedItem.setCreatedAt(LocalDateTime.now());

            itemRepository.save(overReceivedItem);

            System.out.println(String.format("📈 Created OVERRECEIVED entry: %d %s at warehouse %s",
                    overReceivedQuantity, item.getItemType().getName(), warehouse.getName()));

        } else if (transaction.getReceiverType() == PartyType.EQUIPMENT) {
            Equipment equipment = equipmentRepository.findById(transaction.getReceiverId())
                    .orElseThrow(() -> new IllegalArgumentException("Receiver equipment not found"));

            // Create OVERRECEIVED entry
            Consumable overReceivedConsumable = new Consumable();
            overReceivedConsumable.setEquipment(equipment);
            overReceivedConsumable.setItemType(item.getItemType());
            overReceivedConsumable.setQuantity(overReceivedQuantity);
            overReceivedConsumable.setStatus(ItemStatus.OVERRECEIVED);
            overReceivedConsumable.setTransaction(transaction);
            consumableRepository.save(overReceivedConsumable);

            System.out.println(String.format("📈 Created OVERRECEIVED consumable entry: %d %s at equipment %s",
                    overReceivedQuantity, item.getItemType().getName(), equipment.getName()));

            // ✅ FIXED: No longer deduct from consumable inventory for overreceived items
            // Just create the OVERRECEIVED entry for tracking, resolution will be handled separately
            System.out.println("✅ OVERRECEIVED entry created without deducting from consumable inventory");
        }
    }

    // ========================================
    // WAREHOUSE INVENTORY OPERATIONS (UNCHANGED)
    // ========================================

    private void deductFromWarehouseInventory(UUID warehouseId, ItemType itemType, int quantityToDeduct) {
        List<Item> availableItems = itemRepository.findAllByItemTypeIdAndWarehouseIdAndItemStatus(
                itemType.getId(), warehouseId, ItemStatus.IN_WAREHOUSE);

        if (availableItems.isEmpty()) {
            throw new IllegalArgumentException("No available items in warehouse for: " + itemType.getName());
        }

        // Calculate total available quantity across all items
        int totalAvailable = availableItems.stream().mapToInt(Item::getQuantity).sum();
        if (totalAvailable < quantityToDeduct) {
            throw new IllegalArgumentException("Not enough quantity in warehouse for: " + itemType.getName() +
                    ". Available: " + totalAvailable + ", Requested: " + quantityToDeduct);
        }

        // 🔧 IMPROVED FIFO SORTING: Handle null dates properly and add more debugging
        availableItems.sort((a, b) -> {
            LocalDateTime dateA = a.getCreatedAt();
            LocalDateTime dateB = b.getCreatedAt();

            System.out.println("🔍 Comparing items:");
            System.out.println("  Item A - ID: " + a.getId() + ", Created: " + dateA + ", Qty: " + a.getQuantity());
            System.out.println("  Item B - ID: " + b.getId() + ", Created: " + dateB + ", Qty: " + b.getQuantity());

            // Handle null dates - items with null dates go to the end (treated as newest)
            if (dateA == null && dateB == null) {
                // Both null, fall back to ID comparison for consistency
                int result = a.getId().compareTo(b.getId());
                System.out.println("  Both dates null, comparing by ID: " + result);
                return result;
            }
            if (dateA == null) {
                System.out.println("  A is null, B comes first: 1");
                return 1; // A goes after B (null dates are "newer")
            }
            if (dateB == null) {
                System.out.println("  B is null, A comes first: -1");
                return -1; // B goes after A (null dates are "newer")
            }

            // Both dates exist, compare normally (oldest first)
            int result = dateA.compareTo(dateB);
            System.out.println("  Date comparison result: " + result + " (negative = A is older)");
            return result;
        });

        System.out.println("📋 SORTED ITEMS (FIFO ORDER - oldest first):");
        for (int i = 0; i < availableItems.size(); i++) {
            Item item = availableItems.get(i);
            System.out.println("  " + (i + 1) + ". ID: " + item.getId() +
                    ", Created: " + item.getCreatedAt() +
                    ", Qty: " + item.getQuantity() +
                    ", TransactionItem: " + (item.getTransactionItem() != null ? item.getTransactionItem().getId() : "null"));
        }

        int remainingToDeduct = quantityToDeduct;
        List<Item> itemsToDelete = new ArrayList<>();

        System.out.println("🔄 Deducting " + quantityToDeduct + " from warehouse inventory using FIFO method:");

        for (Item item : availableItems) {
            if (remainingToDeduct <= 0) break;

            int currentItemQuantity = item.getQuantity();

            if (currentItemQuantity <= remainingToDeduct) {
                // Use entire item and mark for deletion
                remainingToDeduct -= currentItemQuantity;
                itemsToDelete.add(item);
                System.out.println("  ➖ Using ENTIRE item: " + currentItemQuantity +
                        " (Item ID: " + item.getId() +
                        ", Created: " + item.getCreatedAt() + ")");
            } else {
                // Partially use this item
                item.setQuantity(currentItemQuantity - remainingToDeduct);
                itemRepository.save(item);
                System.out.println("  ➖ PARTIALLY using item: " + remainingToDeduct + " from " + currentItemQuantity +
                        " (Item ID: " + item.getId() +
                        ", Created: " + item.getCreatedAt() +
                        ", Remaining: " + item.getQuantity() + ")");
                remainingToDeduct = 0;
            }
        }

        // Delete items that were completely used
        if (!itemsToDelete.isEmpty()) {
            itemRepository.deleteAll(itemsToDelete);
            System.out.println("  🗑️ Deleted " + itemsToDelete.size() + " fully depleted items");
        }

        System.out.println("✅ Successfully deducted " + quantityToDeduct + " from warehouse inventory using FIFO");
    }


    private void addToWarehouseInventory(Transaction transaction, TransactionItem transactionItem, int actualQuantity) {
        System.out.println("📦 Adding " + actualQuantity + " units to warehouse inventory as NEW ITEM ENTRY");

        // Get the receiving warehouse
        UUID receivingWarehouseId = transaction.getReceiverId();

        // Fetch the warehouse entity
        Warehouse warehouse = warehouseRepository.findById(receivingWarehouseId)
                .orElseThrow(() -> new IllegalArgumentException("Warehouse not found: " + receivingWarehouseId));

        // 🆕 ALWAYS create a new item entry (no more checking for existing items)
        Item newItem = new Item();
        newItem.setItemType(transactionItem.getItemType());
        newItem.setQuantity(actualQuantity);
        newItem.setItemStatus(ItemStatus.IN_WAREHOUSE);
        newItem.setWarehouse(warehouse);
        newItem.setTransactionItem(transactionItem); // ✅ Always link to TransactionItem for traceability
        newItem.setResolved(false);
        newItem.setCreatedAt(LocalDateTime.now());
        newItem.setCreatedBy("Created by a Transaction");

        itemRepository.save(newItem);

        System.out.println("✅ Created NEW item entry with quantity: " + actualQuantity +
                " linked to transaction: " + transaction.getId() +
                " (batch #" + transaction.getBatchNumber() + ")");

        System.out.println("✅ Successfully processed warehouse inventory addition - NEW ENTRY CREATED");
    }

    // ========================================
    // EQUIPMENT INVENTORY OPERATIONS (UNCHANGED)
    // ========================================

    private void deductFromEquipmentConsumables(UUID equipmentId, ItemType itemType, int quantity) {
        Consumable consumable = consumableRepository.findByEquipmentIdAndItemTypeId(equipmentId, itemType.getId());

        if (consumable == null || consumable.getQuantity() < quantity) {
            throw new IllegalArgumentException("Not enough consumables in equipment for: " + itemType.getName());
        }

        consumable.setQuantity(consumable.getQuantity() - quantity);
        if (consumable.getQuantity() <= 0) {
            consumableRepository.delete(consumable);
        } else {
            consumableRepository.save(consumable);
        }
        System.out.println("✅ Deducted " + quantity + " from equipment consumables");
    }



    private void addToEquipmentConsumables(UUID equipmentId, ItemType itemType, int quantity, Transaction transaction) {
        Equipment equipment = equipmentRepository.findById(equipmentId)
                .orElseThrow(() -> new IllegalArgumentException("Equipment not found"));

        // Check if this is a consumables transaction
        if (transaction.getPurpose() == TransactionPurpose.CONSUMABLE) {
            // For consumables transactions, add to available inventory
            // Check if there's already a consumable entry for this item type with IN_WAREHOUSE status
            Consumable existingConsumable = consumableRepository.findByEquipmentIdAndItemTypeIdAndStatus(
                equipmentId, itemType.getId(), ItemStatus.IN_WAREHOUSE);

            if (existingConsumable != null) {
                // Update existing consumable quantity
                existingConsumable.setQuantity(existingConsumable.getQuantity() + quantity);
                existingConsumable.setTransaction(transaction);
                consumableRepository.save(existingConsumable);
                System.out.println("✅ Updated existing consumable inventory: +" + quantity + " " + itemType.getName() +
                    " (New total: " + existingConsumable.getQuantity() + ")");
            } else {
                // Create new consumable entry for available inventory
                Consumable availableConsumable = new Consumable();
                availableConsumable.setEquipment(equipment);
                availableConsumable.setItemType(itemType);
                availableConsumable.setQuantity(quantity);
                availableConsumable.setStatus(ItemStatus.IN_WAREHOUSE); // Use IN_WAREHOUSE for available consumables
                availableConsumable.setTransaction(transaction);
                consumableRepository.save(availableConsumable);
                System.out.println("✅ Added new consumable to equipment inventory: " + quantity + " " + itemType.getName());
            }
        } else {
            // For maintenance or other transactions, create consumed entry
            Consumable consumedConsumable = new Consumable();
            consumedConsumable.setEquipment(equipment);
            consumedConsumable.setItemType(itemType);
            consumedConsumable.setQuantity(quantity);
            consumedConsumable.setStatus(ItemStatus.CONSUMED);
            consumedConsumable.setTransaction(transaction);
            consumableRepository.save(consumedConsumable);
            System.out.println("✅ Created CONSUMED entry for maintenance/other transaction: " + quantity + " " + itemType.getName());
        }
    }

    // ========================================
    // VALIDATION AND UTILITY METHODS (UNCHANGED)
    // ========================================

    private void validateSenderHasAvailableInventory(PartyType senderType, UUID senderId, List<TransactionItem> items) {
        if (senderType == PartyType.WAREHOUSE) {
            validateWarehouseInventoryAvailability(senderId, items);
        } else if (senderType == PartyType.EQUIPMENT) {
            validateEquipmentInventoryAvailability(senderId, items);
        }
    }

    private void validateWarehouseInventoryAvailability(UUID warehouseId, List<TransactionItem> items) {
        System.out.println("🔍 Validating warehouse inventory availability (READ-ONLY)");

        for (TransactionItem item : items) {
            ItemType itemType = getItemType(item.getItemType().getId());

            List<Item> availableItems = itemRepository.findAllByItemTypeIdAndWarehouseIdAndItemStatus(
                    itemType.getId(), warehouseId, ItemStatus.IN_WAREHOUSE);

            int totalAvailable = availableItems.stream().mapToInt(Item::getQuantity).sum();

            if (totalAvailable < item.getQuantity()) {
                throw new IllegalArgumentException(
                        String.format("Insufficient inventory in warehouse for %s: Available=%d, Requested=%d",
                                itemType.getName(), totalAvailable, item.getQuantity()));
            }
        }
    }

    private void validateEquipmentInventoryAvailability(UUID equipmentId, List<TransactionItem> items) {
        System.out.println("🔍 Validating equipment inventory availability (READ-ONLY)");

        for (TransactionItem item : items) {
            ItemType itemType = getItemType(item.getItemType().getId());

            Consumable consumable = consumableRepository.findByEquipmentIdAndItemTypeId(equipmentId, itemType.getId());
            int availableQuantity = (consumable != null) ? consumable.getQuantity() : 0;

            if (availableQuantity < item.getQuantity()) {
                throw new IllegalArgumentException(
                        String.format("Insufficient consumables in equipment for %s: Available=%d, Requested=%d",
                                itemType.getName(), availableQuantity, item.getQuantity()));
            }
        }
    }

    public Transaction rejectEquipmentTransaction(UUID transactionId, String rejectionReason, String username) {
        System.out.println("❌ Rejecting transaction cleanly - no inventory to revert");

        Transaction transaction = transactionRepository.findById(transactionId)
                .orElseThrow(() -> new IllegalArgumentException("Transaction not found"));

        if (transaction.getStatus() != TransactionStatus.PENDING) {
            throw new IllegalArgumentException("Transaction is not in PENDING status");
        }

        transaction.setRejectionReason(rejectionReason);
        transaction.setStatus(TransactionStatus.REJECTED);
        transaction.setCompletedAt(LocalDateTime.now());
        transaction.setApprovedBy(username);

        for (TransactionItem item : transaction.getItems()) {
            item.setStatus(TransactionStatus.REJECTED);
        }

        System.out.println("✅ Transaction rejected cleanly - no inventory changes were made");
        return transactionRepository.save(transaction);
    }

    // ========================================
    // UPDATE METHODS - MODIFIED TO HANDLE IMMEDIATE INVENTORY UPDATES
    // ========================================

    public Transaction updateTransaction(
            UUID transactionId, PartyType senderType, UUID senderId,
            PartyType receiverType, UUID receiverId, List<TransactionItem> updatedItems,
            LocalDateTime transactionDate, String username, int batchNumber, String description) {
        return updateTransactionWithPurpose(transactionId, senderType, senderId, receiverType,
                receiverId, updatedItems, transactionDate, username, batchNumber, null, description);
    }

    public Transaction updateEquipmentTransaction(
            UUID transactionId, PartyType senderType, UUID senderId,
            PartyType receiverType, UUID receiverId, List<TransactionItem> updatedItems,
            LocalDateTime transactionDate, String username, int batchNumber, TransactionPurpose purpose) {
        return updateTransactionWithPurpose(transactionId, senderType, senderId, receiverType,
                receiverId, updatedItems, transactionDate, username, batchNumber, purpose, null);
    }

    private Transaction updateTransactionWithPurpose(
            UUID transactionId, PartyType senderType, UUID senderId,
            PartyType receiverType, UUID receiverId, List<TransactionItem> updatedItems,
            LocalDateTime transactionDate, String username, int batchNumber, TransactionPurpose purpose, String description) {

        System.out.println("🔄 Updating transaction with immediate inventory handling");

        Transaction transaction = transactionRepository.findById(transactionId)
                .orElseThrow(() -> new IllegalArgumentException("Transaction not found"));

        if (transaction.getStatus() != TransactionStatus.PENDING) {
            throw new IllegalArgumentException("Only pending transactions can be updated");
        }

        validateEntityExists(senderType, senderId);
        validateEntityExists(receiverType, receiverId);

        System.out.println("📊 Safe update - preserving foreign key relationships");

        // Validate new sender has inventory if they are warehouse and initiator
        if (transaction.getSentFirst().equals(senderId) && senderType == PartyType.WAREHOUSE) {
            validateSenderHasAvailableInventory(senderType, senderId, updatedItems);
        }

        // Update transaction details (not items yet)
        transaction.setSenderType(senderType);
        transaction.setSenderId(senderId);
        transaction.setReceiverType(receiverType);
        transaction.setReceiverId(receiverId);
        transaction.setTransactionDate(transactionDate);
        transaction.setBatchNumber(batchNumber);
        transaction.setAddedBy(username);

        if (purpose != null) {
            transaction.setPurpose(purpose);
        }

        if (description != null) {
            transaction.setDescription(description);
        }

        // 🚨 SAFE ITEM UPDATE: Update existing items instead of clearing
        List<TransactionItem> existingItems = transaction.getItems();

        // If number of items changed, we need special handling
        if (existingItems.size() != updatedItems.size()) {
            System.out.println("⚠️ Number of items changed - this update is not fully supported yet");
            throw new IllegalArgumentException("Cannot change number of items in transaction update - please create a new transaction");
        }

        // Update existing items with new values
        for (int i = 0; i < existingItems.size(); i++) {
            TransactionItem existingItem = existingItems.get(i);
            TransactionItem updatedItem = updatedItems.get(i);

            // Update the existing item's properties
            existingItem.setItemType(updatedItem.getItemType());
            existingItem.setQuantity(updatedItem.getQuantity());
            existingItem.setStatus(TransactionStatus.PENDING);

            System.out.println("✅ Updated item " + i + ": " + updatedItem.getItemType().getName() + " -> " + updatedItem.getQuantity());
            System.out.println("   - Old values: " + existingItem.getItemType().getName() + " = " + existingItem.getQuantity());
            System.out.println("   - New values: " + updatedItem.getItemType().getName() + " = " + updatedItem.getQuantity());
        }

        System.out.println("✅ Transaction update completed successfully");
        return transactionRepository.save(transaction);
    }

    /**
     * 🆕 NEW METHOD: Handles inventory adjustments when only quantities change (no role changes)
     */
    private void handleQuantityOnlyUpdatesWithImmediateInventory(
            Transaction currentTransaction,
            PartyType senderType, UUID senderId,
            PartyType receiverType, UUID receiverId,
            List<TransactionItem> newItems) {

        System.out.println("📊 Handling quantity-only updates with immediate inventory consideration");

        if (currentTransaction.getSentFirst().equals(senderId) && senderType == PartyType.WAREHOUSE) {
            // SENDER-INITIATED warehouse transaction - handle sender inventory adjustments
            handleWarehouseSenderInventoryUpdate(currentTransaction, newItems);

        } else if (currentTransaction.getSentFirst().equals(receiverId) && receiverType == PartyType.WAREHOUSE) {
            // RECEIVER-INITIATED warehouse transaction - handle receiver inventory adjustments
            handleWarehouseReceiverInventoryUpdate(currentTransaction, newItems);
        }
    }

    /**
     * 🆕 NEW METHOD: Handles warehouse receiver inventory updates for quantity changes
     */
    private void handleWarehouseReceiverInventoryUpdate(Transaction currentTransaction, List<TransactionItem> newItems) {
        System.out.println("📊 Calculating receiver inventory differences for warehouse receiver update");

        // Create maps for easy comparison
        Map<UUID, Integer> oldQuantities = currentTransaction.getItems().stream()
                .collect(Collectors.toMap(
                        item -> item.getItemType().getId(),
                        TransactionItem::getQuantity
                ));

        Map<UUID, Integer> newQuantities = newItems.stream()
                .collect(Collectors.toMap(
                        item -> item.getItemType().getId(),
                        TransactionItem::getQuantity
                ));

        // Process each item type in the new transaction
        for (TransactionItem newItem : newItems) {
            UUID itemTypeId = newItem.getItemType().getId();
            int newQuantity = newItem.getQuantity();
            int oldQuantity = oldQuantities.getOrDefault(itemTypeId, 0);

            int difference = newQuantity - oldQuantity;

            System.out.println("🔢 Item: " + newItem.getItemType().getName());
            System.out.println("   Old quantity: " + oldQuantity);
            System.out.println("   New quantity: " + newQuantity);
            System.out.println("   Difference: " + difference);

            if (difference > 0) {
                // New quantity is HIGHER than old quantity - need to add MORE to receiver
                System.out.println("➕ Need to add additional to receiver: " + difference);
                Warehouse warehouse = warehouseRepository.findById(currentTransaction.getReceiverId())
                        .orElseThrow(() -> new IllegalArgumentException("Warehouse not found"));

                Item additionalItem = new Item();
                additionalItem.setItemType(newItem.getItemType());
                additionalItem.setQuantity(difference);
                additionalItem.setItemStatus(ItemStatus.IN_WAREHOUSE);
                additionalItem.setWarehouse(warehouse);
                additionalItem.setResolved(false);
                additionalItem.setCreatedAt(LocalDateTime.now());
                itemRepository.save(additionalItem);

            } else if (difference < 0) {
                // New quantity is LOWER than old quantity - need to REMOVE from receiver
                int removeAmount = Math.abs(difference);
                System.out.println("➖ Need to remove from receiver: " + removeAmount);
                deductFromWarehouseInventory(currentTransaction.getReceiverId(), newItem.getItemType(), removeAmount);
            } else {
                // No change needed
                System.out.println("✅ No change needed - quantities match");
            }
        }

        // Handle removed items (items that were in old transaction but not in new)
        for (TransactionItem oldItem : currentTransaction.getItems()) {
            UUID itemTypeId = oldItem.getItemType().getId();
            if (!newQuantities.containsKey(itemTypeId)) {
                // Item was completely removed, remove the full original quantity from receiver
                System.out.println("➖ Item completely removed, removing from receiver: " + oldItem.getQuantity() + " for " + oldItem.getItemType().getName());
                deductFromWarehouseInventory(currentTransaction.getReceiverId(), oldItem.getItemType(), oldItem.getQuantity());
            }
        }

        System.out.println("✅ Warehouse receiver inventory update completed");
    }

    /**
     * 🆕 NEW METHOD: Handles inventory adjustments when transaction roles change with immediate updates
     */
    private void handleTransactionRoleChangeInventoryAdjustmentsWithImmediateUpdates(
            Transaction currentTransaction,
            PartyType newSenderType, UUID newSenderId,
            PartyType newReceiverType, UUID newReceiverId,
            List<TransactionItem> newItems) {

        System.out.println("🔄 Handling inventory adjustments for role change with immediate updates");

        // Step 1: Revert previous immediate inventory changes
        if (currentTransaction.getSentFirst().equals(currentTransaction.getSenderId()) &&
                currentTransaction.getSenderType() == PartyType.WAREHOUSE) {
            // Sender-initiated warehouse: add back what was deducted
            System.out.println("↩️ Reverting previous sender warehouse inventory deductions");
            for (TransactionItem originalItem : currentTransaction.getItems()) {
                addBackToWarehouseInventory(
                        currentTransaction.getSenderId(),
                        originalItem.getItemType(),
                        originalItem.getQuantity()
                );
            }

        } else if (currentTransaction.getSentFirst().equals(currentTransaction.getReceiverId()) &&
                currentTransaction.getReceiverType() == PartyType.WAREHOUSE) {
            // Receiver-initiated warehouse: remove what was added
            System.out.println("➖ Reverting previous receiver warehouse inventory additions");
            for (TransactionItem originalItem : currentTransaction.getItems()) {
                deductFromWarehouseInventory(
                        currentTransaction.getReceiverId(),
                        originalItem.getItemType(),
                        originalItem.getQuantity()
                );
            }
        } else if (currentTransaction.getSentFirst().equals(currentTransaction.getReceiverId()) &&
                currentTransaction.getReceiverType() == PartyType.EQUIPMENT) {
            // Receiver-initiated equipment: remove what was added during creation
            System.out.println("⚙️ Reverting previous equipment receiver inventory additions");
            // For equipment, reverting would require specific logic to remove consumables
            // This is a complex case that would need specific implementation
            System.out.println("⚠️ Equipment consumable reversal for role changes needs specific handling");
        }

        // Step 2: Apply new immediate inventory changes based on new roles
        if (newSenderId.equals(currentTransaction.getSentFirst()) && newSenderType == PartyType.WAREHOUSE) {
            // New sender is the initiator and is warehouse - deduct immediately
            System.out.println("🏭 New sender is warehouse and initiator - deducting inventory");
            for (TransactionItem item : newItems) {
                deductFromWarehouseInventory(newSenderId, item.getItemType(), item.getQuantity());
            }

        } else if (newReceiverId.equals(currentTransaction.getSentFirst()) && newReceiverType == PartyType.WAREHOUSE) {
            // New receiver is the initiator and is warehouse - add immediately
            System.out.println("🏭 New receiver is warehouse and initiator - adding inventory");
            Warehouse warehouse = warehouseRepository.findById(newReceiverId)
                    .orElseThrow(() -> new IllegalArgumentException("Warehouse not found"));

            for (TransactionItem item : newItems) {
                Item newItem = new Item();
                newItem.setItemType(item.getItemType());
                newItem.setQuantity(item.getQuantity());
                newItem.setItemStatus(ItemStatus.IN_WAREHOUSE);
                newItem.setWarehouse(warehouse);
                newItem.setTransactionItem(item);
                newItem.setResolved(false);
                newItem.setCreatedAt(LocalDateTime.now());
                itemRepository.save(newItem);
            }
        } else if (newReceiverId.equals(currentTransaction.getSentFirst()) && newReceiverType == PartyType.EQUIPMENT) {
            // New receiver is the initiator and is equipment - will be handled after transaction save
            System.out.println("⚙️ New receiver is equipment and initiator - will add items after transaction save");
            // Note: Equipment consumables will be added after the transaction is saved to avoid TransientObjectException
        }

        System.out.println("✅ Role change inventory adjustments with immediate updates completed");
    }

    /**
     * 🆕 PRESERVED METHOD: Handles inventory adjustments for warehouse senders when quantities change
     */
    private void handleWarehouseSenderInventoryUpdate(Transaction currentTransaction, List<TransactionItem> newItems) {
        System.out.println("📊 Calculating inventory differences for warehouse sender update");

        // Create maps for easy comparison
        Map<UUID, Integer> oldQuantities = currentTransaction.getItems().stream()
                .collect(Collectors.toMap(
                        item -> item.getItemType().getId(),
                        TransactionItem::getQuantity
                ));

        Map<UUID, Integer> newQuantities = newItems.stream()
                .collect(Collectors.toMap(
                        item -> item.getItemType().getId(),
                        TransactionItem::getQuantity
                ));

        // Process each item type in the new transaction
        for (TransactionItem newItem : newItems) {
            UUID itemTypeId = newItem.getItemType().getId();
            int newQuantity = newItem.getQuantity();
            int oldQuantity = oldQuantities.getOrDefault(itemTypeId, 0);

            int difference = newQuantity - oldQuantity;

            System.out.println("🔢 Item: " + newItem.getItemType().getName());
            System.out.println("   Old quantity: " + oldQuantity);
            System.out.println("   New quantity: " + newQuantity);
            System.out.println("   Difference: " + difference);

            if (difference > 0) {
                // New quantity is HIGHER than old quantity - need to deduct MORE
                System.out.println("➖ Need to deduct additional: " + difference);
                deductFromWarehouseInventory(currentTransaction.getSenderId(), newItem.getItemType(), difference);

            } else if (difference < 0) {
                // New quantity is LOWER than old quantity - need to ADD BACK
                int addBackAmount = Math.abs(difference);
                System.out.println("↩️ Need to add back: " + addBackAmount);
                addBackToWarehouseInventory(currentTransaction.getSenderId(), newItem.getItemType(), addBackAmount);
            } else {
                // No change needed
                System.out.println("✅ No change needed - quantities match");
            }
        }

        // Handle removed items (items that were in old transaction but not in new)
        for (TransactionItem oldItem : currentTransaction.getItems()) {
            UUID itemTypeId = oldItem.getItemType().getId();
            if (!newQuantities.containsKey(itemTypeId)) {
                // Item was completely removed, add back the full original quantity
                System.out.println("↩️ Item completely removed, adding back: " + oldItem.getQuantity() + " for " + oldItem.getItemType().getName());
                addBackToWarehouseInventory(currentTransaction.getSenderId(), oldItem.getItemType(), oldItem.getQuantity());
            }
        }

        System.out.println("✅ Warehouse sender inventory update completed");
    }

    // ========================================
    // QUERY METHODS (UNCHANGED)
    // ========================================

    public List<Transaction> getTransactionsByEntity(PartyType entityType, UUID entityId) {
        return transactionRepository.findBySenderTypeAndSenderIdOrReceiverTypeAndReceiverId(
                entityType, entityId, entityType, entityId);
    }

    public List<Transaction> getTransactionsForWarehouse(UUID warehouseId) {
        return transactionRepository.findTransactionsByPartyIdAndType(warehouseId, PartyType.WAREHOUSE);
    }

    public List<Transaction> getTransactionsForEquipment(UUID equipmentId) {
        return transactionRepository.findTransactionsByPartyIdAndType(equipmentId, PartyType.EQUIPMENT);
    }

    public Transaction getTransactionById(UUID transactionId) {
        return transactionRepository.findById(transactionId)
                .orElseThrow(() -> new IllegalArgumentException("Transaction not found with ID: " + transactionId));
    }

    public List<Transaction> getTransactionsForEquipmentByPurpose(UUID equipmentId, TransactionPurpose purpose) {
        return getTransactionsForEquipment(equipmentId).stream()
                .filter(t -> t.getPurpose() == purpose)
                .collect(java.util.stream.Collectors.toList());
    }

    public List<Transaction> getConsumableTransactionsForEquipment(UUID equipmentId) {
        return getTransactionsForEquipmentByPurpose(equipmentId, TransactionPurpose.CONSUMABLE);
    }

    public List<Transaction> getMaintenanceTransactionsForEquipment(UUID equipmentId) {
        return getTransactionsForEquipmentByPurpose(equipmentId, TransactionPurpose.MAINTENANCE);
    }

    public List<Transaction> getIncomingTransactionsForEquipment(UUID equipmentId) {
        return transactionRepository.findByReceiverTypeAndReceiverIdAndStatusAndSentFirstNot(
                PartyType.EQUIPMENT, equipmentId, TransactionStatus.PENDING, equipmentId);
    }

    public List<Transaction> getOutgoingTransactionsForEquipment(UUID equipmentId) {
        return transactionRepository.findBySenderTypeAndSenderIdAndStatusAndSentFirstNot(
                PartyType.EQUIPMENT, equipmentId, TransactionStatus.PENDING, equipmentId);
    }

    public List<Transaction> getPendingTransactionsInitiatedByEquipment(UUID equipmentId) {
        return transactionRepository.findByStatusAndSentFirst(TransactionStatus.PENDING, equipmentId);
    }

    // ========================================
    // UTILITY METHODS
    // ========================================

    private Transaction buildTransaction(PartyType senderType, UUID senderId, PartyType receiverType,
                                         UUID receiverId, LocalDateTime transactionDate, String username,
                                         int batchNumber, UUID sentFirst, TransactionPurpose purpose, String description) {
        Transaction.TransactionBuilder builder = Transaction.builder()
                .createdAt(LocalDateTime.now())
                .transactionDate(transactionDate)
                .status(TransactionStatus.PENDING)
                .senderType(senderType)
                .senderId(senderId)
                .receiverType(receiverType)
                .receiverId(receiverId)
                .addedBy(username)
                .batchNumber(batchNumber)
                .sentFirst(sentFirst);

        if (purpose != null) {
            builder.purpose(purpose);
        }

        if (description != null) {
            builder.description(description);
        }

        return builder.build();
    }

    private ItemType getItemType(UUID itemTypeId) {
        return itemTypeRepository.findById(itemTypeId)
                .orElseThrow(() -> new IllegalArgumentException("Item type not found: " + itemTypeId));
    }

    private void validateEntityExists(PartyType type, UUID id) {
        switch (type) {
            case WAREHOUSE:
                warehouseRepository.findById(id)
                        .orElseThrow(() -> new IllegalArgumentException("Warehouse not found"));
                break;
            case EQUIPMENT:
                equipmentRepository.findById(id)
                        .orElseThrow(() -> new IllegalArgumentException("Equipment not found"));
                break;
            default:
                throw new IllegalArgumentException("Unsupported entity type: " + type);
        }
    }

<<<<<<< HEAD
    /**
     * Enhanced transaction acceptance with maintenance handling
     */
    public Transaction acceptTransactionWithMaintenanceHandling(
            UUID transactionId,
            Map<UUID, Integer> receivedQuantities,
            Map<UUID, Boolean> itemsNotReceived,
            String username,
            String acceptanceComment,
            TransactionPurpose purpose,
            com.example.backend.dto.equipment.MaintenanceLinkingRequest maintenanceRequest) {

        // First, accept the transaction normally
        Transaction acceptedTransaction = acceptTransactionWithPurpose(
                transactionId, receivedQuantities, itemsNotReceived, 
                username, acceptanceComment, purpose);

        // If maintenance request is provided and transaction is MAINTENANCE purpose, handle it
        if (maintenanceRequest != null && purpose == TransactionPurpose.MAINTENANCE) {
            handleMaintenanceLinking(acceptedTransaction, maintenanceRequest);
        }

        return acceptedTransaction;
    }

    /**
     * Handle maintenance linking based on the request type
     */
    private void handleMaintenanceLinking(Transaction transaction, 
                                        com.example.backend.dto.equipment.MaintenanceLinkingRequest maintenanceRequest) {
        
        // This would typically be handled by the MaintenanceIntegrationService
        // For now, we'll just set the purpose to ensure it's properly marked
        if (transaction.getPurpose() != TransactionPurpose.MAINTENANCE) {
            transaction.setPurpose(TransactionPurpose.MAINTENANCE);
            transactionRepository.save(transaction);
        }
        
        // Note: The actual maintenance linking will be handled by the controller
        // using the MaintenanceIntegrationService to avoid circular dependencies
=======
    // ADD THESE METHODS TO YOUR TransactionService CLASS

    /**
     * Deletes a transaction and reverts any immediate inventory changes if necessary
     * Only allows deletion of PENDING transactions to maintain data integrity
     */
    public void deleteTransaction(UUID transactionId) {
        System.out.println("🗑️ Starting transaction deletion for ID: " + transactionId);

        Transaction transaction = transactionRepository.findById(transactionId)
                .orElseThrow(() -> new IllegalArgumentException("Transaction not found with ID: " + transactionId));

        // Only allow deletion of PENDING transactions
        if (transaction.getStatus() != TransactionStatus.PENDING) {
            throw new IllegalArgumentException("Cannot delete transaction with status: " + transaction.getStatus() +
                    ". Only PENDING transactions can be deleted.");
        }

        System.out.println("📋 Transaction details:");
        System.out.println("  - Status: " + transaction.getStatus());
        System.out.println("  - Sender: " + transaction.getSenderType() + " (" + transaction.getSenderId() + ")");
        System.out.println("  - Receiver: " + transaction.getReceiverType() + " (" + transaction.getReceiverId() + ")");
        System.out.println("  - Initiated by: " + transaction.getSentFirst());
        System.out.println("  - Batch: " + transaction.getBatchNumber());

        // Revert immediate inventory changes based on who initiated the transaction
        revertImmediateInventoryChanges(transaction);

        // Delete the transaction and its items (cascade should handle TransactionItems)
        System.out.println("🗑️ Deleting transaction and its items...");
        transactionRepository.delete(transaction);

        System.out.println("✅ Transaction deleted successfully");
    }

    /**
     * Reverts the immediate inventory changes that were made during transaction creation
     * Equipment is always a receiver, never a sender
     */
    private void revertImmediateInventoryChanges(Transaction transaction) {
        System.out.println("↩️ Reverting immediate inventory changes...");

        if (transaction.getSentFirst().equals(transaction.getSenderId())) {
            // SENDER INITIATED: Revert sender inventory deductions
            System.out.println("📤 Sender-initiated transaction - reverting sender inventory deductions");

            if (transaction.getSenderType() == PartyType.WAREHOUSE) {
                System.out.println("🏭 Adding back inventory to sender warehouse");
                for (TransactionItem item : transaction.getItems()) {
                    addBackToWarehouseInventory(
                            transaction.getSenderId(),
                            item.getItemType(),
                            item.getQuantity()
                    );
                    System.out.println("  ↩️ Added back: " + item.getQuantity() + " x " + item.getItemType().getName());
                }
            }
            // Note: Equipment is never a sender, so no equipment sender logic needed

        } else if (transaction.getSentFirst().equals(transaction.getReceiverId())) {
            // RECEIVER INITIATED: Revert receiver inventory additions
            System.out.println("📥 Receiver-initiated transaction - reverting receiver inventory additions");

            if (transaction.getReceiverType() == PartyType.WAREHOUSE) {
                System.out.println("🏭 Removing inventory from receiver warehouse");
                for (TransactionItem item : transaction.getItems()) {
                    try {
                        deductFromWarehouseInventory(
                                transaction.getReceiverId(),
                                item.getItemType(),
                                item.getQuantity()
                        );
                        System.out.println("  ➖ Removed: " + item.getQuantity() + " x " + item.getItemType().getName());
                    } catch (IllegalArgumentException e) {
                        System.out.println("  ⚠️ Could not remove " + item.getQuantity() + " x " + item.getItemType().getName() +
                                " from warehouse - insufficient inventory or item not found");
                        // Continue with deletion even if we can't revert some inventory
                        // This could happen if items were manually adjusted after transaction creation
                    }
                }
            } else if (transaction.getReceiverType() == PartyType.EQUIPMENT) {
                System.out.println("⚙️ Equipment receiver - reverting consumable additions");
                for (TransactionItem item : transaction.getItems()) {
                    try {
                        // Remove the consumables that were added during transaction creation
                        deductFromEquipmentConsumables(
                                transaction.getReceiverId(),
                                item.getItemType(),
                                item.getQuantity()
                        );
                        System.out.println("  ➖ Removed consumables: " + item.getQuantity() + " x " + item.getItemType().getName());
                    } catch (IllegalArgumentException e) {
                        System.out.println("  ⚠️ Could not remove consumables " + item.getQuantity() + " x " + item.getItemType().getName() +
                                " from equipment - insufficient quantity or item not found");
                        // Continue with deletion even if we can't revert some consumables
                    }
                }
            }
        }

        System.out.println("✅ Inventory reversion completed");
>>>>>>> 3f08bb43
    }
}<|MERGE_RESOLUTION|>--- conflicted
+++ resolved
@@ -1444,7 +1444,6 @@
         }
     }
 
-<<<<<<< HEAD
     /**
      * Enhanced transaction acceptance with maintenance handling
      */
@@ -1459,7 +1458,7 @@
 
         // First, accept the transaction normally
         Transaction acceptedTransaction = acceptTransactionWithPurpose(
-                transactionId, receivedQuantities, itemsNotReceived, 
+                transactionId, receivedQuantities, itemsNotReceived,
                 username, acceptanceComment, purpose);
 
         // If maintenance request is provided and transaction is MAINTENANCE purpose, handle it
@@ -1473,19 +1472,20 @@
     /**
      * Handle maintenance linking based on the request type
      */
-    private void handleMaintenanceLinking(Transaction transaction, 
+    private void handleMaintenanceLinking(Transaction transaction,
                                         com.example.backend.dto.equipment.MaintenanceLinkingRequest maintenanceRequest) {
-        
+
         // This would typically be handled by the MaintenanceIntegrationService
         // For now, we'll just set the purpose to ensure it's properly marked
         if (transaction.getPurpose() != TransactionPurpose.MAINTENANCE) {
             transaction.setPurpose(TransactionPurpose.MAINTENANCE);
             transactionRepository.save(transaction);
         }
-        
+
         // Note: The actual maintenance linking will be handled by the controller
         // using the MaintenanceIntegrationService to avoid circular dependencies
-=======
+    }
+
     // ADD THESE METHODS TO YOUR TransactionService CLASS
 
     /**
@@ -1587,6 +1587,5 @@
         }
 
         System.out.println("✅ Inventory reversion completed");
->>>>>>> 3f08bb43
     }
 }