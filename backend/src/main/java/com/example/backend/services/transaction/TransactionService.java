package com.example.backend.services.transaction;

import com.example.backend.models.*;
import com.example.backend.models.transaction.Transaction;
import com.example.backend.models.transaction.TransactionItem;
import com.example.backend.models.transaction.TransactionPurpose;
import com.example.backend.models.transaction.TransactionStatus;
import com.example.backend.models.warehouse.Item;
import com.example.backend.models.warehouse.ItemStatus;
import com.example.backend.models.warehouse.ItemType;
import com.example.backend.models.warehouse.Warehouse;
import com.example.backend.repositories.equipment.ConsumableRepository;
import com.example.backend.repositories.equipment.EquipmentRepository;
import com.example.backend.models.equipment.Consumable;
import com.example.backend.models.equipment.Equipment;
import com.example.backend.repositories.transaction.TransactionItemRepository;
import com.example.backend.repositories.transaction.TransactionRepository;
import com.example.backend.repositories.warehouse.ItemRepository;
import com.example.backend.repositories.warehouse.ItemTypeRepository;
import com.example.backend.repositories.warehouse.WarehouseRepository;
import org.springframework.beans.factory.annotation.Autowired;
import org.springframework.stereotype.Service;

import java.time.LocalDateTime;
import java.util.ArrayList;
import java.util.HashMap;
import java.util.List;
import java.util.Map;
import java.util.UUID;
import java.util.stream.Collectors;

@Service
public class TransactionService {

    @Autowired
    private TransactionRepository transactionRepository;
    @Autowired
    private TransactionItemRepository transactionItemRepository;
    @Autowired
    private WarehouseRepository warehouseRepository;
    @Autowired
    private ItemTypeRepository itemTypeRepository;
    @Autowired
    private ItemRepository itemRepository;
    @Autowired
    private EquipmentRepository equipmentRepository;
    @Autowired
    private ConsumableRepository consumableRepository;

    // ========================================
    // BATCH MATCHING LOGIC - NEW ADDITION
    // ========================================

    /**
     * Attempts to match transactions with the same batch number between two warehouses
     * Handles case where:
     * - Warehouse A creates: A → B (I sent to B)
     * - Warehouse B creates: B ← A (I received from A, which is A → B initiated by B)
     */
    public void attemptBatchMatching(int batchNumber, UUID senderId, UUID receiverId) {
        System.out.println("🔍 Attempting to match transactions with:");
        System.out.println("Batch Number: " + batchNumber);
        System.out.println("Sender ID: " + senderId);
        System.out.println("Receiver ID: " + receiverId);

        // Find all pending transactions with this batch number
        List<Transaction> batchTransactions = transactionRepository.findByBatchNumberAndStatus(batchNumber, TransactionStatus.PENDING);

        // Look for matching transactions in both directions
        Transaction senderInitiatedTx = null;  // A → B initiated by A
        Transaction receiverInitiatedTx = null; // A → B initiated by B (receiver claiming they got it)

        for (Transaction tx : batchTransactions) {
            // Only process warehouse-to-warehouse transactions
            if (tx.getSenderType() != PartyType.WAREHOUSE || tx.getReceiverType() != PartyType.WAREHOUSE) {
                continue;
            }

            // Check if this transaction matches our sender→receiver flow
            if (tx.getSenderId().equals(senderId) && tx.getReceiverId().equals(receiverId)) {
                if (tx.getSentFirst().equals(senderId)) {
                    // Sender initiated: "I (sender) sent to receiver"
                    senderInitiatedTx = tx;
                    System.out.println("📤 Found sender-initiated transaction: " + tx.getId());
                } else if (tx.getSentFirst().equals(receiverId)) {
                    // Receiver initiated: "I (receiver) got from sender"
                    receiverInitiatedTx = tx;
                    System.out.println("📥 Found receiver-initiated transaction: " + tx.getId());
                }
            }
        }

        // If we found both complementary transactions, match them
        if (senderInitiatedTx != null && receiverInitiatedTx != null) {
            System.out.println("✅ Found matching pair, processing batch match");
            processBatchMatchedTransactions(senderInitiatedTx, receiverInitiatedTx);
        } else {
            System.out.println("📝 No matching pair found:");
            System.out.println("  - Sender-initiated: " + (senderInitiatedTx != null ? "✓" : "✗"));
            System.out.println("  - Receiver-initiated: " + (receiverInitiatedTx != null ? "✓" : "✗"));
        }
    }

    /**
     * Checks if two transactions are complementary - not needed anymore since we find them specifically
     */
    private boolean areComplementaryTransactions(Transaction tx1, Transaction tx2) {
        return tx1.getBatchNumber() == tx2.getBatchNumber() &&
                tx1.getSenderId().equals(tx2.getSenderId()) &&
                tx1.getReceiverId().equals(tx2.getReceiverId()) &&
                !tx1.getSentFirst().equals(tx2.getSentFirst()) && // Different initiators
                tx1.getSenderType() == PartyType.WAREHOUSE &&
                tx1.getReceiverType() == PartyType.WAREHOUSE &&
                tx2.getSenderType() == PartyType.WAREHOUSE &&
                tx2.getReceiverType() == PartyType.WAREHOUSE;
    }

    /**
     * Creates a consistent key for warehouse pairs regardless of direction
     */
    private String createWarehousePairKey(UUID warehouse1, UUID warehouse2) {
        String w1 = warehouse1.toString();
        String w2 = warehouse2.toString();
        return w1.compareTo(w2) < 0 ? w1 + "_" + w2 : w2 + "_" + w1;
    }

    /**
     * Processes two matched transactions as if they were a single sender-initiated transaction
     * senderTransaction: The transaction where sender claims "I sent X"
     * receiverTransaction: The transaction where receiver claims "I received Y"
     */
    private void processBatchMatchedTransactions(Transaction senderTransaction, Transaction receiverTransaction) {
        System.out.println("🔄 Processing batch matched transactions:");
        System.out.println("📤 Sender Transaction: " + senderTransaction.getId() + " (initiated by sender)");
        System.out.println("📥 Receiver Transaction: " + receiverTransaction.getId() + " (initiated by receiver)");

        // Create received quantities map from receiver transaction
        Map<UUID, Integer> receivedQuantities = createReceivedQuantitiesMap(senderTransaction, receiverTransaction);

        // For batch matching, assume no items were marked as "not received" (create empty map)
        Map<UUID, Boolean> itemsNotReceived = new HashMap<>(); // ADD THIS

        // Process the sender transaction as if it was accepted by the receiver
        String username = receiverTransaction.getAddedBy();
        String acceptanceComment = "Auto-matched with receiver transaction (Batch #" + senderTransaction.getBatchNumber() + ")";

        // Mark the receiver transaction as matched/processed
        receiverTransaction.setStatus(TransactionStatus.ACCEPTED);
        receiverTransaction.setCompletedAt(LocalDateTime.now());
        receiverTransaction.setApprovedBy("SYSTEM_BATCH_MATCH");
        receiverTransaction.setAcceptanceComment("Matched with sender transaction (Batch #" + receiverTransaction.getBatchNumber() + ")");
        transactionRepository.save(receiverTransaction);

        // Process the sender transaction using existing accept logic
        acceptTransaction(senderTransaction.getId(), receivedQuantities, itemsNotReceived, username, acceptanceComment); // ADD itemsNotReceived

        System.out.println("🎉 Batch matching completed successfully for batch #" + senderTransaction.getBatchNumber());
        System.out.println("✅ Sender claimed: " + senderTransaction.getItems().stream().mapToInt(TransactionItem::getQuantity).sum() + " total items");
        System.out.println("✅ Receiver claimed: " + receiverTransaction.getItems().stream().mapToInt(TransactionItem::getQuantity).sum() + " total items");
    }

    /**
     * Creates a map of received quantities by matching items between sender and receiver transactions
     */
    private Map<UUID, Integer> createReceivedQuantitiesMap(Transaction senderTransaction, Transaction receiverTransaction) {
        Map<UUID, Integer> receivedQuantities = new HashMap<>();

        // Create a map of receiver transaction items by item type for easy lookup
        Map<UUID, TransactionItem> receiverItemsByType = receiverTransaction.getItems().stream()
                .collect(Collectors.toMap(
                        item -> item.getItemType().getId(),
                        item -> item
                ));

        // Map sender transaction items to received quantities
        for (TransactionItem senderItem : senderTransaction.getItems()) {
            TransactionItem receiverItem = receiverItemsByType.get(senderItem.getItemType().getId());
            int receivedQuantity = (receiverItem != null) ? receiverItem.getQuantity() : 0;
            receivedQuantities.put(senderItem.getId(), receivedQuantity);
        }

        return receivedQuantities;
    }

    // ========================================
    // MODIFIED CREATE TRANSACTION TO TRIGGER BATCH MATCHING
    // ========================================

    public Transaction createTransaction(
            PartyType senderType, UUID senderId,
            PartyType receiverType, UUID receiverId,
            List<TransactionItem> items,
            LocalDateTime transactionDate,
            String username, int batchNumber,
            UUID sentFirst) {

        Transaction transaction = createTransactionWithPurpose(
                senderType, senderId, receiverType, receiverId,
                items, transactionDate, username, batchNumber, sentFirst, null);

        // After creating the transaction, attempt batch matching with specific sender/receiver IDs
        attemptBatchMatching(batchNumber, senderId, receiverId);

        return transaction;
    }

    public Transaction createEquipmentTransaction(
            PartyType senderType, UUID senderId,
            PartyType receiverType, UUID receiverId,
            List<TransactionItem> items,
            LocalDateTime transactionDate,
            String username, int batchNumber,
            UUID sentFirst, TransactionPurpose purpose) {

        Transaction transaction = createTransactionWithPurpose(
                senderType, senderId, receiverType, receiverId,
                items, transactionDate, username, batchNumber, sentFirst, purpose);

        // After creating the transaction, attempt batch matching with specific sender/receiver IDs
        attemptBatchMatching(batchNumber, senderId, receiverId);

        return transaction;
    }

    // ========================================
    // CORE TRANSACTION CREATION METHODS - MODIFIED FOR RECEIVER INVENTORY UPDATE
    // ========================================

    private Transaction createTransactionWithPurpose(
            PartyType senderType, UUID senderId,
            PartyType receiverType, UUID receiverId,
            List<TransactionItem> items,
            LocalDateTime transactionDate,
            String username, int batchNumber,
            UUID sentFirst, TransactionPurpose purpose) {

        System.out.println("🚀 Starting createTransaction() with immediate inventory updates");
        System.out.println("Sender Type: " + senderType + ", Sender ID: " + senderId);
        System.out.println("Receiver Type: " + receiverType + ", Receiver ID: " + receiverId);
        System.out.println("SentFirst (Initiator): " + sentFirst);

        validateEntityExists(senderType, senderId);
        validateEntityExists(receiverType, receiverId);

        // 🆕 NEW LOGIC: Handle immediate inventory updates based on who initiated
        if (sentFirst.equals(senderId)) {
            // SENDER INITIATED: "I sent these items"
            System.out.println("📤 SENDER-INITIATED transaction");

            if (senderType == PartyType.WAREHOUSE) {
                // Validate and immediately deduct from sender warehouse
                validateSenderHasAvailableInventory(senderType, senderId, items);
                for (TransactionItem item : items) {
                    deductFromWarehouseInventory(senderId, item.getItemType(), item.getQuantity());
                }
                System.out.println("✅ Immediately deducted warehouse inventory from sender");
            } else {
                // For equipment, just validate (keep original behavior - don't touch equipment logic)
                validateSenderHasAvailableInventory(senderType, senderId, items);
                System.out.println("✅ Validated sender has sufficient inventory (equipment - no changes)");
            }

        } else if (sentFirst.equals(receiverId)) {
            // RECEIVER INITIATED: "I received these items"
            System.out.println("📥 RECEIVER-INITIATED transaction");

            if (receiverType == PartyType.WAREHOUSE) {
                // 🆕 NEW: Immediately add to receiver warehouse inventory
                System.out.println("🏭 Receiver is warehouse - immediately adding inventory");
                for (TransactionItem item : items) {
                    addToWarehouseInventoryOnReceive(receiverId, item);
                }
                System.out.println("✅ Immediately added inventory to receiver warehouse");
            } else {
                // Equipment receiver - don't touch equipment logic
                System.out.println("⚙️ Receiver is equipment - no immediate changes (equipment logic preserved)");
            }

            // Still validate sender has inventory for validation purposes only
            if (senderType == PartyType.WAREHOUSE || senderType == PartyType.EQUIPMENT) {
                validateSenderHasAvailableInventory(senderType, senderId, items);
                System.out.println("✅ Validated sender has sufficient inventory (validation only)");
            }
        }

        Transaction transaction = buildTransaction(
                senderType, senderId, receiverType, receiverId,
                transactionDate, username, batchNumber, sentFirst, purpose);

        transaction.setItems(new ArrayList<>());
        for (TransactionItem item : items) {
            item.setTransaction(transaction);
            item.setStatus(TransactionStatus.PENDING);
            transaction.addItem(item);
        }

        Transaction saved = transactionRepository.save(transaction);
        System.out.println("✅ Transaction saved with immediate inventory updates applied");
        return saved;
    }

    /**
     * 🆕 NEW METHOD: Adds inventory to warehouse when receiver initiates transaction
     * This creates a new item entry when a warehouse claims they received items
     */
    private void addToWarehouseInventoryOnReceive(UUID receivingWarehouseId, TransactionItem transactionItem) {
        System.out.println("📦 Adding " + transactionItem.getQuantity() + " units to receiver warehouse on initiation");

        // Fetch the warehouse entity
        Warehouse warehouse = warehouseRepository.findById(receivingWarehouseId)
                .orElseThrow(() -> new IllegalArgumentException("Warehouse not found: " + receivingWarehouseId));

        // Create a new item entry for the received quantity
        Item newItem = new Item();
        newItem.setItemType(transactionItem.getItemType());
        newItem.setQuantity(transactionItem.getQuantity());
        newItem.setItemStatus(ItemStatus.IN_WAREHOUSE);
        newItem.setWarehouse(warehouse);
        newItem.setTransactionItem(transactionItem); // Link to TransactionItem for traceability
        newItem.setResolved(false);
        newItem.setCreatedAt(LocalDateTime.now());
        newItem.setCreatedBy("Created by a Transaction");

        itemRepository.save(newItem);

        System.out.println("✅ Created new item entry with quantity: " + transactionItem.getQuantity() +
                " for item type: " + transactionItem.getItemType().getName() +
                " in warehouse: " + warehouse.getName());
    }

    // ========================================
    // TRANSACTION ACCEPTANCE - MODIFIED TO HANDLE IMMEDIATE INVENTORY UPDATES
    // ========================================

    public Transaction acceptTransaction(UUID transactionId, Map<UUID, Integer> receivedQuantities,
                                         Map<UUID, Boolean> itemsNotReceived,
                                         String username, String acceptanceComment) {
        return acceptTransactionWithPurpose(transactionId, receivedQuantities, itemsNotReceived, username, acceptanceComment, null);
    }

    public Transaction acceptEquipmentTransaction(UUID transactionId, Map<UUID, Integer> receivedQuantities,
                                                  Map<UUID, Boolean> itemsNotReceived,
                                                  String username, String acceptanceComment, TransactionPurpose purpose) {
        return acceptTransactionWithPurpose(transactionId, receivedQuantities, itemsNotReceived, username, acceptanceComment, purpose);
    }

    /**
     * 🚨 MODIFIED: Now handles cases where inventory was already updated during transaction creation
     */
    private Transaction acceptTransactionWithPurpose(UUID transactionId, Map<UUID, Integer> receivedQuantities,
                                                     Map<UUID, Boolean> itemsNotReceived,
                                                     String username, String acceptanceComment, TransactionPurpose purpose) {
        System.out.println("🌍 Processing acceptance with consideration for immediate inventory updates");

        Transaction transaction = transactionRepository.findById(transactionId)
                .orElseThrow(() -> new IllegalArgumentException("Transaction not found"));

        if (transaction.getStatus() != TransactionStatus.PENDING) {
            throw new IllegalArgumentException("Transaction is not in PENDING status");
        }

        transaction.setApprovedBy(username);
        transaction.setAcceptanceComment(acceptanceComment);
        transaction.setCompletedAt(LocalDateTime.now());

        if (purpose != null && purpose != transaction.getPurpose()) {
            transaction.setPurpose(purpose);
        }

        boolean allItemsMatch = true;

        // Process each item with updated logic for immediate inventory updates
        for (TransactionItem item : transaction.getItems()) {
            Integer receivedQuantity = receivedQuantities.get(item.getId());
            if (receivedQuantity == null) {
                throw new IllegalArgumentException("Received quantity not provided for item: " + item.getId());
            }

            item.setReceivedQuantity(receivedQuantity);

            // Check if item was marked as not received FIRST
            Boolean itemNotReceived = itemsNotReceived != null ? itemsNotReceived.get(item.getId()) : null;
            if (itemNotReceived != null && itemNotReceived.booleanValue()) {
                allItemsMatch = false;
                item.setStatus(TransactionStatus.REJECTED);
                item.setRejectionReason("Item was not sent/received");
                System.out.println("📭 ITEM NOT SENT/RECEIVED: " + item.getItemType().getName());

                // Handle inventory for items not sent/received
                processItemNotSentReceivedWithImmediateUpdates(transaction, item);
                continue;
            }

            // Determine what each party actually claims
            int senderClaimedQuantity;
            int receiverClaimedQuantity;

            if (transaction.getSentFirst().equals(transaction.getSenderId())) {
                // SENDER INITIATED: Sender set original quantity, receiver reports what they got
                senderClaimedQuantity = item.getQuantity();
                receiverClaimedQuantity = receivedQuantity;
                System.out.println(String.format("📤 SENDER-INITIATED: Sender claims %d, Receiver reports %d",
                        senderClaimedQuantity, receiverClaimedQuantity));
            } else {
                // RECEIVER INITIATED: Receiver set original quantity, sender reports what they sent
                receiverClaimedQuantity = item.getQuantity();
                senderClaimedQuantity = receivedQuantity;
                System.out.println(String.format("📥 RECEIVER-INITIATED: Receiver claims %d, Sender reports %d",
                        receiverClaimedQuantity, senderClaimedQuantity));
            }

            // Check if quantities match
            if (senderClaimedQuantity != receiverClaimedQuantity) {
                allItemsMatch = false;
                String reason = String.format("Quantity mismatch: Sender claimed %d, Receiver claimed %d",
                        senderClaimedQuantity, receiverClaimedQuantity);
                item.setStatus(TransactionStatus.REJECTED);
                item.setRejectionReason(reason);
                System.out.println("⚠️ MISMATCH: " + reason);
            } else {
                item.setStatus(TransactionStatus.ACCEPTED);
                item.setRejectionReason(null);
            }

            // Process real-world inventory changes considering immediate updates
            processInventoryChangesWithImmediateUpdates(transaction, item, senderClaimedQuantity, receiverClaimedQuantity);
        }

        // Set overall transaction status
        if (allItemsMatch) {
            transaction.setStatus(TransactionStatus.ACCEPTED);
            transaction.setRejectionReason(null);
            System.out.println("✅ Transaction ACCEPTED");
        } else {
            transaction.setStatus(TransactionStatus.REJECTED);
            transaction.setRejectionReason("Some items had issues - Check individual item statuses");
            System.out.println("❌ Transaction REJECTED - But inventory adjusted as needed");
        }

        return transactionRepository.save(transaction);
    }

    /**
     * 🆕 NEW METHOD: Handles items not sent/received with consideration for immediate updates
     */
    private void processItemNotSentReceivedWithImmediateUpdates(Transaction transaction, TransactionItem item) {
        System.out.println("📭 Processing item that was not sent/received with immediate updates consideration");

        if (transaction.getSentFirst().equals(transaction.getSenderId())) {
            // SENDER-INITIATED: Sender already deducted, need to add back
            if (transaction.getSenderType() == PartyType.WAREHOUSE) {
                System.out.println("↩️ Adding back item to sender warehouse (item was not actually sent)");
                addBackToWarehouseInventory(transaction.getSenderId(), item.getItemType(), item.getQuantity());
            }
        } else if (transaction.getSentFirst().equals(transaction.getReceiverId())) {
            // RECEIVER-INITIATED: Receiver already added, need to remove
            if (transaction.getReceiverType() == PartyType.WAREHOUSE) {
                System.out.println("➖ Removing item from receiver warehouse (item was not actually received)");
                deductFromWarehouseInventory(transaction.getReceiverId(), item.getItemType(), item.getQuantity());
            }
        }
    }

    /**
     * 🚨 MODIFIED: Processes inventory changes considering immediate updates during transaction creation
     */
    private void processInventoryChangesWithImmediateUpdates(Transaction transaction, TransactionItem item,
                                                             int senderClaimedQuantity, int receiverClaimedQuantity) {
        System.out.println("🌍 Processing inventory changes considering immediate updates");

        if (transaction.getSentFirst().equals(transaction.getSenderId())) {
            // SENDER-INITIATED: Sender already deducted during creation
            handleSenderInitiatedInventoryChanges(transaction, item, senderClaimedQuantity, receiverClaimedQuantity);
        } else if (transaction.getSentFirst().equals(transaction.getReceiverId())) {
            // RECEIVER-INITIATED: Receiver already added during creation
            handleReceiverInitiatedInventoryChanges(transaction, item, senderClaimedQuantity, receiverClaimedQuantity);
        }
    }

    /**
     * 🆕 NEW METHOD: Handles inventory for sender-initiated transactions
     */
    private void handleSenderInitiatedInventoryChanges(Transaction transaction, TransactionItem item,
                                                       int senderClaimedQuantity, int receiverClaimedQuantity) {
        System.out.println("📤 Handling sender-initiated inventory changes");

        // Sender already deducted during creation, now handle receiver side
        if (transaction.getReceiverType() == PartyType.WAREHOUSE) {
<<<<<<< HEAD
            // Add what receiver actually claims they received
            addToWarehouseInventory(transaction, item, receiverClaimedQuantity);
        } else if (transaction.getReceiverType() == PartyType.EQUIPMENT) {
            // Add consumables to equipment
            System.out.println("⚙️ Adding consumables to equipment: " + receiverClaimedQuantity + " units");
            addToEquipmentConsumables(transaction.getReceiverId(), item.getItemType(), receiverClaimedQuantity, transaction);
=======
            // 🚨 FIXED: Add only what sender claims they sent, NOT what receiver claims they got
            System.out.println("🏭 Adding to warehouse what SENDER claims they sent: " + senderClaimedQuantity);
            addToWarehouseInventory(transaction, item, senderClaimedQuantity);
>>>>>>> 958626f3
        }

        // Handle sender adjustments if quantities don't match what was originally claimed
        if (transaction.getSenderType() == PartyType.WAREHOUSE) {
            int originalQuantity = item.getQuantity();
            int difference = originalQuantity - senderClaimedQuantity;

            if (difference > 0) {
                // Sender originally claimed more than they actually sent, add back difference
                addBackToWarehouseInventory(transaction.getSenderId(), item.getItemType(), difference);
            } else if (difference < 0) {
                // Sender actually sent more than originally claimed, deduct additional
                deductFromWarehouseInventory(transaction.getSenderId(), item.getItemType(), Math.abs(difference));
            }
        }

        // Handle discrepancies - this will create OVERRECEIVED entry for the extra 2
        handleQuantityDiscrepanciesFixed(transaction, item, senderClaimedQuantity, receiverClaimedQuantity);
    }

    /**
     * 🆕 NEW METHOD: Handles inventory for receiver-initiated transactions
     */
    private void handleReceiverInitiatedInventoryChanges(Transaction transaction, TransactionItem item,
                                                         int senderClaimedQuantity, int receiverClaimedQuantity) {
        System.out.println("📥 Handling receiver-initiated inventory changes");

        // Handle sender side first
        if (transaction.getSenderType() == PartyType.WAREHOUSE) {
            // 🚨 FIXED: Deduct only what receiver claims they got, NOT what sender claims they sent
            System.out.println("🏭 Deducting from warehouse what RECEIVER claims they got: " + receiverClaimedQuantity);
            deductFromWarehouseInventory(transaction.getSenderId(), item.getItemType(), receiverClaimedQuantity);
        }

        // Handle receiver side
        if (transaction.getReceiverType() == PartyType.WAREHOUSE) {
            // Add what receiver claims they received
            addToWarehouseInventory(transaction, item, receiverClaimedQuantity);
        } else if (transaction.getReceiverType() == PartyType.EQUIPMENT) {
            // Add consumables to equipment
            System.out.println("⚙️ Adding consumables to equipment: " + receiverClaimedQuantity + " units");
            addToEquipmentConsumables(transaction.getReceiverId(), item.getItemType(), receiverClaimedQuantity, transaction);
        }

        // Handle discrepancies - this will create appropriate STOLEN/OVERRECEIVED entries
        handleQuantityDiscrepanciesFixed(transaction, item, senderClaimedQuantity, receiverClaimedQuantity);
    }
    /**
     * 🚨 UNCHANGED: Handles discrepancies with correct STOLEN/OVERRECEIVED logic
     */
    private void handleQuantityDiscrepanciesFixed(Transaction transaction, TransactionItem item,
                                                  int senderClaimedQuantity, int receiverClaimedQuantity) {
        int discrepancy = senderClaimedQuantity - receiverClaimedQuantity;

        if (discrepancy > 0) {
            // Sender claims they sent MORE than receiver claims they got = STOLEN/LOST
            System.out.println("🚨 STOLEN/LOST: " + discrepancy + " units went missing in transit");
            createStolenItemEntry(transaction, item, discrepancy);

        } else if (discrepancy < 0) {
            // Receiver claims they got MORE than sender claims they sent = OVERRECEIVED
            int overReceivedAmount = Math.abs(discrepancy);
            System.out.println("📈 OVERRECEIVED: " + overReceivedAmount + " units more than sender claimed to send");
            createOverReceivedItemEntry(transaction, item, overReceivedAmount);
        } else {
            // Perfect match - no discrepancy handling needed
            System.out.println("✅ Perfect quantity match - no discrepancy");
        }
    }

    // ========================================
    // INVENTORY OPERATIONS - PRESERVED AND EXTENDED
    // ========================================

    private void deductActualSentQuantityFromSender(Transaction transaction, TransactionItem item, int sentQuantity) {
        if (sentQuantity <= 0) return;

        // Check if sender initiated the transaction AND is a warehouse
        if (transaction.getSentFirst().equals(transaction.getSenderId()) && transaction.getSenderType() == PartyType.WAREHOUSE) {
            // Warehouse sender already deducted when creating transaction, so we might need to adjust
            int originalQuantity = item.getQuantity();
            int difference = originalQuantity - sentQuantity;

            if (difference > 0) {
                // Sender originally claimed more than they actually sent, so add back the difference
                System.out.println("↩️ Adding back " + difference + " to warehouse (they claimed to send more than they actually did)");
                addBackToWarehouseInventory(transaction.getSenderId(), item.getItemType(), difference);
            } else if (difference < 0) {
                // Sender actually sent more than originally claimed, deduct the additional amount
                int additionalAmount = Math.abs(difference);
                System.out.println("➖ Deducting additional " + additionalAmount + " from warehouse (they sent more than originally claimed)");
                deductFromWarehouseInventory(transaction.getSenderId(), item.getItemType(), additionalAmount);
            }
            // If difference == 0, no adjustment needed
        } else {
            // Either receiver initiated, or equipment is involved - use original logic
            System.out.println("➖ Deducting " + sentQuantity + " from sender (original logic)");

            if (transaction.getSenderType() == PartyType.WAREHOUSE) {
                deductFromWarehouseInventory(transaction.getSenderId(), item.getItemType(), sentQuantity);
            } else if (transaction.getSenderType() == PartyType.EQUIPMENT) {
                deductFromEquipmentConsumables(transaction.getSenderId(), item.getItemType(), sentQuantity);
            }
        }
    }

    private void addBackToWarehouseInventory(UUID warehouseId, ItemType itemType, int quantity) {
        if (quantity <= 0) return;

        System.out.println("↩️ Adding back " + quantity + " to warehouse inventory");

        Warehouse warehouse = warehouseRepository.findById(warehouseId)
                .orElseThrow(() -> new IllegalArgumentException("Warehouse not found: " + warehouseId));

        // Create a new item entry for the returned quantity
        Item returnedItem = new Item();
        returnedItem.setItemType(itemType);
        returnedItem.setQuantity(quantity);
        returnedItem.setItemStatus(ItemStatus.IN_WAREHOUSE);
        returnedItem.setWarehouse(warehouse);
        returnedItem.setResolved(false);

        itemRepository.save(returnedItem);
        System.out.println("✅ Added back " + quantity + " units to warehouse inventory");
    }

    private void addActualReceivedQuantityToReceiver(Transaction transaction, TransactionItem item, int receivedQuantity) {
        if (receivedQuantity <= 0) return;

        System.out.println("➕ Adding " + receivedQuantity + " to receiver (what they claim they received)");

        if (transaction.getReceiverType() == PartyType.WAREHOUSE) {
            addToWarehouseInventory(transaction, item, receivedQuantity);
        } else if (transaction.getReceiverType() == PartyType.EQUIPMENT) {
            addToEquipmentConsumables(transaction.getReceiverId(), item.getItemType(), receivedQuantity, transaction);
        }
    }

    private void createStolenItemEntry(Transaction transaction, TransactionItem item, int stolenQuantity) {
        // STOLEN items are tracked at the SENDER location (where they went missing from)
        if (transaction.getSenderType() == PartyType.WAREHOUSE) {
            Warehouse warehouse = warehouseRepository.findById(transaction.getSenderId())
                    .orElseThrow(() -> new IllegalArgumentException("Sender warehouse not found"));

            // ✅ Use explicit setters instead of constructor
            Item stolenItem = new Item();
            stolenItem.setItemType(item.getItemType());
            stolenItem.setWarehouse(warehouse);
            stolenItem.setQuantity(stolenQuantity);
            stolenItem.setItemStatus(ItemStatus.MISSING);
            stolenItem.setTransactionItem(item); // Don't forget this
            stolenItem.setResolved(false);
            stolenItem.setCreatedAt(LocalDateTime.now());

            itemRepository.save(stolenItem);

            System.out.println(String.format("🚨 Created STOLEN entry: %d %s at warehouse %s",
                    stolenQuantity, item.getItemType().getName(), warehouse.getName()));

        } else if (transaction.getSenderType() == PartyType.EQUIPMENT) {
            // Equipment logic remains the same
            Equipment equipment = equipmentRepository.findById(transaction.getSenderId())
                    .orElseThrow(() -> new IllegalArgumentException("Sender equipment not found"));

            Consumable stolenConsumable = new Consumable();
            stolenConsumable.setEquipment(equipment);
            stolenConsumable.setItemType(item.getItemType());
            stolenConsumable.setQuantity(stolenQuantity);
            stolenConsumable.setStatus(ItemStatus.MISSING);
            stolenConsumable.setTransaction(transaction);
            consumableRepository.save(stolenConsumable);

            System.out.println(String.format("🚨 Created STOLEN consumable entry: %d %s at equipment %s",
                    stolenQuantity, item.getItemType().getName(), equipment.getName()));
        }
    }

    private void createOverReceivedItemEntry(Transaction transaction, TransactionItem item, int overReceivedQuantity) {
        // OVERRECEIVED items are tracked at the RECEIVER location (where the excess appeared)
        if (transaction.getReceiverType() == PartyType.WAREHOUSE) {
            Warehouse warehouse = warehouseRepository.findById(transaction.getReceiverId())
                    .orElseThrow(() -> new IllegalArgumentException("Receiver warehouse not found"));

            // ✅ Use explicit setters instead of constructor
            Item overReceivedItem = new Item();
            overReceivedItem.setItemType(item.getItemType());
            overReceivedItem.setWarehouse(warehouse);
            overReceivedItem.setQuantity(overReceivedQuantity);
            overReceivedItem.setItemStatus(ItemStatus.OVERRECEIVED);
            overReceivedItem.setTransactionItem(item); // Don't forget this
            overReceivedItem.setResolved(false);
            overReceivedItem.setCreatedAt(LocalDateTime.now());

            itemRepository.save(overReceivedItem);

            System.out.println(String.format("📈 Created OVERRECEIVED entry: %d %s at warehouse %s",
                    overReceivedQuantity, item.getItemType().getName(), warehouse.getName()));

        } else if (transaction.getReceiverType() == PartyType.EQUIPMENT) {
            // Equipment logic remains the same
            Equipment equipment = equipmentRepository.findById(transaction.getReceiverId())
                    .orElseThrow(() -> new IllegalArgumentException("Receiver equipment not found"));

            Consumable overReceivedConsumable = new Consumable();
            overReceivedConsumable.setEquipment(equipment);
            overReceivedConsumable.setItemType(item.getItemType());
            overReceivedConsumable.setQuantity(overReceivedQuantity);
            overReceivedConsumable.setStatus(ItemStatus.OVERRECEIVED);
            overReceivedConsumable.setTransaction(transaction);
            consumableRepository.save(overReceivedConsumable);

            System.out.println(String.format("📈 Created OVERRECEIVED consumable entry: %d %s at equipment %s",
                    overReceivedQuantity, item.getItemType().getName(), equipment.getName()));
        }
    }

    // ========================================
    // WAREHOUSE INVENTORY OPERATIONS (UNCHANGED)
    // ========================================

    private void deductFromWarehouseInventory(UUID warehouseId, ItemType itemType, int quantityToDeduct) {
        List<Item> availableItems = itemRepository.findAllByItemTypeIdAndWarehouseIdAndItemStatus(
                itemType.getId(), warehouseId, ItemStatus.IN_WAREHOUSE);

        if (availableItems.isEmpty()) {
            throw new IllegalArgumentException("No available items in warehouse for: " + itemType.getName());
        }

        // Calculate total available quantity across all items
        int totalAvailable = availableItems.stream().mapToInt(Item::getQuantity).sum();
        if (totalAvailable < quantityToDeduct) {
            throw new IllegalArgumentException("Not enough quantity in warehouse for: " + itemType.getName() +
                    ". Available: " + totalAvailable + ", Requested: " + quantityToDeduct);
        }

        // 🔧 IMPROVED FIFO SORTING: Handle null dates properly and add more debugging
        availableItems.sort((a, b) -> {
            LocalDateTime dateA = a.getCreatedAt();
            LocalDateTime dateB = b.getCreatedAt();

            System.out.println("🔍 Comparing items:");
            System.out.println("  Item A - ID: " + a.getId() + ", Created: " + dateA + ", Qty: " + a.getQuantity());
            System.out.println("  Item B - ID: " + b.getId() + ", Created: " + dateB + ", Qty: " + b.getQuantity());

            // Handle null dates - items with null dates go to the end (treated as newest)
            if (dateA == null && dateB == null) {
                // Both null, fall back to ID comparison for consistency
                int result = a.getId().compareTo(b.getId());
                System.out.println("  Both dates null, comparing by ID: " + result);
                return result;
            }
            if (dateA == null) {
                System.out.println("  A is null, B comes first: 1");
                return 1; // A goes after B (null dates are "newer")
            }
            if (dateB == null) {
                System.out.println("  B is null, A comes first: -1");
                return -1; // B goes after A (null dates are "newer")
            }

            // Both dates exist, compare normally (oldest first)
            int result = dateA.compareTo(dateB);
            System.out.println("  Date comparison result: " + result + " (negative = A is older)");
            return result;
        });

        System.out.println("📋 SORTED ITEMS (FIFO ORDER - oldest first):");
        for (int i = 0; i < availableItems.size(); i++) {
            Item item = availableItems.get(i);
            System.out.println("  " + (i + 1) + ". ID: " + item.getId() +
                    ", Created: " + item.getCreatedAt() +
                    ", Qty: " + item.getQuantity() +
                    ", TransactionItem: " + (item.getTransactionItem() != null ? item.getTransactionItem().getId() : "null"));
        }

        int remainingToDeduct = quantityToDeduct;
        List<Item> itemsToDelete = new ArrayList<>();

        System.out.println("🔄 Deducting " + quantityToDeduct + " from warehouse inventory using FIFO method:");

        for (Item item : availableItems) {
            if (remainingToDeduct <= 0) break;

            int currentItemQuantity = item.getQuantity();

            if (currentItemQuantity <= remainingToDeduct) {
                // Use entire item and mark for deletion
                remainingToDeduct -= currentItemQuantity;
                itemsToDelete.add(item);
                System.out.println("  ➖ Using ENTIRE item: " + currentItemQuantity +
                        " (Item ID: " + item.getId() +
                        ", Created: " + item.getCreatedAt() + ")");
            } else {
                // Partially use this item
                item.setQuantity(currentItemQuantity - remainingToDeduct);
                itemRepository.save(item);
                System.out.println("  ➖ PARTIALLY using item: " + remainingToDeduct + " from " + currentItemQuantity +
                        " (Item ID: " + item.getId() +
                        ", Created: " + item.getCreatedAt() +
                        ", Remaining: " + item.getQuantity() + ")");
                remainingToDeduct = 0;
            }
        }

        // Delete items that were completely used
        if (!itemsToDelete.isEmpty()) {
            itemRepository.deleteAll(itemsToDelete);
            System.out.println("  🗑️ Deleted " + itemsToDelete.size() + " fully depleted items");
        }

        System.out.println("✅ Successfully deducted " + quantityToDeduct + " from warehouse inventory using FIFO");
    }


    private void addToWarehouseInventory(Transaction transaction, TransactionItem transactionItem, int actualQuantity) {
        System.out.println("📦 Adding " + actualQuantity + " units to warehouse inventory as NEW ITEM ENTRY");

        // Get the receiving warehouse
        UUID receivingWarehouseId = transaction.getReceiverId();

        // Fetch the warehouse entity
        Warehouse warehouse = warehouseRepository.findById(receivingWarehouseId)
                .orElseThrow(() -> new IllegalArgumentException("Warehouse not found: " + receivingWarehouseId));

        // 🆕 ALWAYS create a new item entry (no more checking for existing items)
        Item newItem = new Item();
        newItem.setItemType(transactionItem.getItemType());
        newItem.setQuantity(actualQuantity);
        newItem.setItemStatus(ItemStatus.IN_WAREHOUSE);
        newItem.setWarehouse(warehouse);
        newItem.setTransactionItem(transactionItem); // ✅ Always link to TransactionItem for traceability
        newItem.setResolved(false);
        newItem.setCreatedAt(LocalDateTime.now());
        newItem.setCreatedBy("Created by a Transaction");

        itemRepository.save(newItem);

        System.out.println("✅ Created NEW item entry with quantity: " + actualQuantity +
                " linked to transaction: " + transaction.getId() +
                " (batch #" + transaction.getBatchNumber() + ")");

        System.out.println("✅ Successfully processed warehouse inventory addition - NEW ENTRY CREATED");
    }

    // ========================================
    // EQUIPMENT INVENTORY OPERATIONS (UNCHANGED)
    // ========================================

    private void deductFromEquipmentConsumables(UUID equipmentId, ItemType itemType, int quantity) {
        Consumable consumable = consumableRepository.findByEquipmentIdAndItemTypeId(equipmentId, itemType.getId());

        if (consumable == null || consumable.getQuantity() < quantity) {
            throw new IllegalArgumentException("Not enough consumables in equipment for: " + itemType.getName());
        }

        consumable.setQuantity(consumable.getQuantity() - quantity);
        if (consumable.getQuantity() <= 0) {
            consumableRepository.delete(consumable);
        } else {
            consumableRepository.save(consumable);
        }
        System.out.println("✅ Deducted " + quantity + " from equipment consumables");
    }

    private void addToEquipmentConsumables(UUID equipmentId, ItemType itemType, int quantity, Transaction transaction) {
        Equipment equipment = equipmentRepository.findById(equipmentId)
                .orElseThrow(() -> new IllegalArgumentException("Equipment not found"));

        // Get the original quantity from the transaction item
        TransactionItem transactionItem = transaction.getItems().stream()
                .filter(item -> item.getItemType().getId().equals(itemType.getId()))
                .findFirst()
                .orElseThrow(() -> new IllegalArgumentException("Transaction item not found"));

        // Add the original quantity as CONSUMED
        Consumable consumedConsumable = new Consumable();
        consumedConsumable.setEquipment(equipment);
        consumedConsumable.setItemType(itemType);
        if (transactionItem.getQuantity() < quantity) {
            consumedConsumable.setQuantity(quantity-(quantity-transactionItem.getQuantity()));
        }
        else {
            consumedConsumable.setQuantity(quantity);
        }
        // Use original quantity
        consumedConsumable.setStatus(ItemStatus.CONSUMED);
        consumedConsumable.setTransaction(transaction);
        consumableRepository.save(consumedConsumable);
    }

    // ========================================
    // VALIDATION AND UTILITY METHODS (UNCHANGED)
    // ========================================

    private void validateSenderHasAvailableInventory(PartyType senderType, UUID senderId, List<TransactionItem> items) {
        if (senderType == PartyType.WAREHOUSE) {
            validateWarehouseInventoryAvailability(senderId, items);
        } else if (senderType == PartyType.EQUIPMENT) {
            validateEquipmentInventoryAvailability(senderId, items);
        }
    }

    private void validateWarehouseInventoryAvailability(UUID warehouseId, List<TransactionItem> items) {
        System.out.println("🔍 Validating warehouse inventory availability (READ-ONLY)");

        for (TransactionItem item : items) {
            ItemType itemType = getItemType(item.getItemType().getId());

            List<Item> availableItems = itemRepository.findAllByItemTypeIdAndWarehouseIdAndItemStatus(
                    itemType.getId(), warehouseId, ItemStatus.IN_WAREHOUSE);

            int totalAvailable = availableItems.stream().mapToInt(Item::getQuantity).sum();

            if (totalAvailable < item.getQuantity()) {
                throw new IllegalArgumentException(
                        String.format("Insufficient inventory in warehouse for %s: Available=%d, Requested=%d",
                                itemType.getName(), totalAvailable, item.getQuantity()));
            }
        }
    }

    private void validateEquipmentInventoryAvailability(UUID equipmentId, List<TransactionItem> items) {
        System.out.println("🔍 Validating equipment inventory availability (READ-ONLY)");

        for (TransactionItem item : items) {
            ItemType itemType = getItemType(item.getItemType().getId());

            Consumable consumable = consumableRepository.findByEquipmentIdAndItemTypeId(equipmentId, itemType.getId());
            int availableQuantity = (consumable != null) ? consumable.getQuantity() : 0;

            if (availableQuantity < item.getQuantity()) {
                throw new IllegalArgumentException(
                        String.format("Insufficient consumables in equipment for %s: Available=%d, Requested=%d",
                                itemType.getName(), availableQuantity, item.getQuantity()));
            }
        }
    }

    public Transaction rejectEquipmentTransaction(UUID transactionId, String rejectionReason, String username) {
        System.out.println("❌ Rejecting transaction cleanly - no inventory to revert");

        Transaction transaction = transactionRepository.findById(transactionId)
                .orElseThrow(() -> new IllegalArgumentException("Transaction not found"));

        if (transaction.getStatus() != TransactionStatus.PENDING) {
            throw new IllegalArgumentException("Transaction is not in PENDING status");
        }

        transaction.setRejectionReason(rejectionReason);
        transaction.setStatus(TransactionStatus.REJECTED);
        transaction.setCompletedAt(LocalDateTime.now());
        transaction.setApprovedBy(username);

        for (TransactionItem item : transaction.getItems()) {
            item.setStatus(TransactionStatus.REJECTED);
        }

        System.out.println("✅ Transaction rejected cleanly - no inventory changes were made");
        return transactionRepository.save(transaction);
    }

    // ========================================
    // UPDATE METHODS - MODIFIED TO HANDLE IMMEDIATE INVENTORY UPDATES
    // ========================================

    public Transaction updateTransaction(
            UUID transactionId, PartyType senderType, UUID senderId,
            PartyType receiverType, UUID receiverId, List<TransactionItem> updatedItems,
            LocalDateTime transactionDate, String username, int batchNumber) {
        return updateTransactionWithPurpose(transactionId, senderType, senderId, receiverType,
                receiverId, updatedItems, transactionDate, username, batchNumber, null);
    }

    public Transaction updateEquipmentTransaction(
            UUID transactionId, PartyType senderType, UUID senderId,
            PartyType receiverType, UUID receiverId, List<TransactionItem> updatedItems,
            LocalDateTime transactionDate, String username, int batchNumber, TransactionPurpose purpose) {
        return updateTransactionWithPurpose(transactionId, senderType, senderId, receiverType,
                receiverId, updatedItems, transactionDate, username, batchNumber, purpose);
    }

    private Transaction updateTransactionWithPurpose(
            UUID transactionId, PartyType senderType, UUID senderId,
            PartyType receiverType, UUID receiverId, List<TransactionItem> updatedItems,
            LocalDateTime transactionDate, String username, int batchNumber, TransactionPurpose purpose) {

        System.out.println("🔄 Updating transaction with immediate inventory handling");

        Transaction transaction = transactionRepository.findById(transactionId)
                .orElseThrow(() -> new IllegalArgumentException("Transaction not found"));

        if (transaction.getStatus() != TransactionStatus.PENDING) {
            throw new IllegalArgumentException("Only pending transactions can be updated");
        }

        validateEntityExists(senderType, senderId);
        validateEntityExists(receiverType, receiverId);

        // Track if roles are changing
        boolean senderRoleChanged = !transaction.getSenderId().equals(senderId) || transaction.getSenderType() != senderType;
        boolean receiverRoleChanged = !transaction.getReceiverId().equals(receiverId) || transaction.getReceiverType() != receiverType;
        boolean initiatorChanged = !transaction.getSentFirst().equals(senderId) && !transaction.getSentFirst().equals(receiverId);

        System.out.println("🔍 Role change analysis:");
        System.out.println("  - Sender changed: " + senderRoleChanged);
        System.out.println("  - Receiver changed: " + receiverRoleChanged);
        System.out.println("  - Initiator changed: " + initiatorChanged);

        // Handle inventory adjustments for role changes
        if (senderRoleChanged || receiverRoleChanged || initiatorChanged) {
            handleTransactionRoleChangeInventoryAdjustmentsWithImmediateUpdates(transaction, senderType, senderId, receiverType, receiverId, updatedItems);
        } else {
            // Only quantities are changing, handle accordingly
            handleQuantityOnlyUpdatesWithImmediateInventory(transaction, senderType, senderId, receiverType, receiverId, updatedItems);
        }

        // Validate new sender/receiver has inventory if needed
        if (transaction.getSentFirst().equals(senderId) && senderType == PartyType.WAREHOUSE) {
            validateSenderHasAvailableInventory(senderType, senderId, updatedItems);
        }

        // Update transaction details
        transaction.setSenderType(senderType);
        transaction.setSenderId(senderId);
        transaction.setReceiverType(receiverType);
        transaction.setReceiverId(receiverId);
        transaction.setTransactionDate(transactionDate);
        transaction.setBatchNumber(batchNumber);
        transaction.setAddedBy(username);

        if (purpose != null) {
            transaction.setPurpose(purpose);
        }

        // Update items
        transaction.getItems().clear();
        for (TransactionItem item : updatedItems) {
            item.setTransaction(transaction);
            item.setStatus(TransactionStatus.PENDING);
            transaction.getItems().add(item);
        }

        return transactionRepository.save(transaction);
    }

    /**
     * 🆕 NEW METHOD: Handles inventory adjustments when only quantities change (no role changes)
     */
    private void handleQuantityOnlyUpdatesWithImmediateInventory(
            Transaction currentTransaction,
            PartyType senderType, UUID senderId,
            PartyType receiverType, UUID receiverId,
            List<TransactionItem> newItems) {

        System.out.println("📊 Handling quantity-only updates with immediate inventory consideration");

        if (currentTransaction.getSentFirst().equals(senderId) && senderType == PartyType.WAREHOUSE) {
            // SENDER-INITIATED warehouse transaction - handle sender inventory adjustments
            handleWarehouseSenderInventoryUpdate(currentTransaction, newItems);

        } else if (currentTransaction.getSentFirst().equals(receiverId) && receiverType == PartyType.WAREHOUSE) {
            // RECEIVER-INITIATED warehouse transaction - handle receiver inventory adjustments
            handleWarehouseReceiverInventoryUpdate(currentTransaction, newItems);
        }
    }

    /**
     * 🆕 NEW METHOD: Handles warehouse receiver inventory updates for quantity changes
     */
    private void handleWarehouseReceiverInventoryUpdate(Transaction currentTransaction, List<TransactionItem> newItems) {
        System.out.println("📊 Calculating receiver inventory differences for warehouse receiver update");

        // Create maps for easy comparison
        Map<UUID, Integer> oldQuantities = currentTransaction.getItems().stream()
                .collect(Collectors.toMap(
                        item -> item.getItemType().getId(),
                        TransactionItem::getQuantity
                ));

        Map<UUID, Integer> newQuantities = newItems.stream()
                .collect(Collectors.toMap(
                        item -> item.getItemType().getId(),
                        TransactionItem::getQuantity
                ));

        // Process each item type in the new transaction
        for (TransactionItem newItem : newItems) {
            UUID itemTypeId = newItem.getItemType().getId();
            int newQuantity = newItem.getQuantity();
            int oldQuantity = oldQuantities.getOrDefault(itemTypeId, 0);

            int difference = newQuantity - oldQuantity;

            System.out.println("🔢 Item: " + newItem.getItemType().getName());
            System.out.println("   Old quantity: " + oldQuantity);
            System.out.println("   New quantity: " + newQuantity);
            System.out.println("   Difference: " + difference);

            if (difference > 0) {
                // New quantity is HIGHER than old quantity - need to add MORE to receiver
                System.out.println("➕ Need to add additional to receiver: " + difference);
                Warehouse warehouse = warehouseRepository.findById(currentTransaction.getReceiverId())
                        .orElseThrow(() -> new IllegalArgumentException("Warehouse not found"));

                Item additionalItem = new Item();
                additionalItem.setItemType(newItem.getItemType());
                additionalItem.setQuantity(difference);
                additionalItem.setItemStatus(ItemStatus.IN_WAREHOUSE);
                additionalItem.setWarehouse(warehouse);
                additionalItem.setResolved(false);
                additionalItem.setCreatedAt(LocalDateTime.now());
                itemRepository.save(additionalItem);

            } else if (difference < 0) {
                // New quantity is LOWER than old quantity - need to REMOVE from receiver
                int removeAmount = Math.abs(difference);
                System.out.println("➖ Need to remove from receiver: " + removeAmount);
                deductFromWarehouseInventory(currentTransaction.getReceiverId(), newItem.getItemType(), removeAmount);
            } else {
                // No change needed
                System.out.println("✅ No change needed - quantities match");
            }
        }

        // Handle removed items (items that were in old transaction but not in new)
        for (TransactionItem oldItem : currentTransaction.getItems()) {
            UUID itemTypeId = oldItem.getItemType().getId();
            if (!newQuantities.containsKey(itemTypeId)) {
                // Item was completely removed, remove the full original quantity from receiver
                System.out.println("➖ Item completely removed, removing from receiver: " + oldItem.getQuantity() + " for " + oldItem.getItemType().getName());
                deductFromWarehouseInventory(currentTransaction.getReceiverId(), oldItem.getItemType(), oldItem.getQuantity());
            }
        }

        System.out.println("✅ Warehouse receiver inventory update completed");
    }

    /**
     * 🆕 NEW METHOD: Handles inventory adjustments when transaction roles change with immediate updates
     */
    private void handleTransactionRoleChangeInventoryAdjustmentsWithImmediateUpdates(
            Transaction currentTransaction,
            PartyType newSenderType, UUID newSenderId,
            PartyType newReceiverType, UUID newReceiverId,
            List<TransactionItem> newItems) {

        System.out.println("🔄 Handling inventory adjustments for role change with immediate updates");

        // Step 1: Revert previous immediate inventory changes
        if (currentTransaction.getSentFirst().equals(currentTransaction.getSenderId()) &&
                currentTransaction.getSenderType() == PartyType.WAREHOUSE) {
            // Sender-initiated warehouse: add back what was deducted
            System.out.println("↩️ Reverting previous sender warehouse inventory deductions");
            for (TransactionItem originalItem : currentTransaction.getItems()) {
                addBackToWarehouseInventory(
                        currentTransaction.getSenderId(),
                        originalItem.getItemType(),
                        originalItem.getQuantity()
                );
            }

        } else if (currentTransaction.getSentFirst().equals(currentTransaction.getReceiverId()) &&
                currentTransaction.getReceiverType() == PartyType.WAREHOUSE) {
            // Receiver-initiated warehouse: remove what was added
            System.out.println("➖ Reverting previous receiver warehouse inventory additions");
            for (TransactionItem originalItem : currentTransaction.getItems()) {
                deductFromWarehouseInventory(
                        currentTransaction.getReceiverId(),
                        originalItem.getItemType(),
                        originalItem.getQuantity()
                );
            }
        }

        // Step 2: Apply new immediate inventory changes based on new roles
        if (newSenderId.equals(currentTransaction.getSentFirst()) && newSenderType == PartyType.WAREHOUSE) {
            // New sender is the initiator and is warehouse - deduct immediately
            System.out.println("🏭 New sender is warehouse and initiator - deducting inventory");
            for (TransactionItem item : newItems) {
                deductFromWarehouseInventory(newSenderId, item.getItemType(), item.getQuantity());
            }

        } else if (newReceiverId.equals(currentTransaction.getSentFirst()) && newReceiverType == PartyType.WAREHOUSE) {
            // New receiver is the initiator and is warehouse - add immediately
            System.out.println("🏭 New receiver is warehouse and initiator - adding inventory");
            Warehouse warehouse = warehouseRepository.findById(newReceiverId)
                    .orElseThrow(() -> new IllegalArgumentException("Warehouse not found"));

            for (TransactionItem item : newItems) {
                Item newItem = new Item();
                newItem.setItemType(item.getItemType());
                newItem.setQuantity(item.getQuantity());
                newItem.setItemStatus(ItemStatus.IN_WAREHOUSE);
                newItem.setWarehouse(warehouse);
                newItem.setTransactionItem(item);
                newItem.setResolved(false);
                newItem.setCreatedAt(LocalDateTime.now());
                itemRepository.save(newItem);
            }
        }

        System.out.println("✅ Role change inventory adjustments with immediate updates completed");
    }

    /**
     * 🆕 PRESERVED METHOD: Handles inventory adjustments for warehouse senders when quantities change
     */
    private void handleWarehouseSenderInventoryUpdate(Transaction currentTransaction, List<TransactionItem> newItems) {
        System.out.println("📊 Calculating inventory differences for warehouse sender update");

        // Create maps for easy comparison
        Map<UUID, Integer> oldQuantities = currentTransaction.getItems().stream()
                .collect(Collectors.toMap(
                        item -> item.getItemType().getId(),
                        TransactionItem::getQuantity
                ));

        Map<UUID, Integer> newQuantities = newItems.stream()
                .collect(Collectors.toMap(
                        item -> item.getItemType().getId(),
                        TransactionItem::getQuantity
                ));

        // Process each item type in the new transaction
        for (TransactionItem newItem : newItems) {
            UUID itemTypeId = newItem.getItemType().getId();
            int newQuantity = newItem.getQuantity();
            int oldQuantity = oldQuantities.getOrDefault(itemTypeId, 0);

            int difference = newQuantity - oldQuantity;

            System.out.println("🔢 Item: " + newItem.getItemType().getName());
            System.out.println("   Old quantity: " + oldQuantity);
            System.out.println("   New quantity: " + newQuantity);
            System.out.println("   Difference: " + difference);

            if (difference > 0) {
                // New quantity is HIGHER than old quantity - need to deduct MORE
                System.out.println("➖ Need to deduct additional: " + difference);
                deductFromWarehouseInventory(currentTransaction.getSenderId(), newItem.getItemType(), difference);

            } else if (difference < 0) {
                // New quantity is LOWER than old quantity - need to ADD BACK
                int addBackAmount = Math.abs(difference);
                System.out.println("↩️ Need to add back: " + addBackAmount);
                addBackToWarehouseInventory(currentTransaction.getSenderId(), newItem.getItemType(), addBackAmount);
            } else {
                // No change needed
                System.out.println("✅ No change needed - quantities match");
            }
        }

        // Handle removed items (items that were in old transaction but not in new)
        for (TransactionItem oldItem : currentTransaction.getItems()) {
            UUID itemTypeId = oldItem.getItemType().getId();
            if (!newQuantities.containsKey(itemTypeId)) {
                // Item was completely removed, add back the full original quantity
                System.out.println("↩️ Item completely removed, adding back: " + oldItem.getQuantity() + " for " + oldItem.getItemType().getName());
                addBackToWarehouseInventory(currentTransaction.getSenderId(), oldItem.getItemType(), oldItem.getQuantity());
            }
        }

        System.out.println("✅ Warehouse sender inventory update completed");
    }

    // ========================================
    // QUERY METHODS (UNCHANGED)
    // ========================================

    public List<Transaction> getTransactionsByEntity(PartyType entityType, UUID entityId) {
        return transactionRepository.findBySenderTypeAndSenderIdOrReceiverTypeAndReceiverId(
                entityType, entityId, entityType, entityId);
    }

    public List<Transaction> getTransactionsForWarehouse(UUID warehouseId) {
        return transactionRepository.findTransactionsByPartyIdAndType(warehouseId, PartyType.WAREHOUSE);
    }

    public List<Transaction> getTransactionsForEquipment(UUID equipmentId) {
        return transactionRepository.findTransactionsByPartyIdAndType(equipmentId, PartyType.EQUIPMENT);
    }

    public Transaction getTransactionById(UUID transactionId) {
        return transactionRepository.findById(transactionId)
                .orElseThrow(() -> new IllegalArgumentException("Transaction not found with ID: " + transactionId));
    }

    public List<Transaction> getTransactionsForEquipmentByPurpose(UUID equipmentId, TransactionPurpose purpose) {
        return getTransactionsForEquipment(equipmentId).stream()
                .filter(t -> t.getPurpose() == purpose)
                .collect(java.util.stream.Collectors.toList());
    }

    public List<Transaction> getConsumableTransactionsForEquipment(UUID equipmentId) {
        return getTransactionsForEquipmentByPurpose(equipmentId, TransactionPurpose.CONSUMABLE);
    }

    public List<Transaction> getMaintenanceTransactionsForEquipment(UUID equipmentId) {
        return getTransactionsForEquipmentByPurpose(equipmentId, TransactionPurpose.MAINTENANCE);
    }

    public List<Transaction> getIncomingTransactionsForEquipment(UUID equipmentId) {
        return transactionRepository.findByReceiverTypeAndReceiverIdAndStatusAndSentFirstNot(
                PartyType.EQUIPMENT, equipmentId, TransactionStatus.PENDING, equipmentId);
    }

    public List<Transaction> getOutgoingTransactionsForEquipment(UUID equipmentId) {
        return transactionRepository.findBySenderTypeAndSenderIdAndStatusAndSentFirstNot(
                PartyType.EQUIPMENT, equipmentId, TransactionStatus.PENDING, equipmentId);
    }

    public List<Transaction> getPendingTransactionsInitiatedByEquipment(UUID equipmentId) {
        return transactionRepository.findByStatusAndSentFirst(TransactionStatus.PENDING, equipmentId);
    }

    // ========================================
    // UTILITY METHODS
    // ========================================

    private Transaction buildTransaction(PartyType senderType, UUID senderId, PartyType receiverType,
                                         UUID receiverId, LocalDateTime transactionDate, String username,
                                         int batchNumber, UUID sentFirst, TransactionPurpose purpose) {
        Transaction.TransactionBuilder builder = Transaction.builder()
                .createdAt(LocalDateTime.now())
                .transactionDate(transactionDate)
                .status(TransactionStatus.PENDING)
                .senderType(senderType)
                .senderId(senderId)
                .receiverType(receiverType)
                .receiverId(receiverId)
                .addedBy(username)
                .batchNumber(batchNumber)
                .sentFirst(sentFirst);

        if (purpose != null) {
            builder.purpose(purpose);
        }

        return builder.build();
    }

    private ItemType getItemType(UUID itemTypeId) {
        return itemTypeRepository.findById(itemTypeId)
                .orElseThrow(() -> new IllegalArgumentException("Item type not found: " + itemTypeId));
    }

    private void validateEntityExists(PartyType type, UUID id) {
        switch (type) {
            case WAREHOUSE:
                warehouseRepository.findById(id)
                        .orElseThrow(() -> new IllegalArgumentException("Warehouse not found"));
                break;
            case EQUIPMENT:
                equipmentRepository.findById(id)
                        .orElseThrow(() -> new IllegalArgumentException("Equipment not found"));
                break;
            default:
                throw new IllegalArgumentException("Unsupported entity type: " + type);
        }
    }
}<|MERGE_RESOLUTION|>--- conflicted
+++ resolved
@@ -486,19 +486,11 @@
 
         // Sender already deducted during creation, now handle receiver side
         if (transaction.getReceiverType() == PartyType.WAREHOUSE) {
-<<<<<<< HEAD
-            // Add what receiver actually claims they received
-            addToWarehouseInventory(transaction, item, receiverClaimedQuantity);
-        } else if (transaction.getReceiverType() == PartyType.EQUIPMENT) {
-            // Add consumables to equipment
-            System.out.println("⚙️ Adding consumables to equipment: " + receiverClaimedQuantity + " units");
-            addToEquipmentConsumables(transaction.getReceiverId(), item.getItemType(), receiverClaimedQuantity, transaction);
-=======
             // 🚨 FIXED: Add only what sender claims they sent, NOT what receiver claims they got
             System.out.println("🏭 Adding to warehouse what SENDER claims they sent: " + senderClaimedQuantity);
             addToWarehouseInventory(transaction, item, senderClaimedQuantity);
->>>>>>> 958626f3
-        }
+        }
+        // Equipment receiver handling unchanged (preserve equipment logic)
 
         // Handle sender adjustments if quantities don't match what was originally claimed
         if (transaction.getSenderType() == PartyType.WAREHOUSE) {
@@ -525,21 +517,26 @@
                                                          int senderClaimedQuantity, int receiverClaimedQuantity) {
         System.out.println("📥 Handling receiver-initiated inventory changes");
 
-        // Handle sender side first
+        // Receiver already added during creation, now handle sender side
         if (transaction.getSenderType() == PartyType.WAREHOUSE) {
             // 🚨 FIXED: Deduct only what receiver claims they got, NOT what sender claims they sent
             System.out.println("🏭 Deducting from warehouse what RECEIVER claims they got: " + receiverClaimedQuantity);
             deductFromWarehouseInventory(transaction.getSenderId(), item.getItemType(), receiverClaimedQuantity);
         }
-
-        // Handle receiver side
+        // Equipment sender handling unchanged (preserve equipment logic)
+
+        // Handle receiver adjustments if quantities don't match what was originally claimed
         if (transaction.getReceiverType() == PartyType.WAREHOUSE) {
-            // Add what receiver claims they received
-            addToWarehouseInventory(transaction, item, receiverClaimedQuantity);
-        } else if (transaction.getReceiverType() == PartyType.EQUIPMENT) {
-            // Add consumables to equipment
-            System.out.println("⚙️ Adding consumables to equipment: " + receiverClaimedQuantity + " units");
-            addToEquipmentConsumables(transaction.getReceiverId(), item.getItemType(), receiverClaimedQuantity, transaction);
+            int originalQuantity = item.getQuantity();
+            int difference = originalQuantity - receiverClaimedQuantity;
+
+            if (difference > 0) {
+                // Receiver originally claimed more than they actually received, remove difference
+                deductFromWarehouseInventory(transaction.getReceiverId(), item.getItemType(), difference);
+            } else if (difference < 0) {
+                // Receiver actually received more than originally claimed, add additional
+                addBackToWarehouseInventory(transaction.getReceiverId(), item.getItemType(), Math.abs(difference));
+            }
         }
 
         // Handle discrepancies - this will create appropriate STOLEN/OVERRECEIVED entries
