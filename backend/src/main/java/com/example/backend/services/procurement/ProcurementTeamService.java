package com.example.backend.services.procurement;

import com.example.backend.models.id.EntityTypeConfig;
import com.example.backend.models.merchant.Merchant;
import com.example.backend.models.merchant.MerchantType;
import com.example.backend.models.site.Site;
import com.example.backend.models.warehouse.ItemCategory;
import com.example.backend.repositories.merchant.MerchantRepository;
import com.example.backend.repositories.site.SiteRepository;
import com.example.backend.repositories.warehouse.ItemCategoryRepository;
import com.example.backend.services.id.EntityIdGeneratorService;
import org.springframework.beans.factory.annotation.Autowired;
import org.springframework.stereotype.Service;

import java.util.*;

@Service
public class ProcurementTeamService {

    @Autowired
    private EntityIdGeneratorService idGeneratorService;

    @Autowired
    private MerchantRepository merchantRepository;

    @Autowired
    private SiteRepository siteRepository;

    @Autowired
    private ItemCategoryRepository itemCategoryRepository;
    public Merchant addMerchant(Map<String, Object> merchantData) {
        try {
            System.out.println("Step 1: Extracting required fields...");

            String name = (String) merchantData.get("name");
            System.out.println("Name: " + name);

            // Handle multiple merchant types
            List<MerchantType> merchantTypes = new ArrayList<>();
            if (merchantData.containsKey("merchantTypes")) {
                List<String> typeStrings = (List<String>) merchantData.get("merchantTypes");
                for (String typeStr : typeStrings) {
                    merchantTypes.add(MerchantType.valueOf(typeStr.toUpperCase()));
                }
            }
            System.out.println("Merchant Types: " + merchantTypes);

            // Optional fields
            String contactEmail = (String) merchantData.get("contactEmail");
            String contactPhone = (String) merchantData.get("contactPhone");
            String contactSecondPhone = (String) merchantData.get("contactSecondPhone");
            String contactPersonName = (String) merchantData.get("contactPersonName");
            String address = (String) merchantData.get("address");
            String preferredPaymentMethod = (String) merchantData.get("preferredPaymentMethod");
            String taxIdentificationNumber = (String) merchantData.get("taxIdentificationNumber");
            String photoUrl = (String) merchantData.get("photoUrl");
            Double reliabilityScore = merchantData.get("reliabilityScore") != null ? Double.valueOf(merchantData.get("reliabilityScore").toString()) : null;
            Double averageDeliveryTime = merchantData.get("averageDeliveryTime") != null ? Double.valueOf(merchantData.get("averageDeliveryTime").toString()) : null;

            Date lastOrderDate = null;
            if (merchantData.get("lastOrderDate") != null) {
                lastOrderDate = new Date(Long.parseLong(merchantData.get("lastOrderDate").toString()));
            }

            String notes = (String) merchantData.get("notes");

            // CHANGED: Resolve multiple sites instead of single site
            List<Site> sites = new ArrayList<>();
            if (merchantData.containsKey("siteIds")) {
                System.out.println("Step 2: Resolving sites...");
                List<String> siteIds = (List<String>) merchantData.get("siteIds");
                for (String siteId : siteIds) {
                    siteRepository.findById(UUID.fromString(siteId)).ifPresent(sites::add);
                }
            }

            // Resolve item categories
            List<ItemCategory> categories = new ArrayList<>();
            if (merchantData.containsKey("itemCategoryIds")) {
                System.out.println("Step 3: Resolving item categories...");
                String[] categoryIds = ((String) merchantData.get("itemCategoryIds")).split(",");
                for (String id : categoryIds) {
                    UUID uuid = UUID.fromString(id.trim());
                    itemCategoryRepository.findById(uuid).ifPresent(categories::add);
                }
            }

            // Build and save merchant
            System.out.println("Step 4: Building and saving merchant...");


            String merchantId = idGeneratorService.generateNextId(EntityTypeConfig.MERCHANT);
            Merchant merchant = Merchant.builder()
                    .merchantId(merchantId)
                    .name(name)
                    .merchantTypes(merchantTypes)
                    .contactEmail(contactEmail)
                    .contactPhone(contactPhone)
                    .contactSecondPhone(contactSecondPhone)
                    .contactPersonName(contactPersonName)
                    .address(address)
                    .preferredPaymentMethod(preferredPaymentMethod)
                    .taxIdentificationNumber(taxIdentificationNumber)
                    .photoUrl(photoUrl)
                    .reliabilityScore(reliabilityScore)
                    .averageDeliveryTime(averageDeliveryTime)
                    .lastOrderDate(lastOrderDate)
                    .notes(notes)
                    .sites(sites)  // CHANGED: from site to sites
                    .itemCategories(categories)
                    .build();

            Merchant saved = merchantRepository.save(merchant);
            System.out.println("Merchant saved with ID: " + saved.getId());
            return saved;

        } catch (Exception e) {
            System.err.println("ERROR: " + e.getMessage());
            e.printStackTrace();
            throw new RuntimeException("Failed to create merchant: " + e.getMessage(), e);
        }
    }

    public Merchant updateMerchant(UUID id, Map<String, Object> merchantData) {
        try {
            System.out.println("Updating merchant with ID: " + id);

            if (id == null) {
                throw new RuntimeException("Merchant ID cannot be null");
            }

            Merchant merchant = merchantRepository.findById(id)
                    .orElseThrow(() -> new RuntimeException("Merchant not found with ID: " + id));

            System.out.println("Found existing merchant: " + merchant.getName());

            // Update name
            if (merchantData.containsKey("name")) {
                String name = (String) merchantData.get("name");
                if (name != null && !name.trim().isEmpty()) {
                    merchant.setName(name.trim());
                }
            }

<<<<<<< HEAD
            // Replace the merchantType handling section with:
=======
            // Update merchant types
>>>>>>> d262f464
            if (merchantData.containsKey("merchantTypes")) {
                List<String> typeStrings = (List<String>) merchantData.get("merchantTypes");
                if (typeStrings != null && !typeStrings.isEmpty()) {
                    List<MerchantType> merchantTypes = new ArrayList<>();
                    for (String typeStr : typeStrings) {
<<<<<<< HEAD
                        try {
                            merchantTypes.add(MerchantType.valueOf(typeStr.toUpperCase()));
                        } catch (IllegalArgumentException e) {
                            throw new RuntimeException("Invalid merchant type: " + typeStr);
                        }
                    }
                    merchant.setMerchantTypes(merchantTypes);
                    System.out.println("Updated merchant types: " + merchantTypes);
=======
                        merchantTypes.add(MerchantType.valueOf(typeStr.toUpperCase()));
                    }
                    merchant.setMerchantTypes(merchantTypes);
>>>>>>> d262f464
                }
            }

            // Update other optional fields...
            if (merchantData.containsKey("contactEmail")) {
                merchant.setContactEmail((String) merchantData.get("contactEmail"));
            }
            if (merchantData.containsKey("contactPhone")) {
                merchant.setContactPhone((String) merchantData.get("contactPhone"));
            }
            if (merchantData.containsKey("contactSecondPhone")) {
                merchant.setContactSecondPhone((String) merchantData.get("contactSecondPhone"));
            }
            if (merchantData.containsKey("contactPersonName")) {
                merchant.setContactPersonName((String) merchantData.get("contactPersonName"));
            }
            if (merchantData.containsKey("address")) {
                merchant.setAddress((String) merchantData.get("address"));
            }
            if (merchantData.containsKey("preferredPaymentMethod")) {
                merchant.setPreferredPaymentMethod((String) merchantData.get("preferredPaymentMethod"));
            }
            if (merchantData.containsKey("taxIdentificationNumber")) {
                merchant.setTaxIdentificationNumber((String) merchantData.get("taxIdentificationNumber"));
            }
            if (merchantData.containsKey("photoUrl")) {
                merchant.setPhotoUrl((String) merchantData.get("photoUrl"));
            }
            if (merchantData.containsKey("reliabilityScore")) {
                Object scoreObj = merchantData.get("reliabilityScore");
                if (scoreObj != null && !scoreObj.toString().trim().isEmpty()) {
                    merchant.setReliabilityScore(Double.valueOf(scoreObj.toString()));
                }
            }
            if (merchantData.containsKey("averageDeliveryTime")) {
                Object deliveryObj = merchantData.get("averageDeliveryTime");
                if (deliveryObj != null && !deliveryObj.toString().trim().isEmpty()) {
                    merchant.setAverageDeliveryTime(Double.valueOf(deliveryObj.toString()));
                }
            }
            if (merchantData.containsKey("notes")) {
                merchant.setNotes((String) merchantData.get("notes"));
            }

            // CHANGED: Update multiple sites instead of single site
            if (merchantData.containsKey("siteIds")) {
                List<String> siteIds = (List<String>) merchantData.get("siteIds");
                List<Site> sites = new ArrayList<>();

                if (siteIds != null && !siteIds.isEmpty()) {
                    for (String siteId : siteIds) {
                        if (siteId != null && !siteId.trim().isEmpty()) {
                            UUID siteUuid = UUID.fromString(siteId.trim());
                            Site site = siteRepository.findById(siteUuid)
                                    .orElseThrow(() -> new RuntimeException("Site not found with ID: " + siteId));
                            sites.add(site);
                        }
                    }
                }
                merchant.setSites(sites);
                System.out.println("Updated sites count: " + sites.size());
            }

            // Update item categories
            if (merchantData.containsKey("itemCategoryIds")) {
                String categoryIdsStr = (String) merchantData.get("itemCategoryIds");
                List<ItemCategory> categories = new ArrayList<>();

                if (categoryIdsStr != null && !categoryIdsStr.trim().isEmpty()) {
                    String[] categoryIds = categoryIdsStr.split(",");
                    for (String categoryIdStr : categoryIds) {
                        String trimmedId = categoryIdStr.trim();
                        if (!trimmedId.isEmpty()) {
                            UUID categoryId = UUID.fromString(trimmedId);
                            ItemCategory category = itemCategoryRepository.findById(categoryId)
                                    .orElseThrow(() -> new RuntimeException("Item category not found with ID: " + categoryId));
                            categories.add(category);
                        }
                    }
                }
                merchant.setItemCategories(categories);
            }

            System.out.println("Saving updated merchant...");
            Merchant updated = merchantRepository.save(merchant);
            System.out.println("Successfully updated merchant with ID: " + updated.getId());
            return updated;

        } catch (Exception e) {
            System.err.println("Unexpected error updating merchant: " + e.getMessage());
            e.printStackTrace();
            throw new RuntimeException("Failed to update merchant: " + e.getMessage(), e);
        }
    }

    public void deleteMerchant(UUID id) {
        try {
            System.out.println("Attempting to delete merchant with ID: " + id);

            // Validate ID
            if (id == null) {
                throw new RuntimeException("Merchant ID cannot be null");
            }

            // Check if merchant exists
            Merchant merchant = merchantRepository.findById(id)
                    .orElseThrow(() -> new RuntimeException("Merchant not found with ID: " + id));

            System.out.println("Found merchant to delete: " + merchant.getName());

            // Delete the merchant
            merchantRepository.delete(merchant);

            System.out.println("Successfully deleted merchant with ID: " + id);

        } catch (RuntimeException e) {
            System.err.println("Business logic error: " + e.getMessage());
            throw e; // Re-throw runtime exceptions as-is
        } catch (Exception e) {
            System.err.println("Unexpected error deleting merchant: " + e.getMessage());
            e.printStackTrace();
            throw new RuntimeException("Failed to delete merchant due to unexpected error: " + e.getMessage(), e);
        }
    }
}<|MERGE_RESOLUTION|>--- conflicted
+++ resolved
@@ -142,30 +142,15 @@
                 }
             }
 
-<<<<<<< HEAD
-            // Replace the merchantType handling section with:
-=======
             // Update merchant types
->>>>>>> d262f464
             if (merchantData.containsKey("merchantTypes")) {
                 List<String> typeStrings = (List<String>) merchantData.get("merchantTypes");
                 if (typeStrings != null && !typeStrings.isEmpty()) {
                     List<MerchantType> merchantTypes = new ArrayList<>();
                     for (String typeStr : typeStrings) {
-<<<<<<< HEAD
-                        try {
-                            merchantTypes.add(MerchantType.valueOf(typeStr.toUpperCase()));
-                        } catch (IllegalArgumentException e) {
-                            throw new RuntimeException("Invalid merchant type: " + typeStr);
-                        }
-                    }
-                    merchant.setMerchantTypes(merchantTypes);
-                    System.out.println("Updated merchant types: " + merchantTypes);
-=======
                         merchantTypes.add(MerchantType.valueOf(typeStr.toUpperCase()));
                     }
                     merchant.setMerchantTypes(merchantTypes);
->>>>>>> d262f464
                 }
             }
 
