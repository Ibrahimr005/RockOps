package com.example.backend.services.equipment;

import com.example.backend.dto.equipment.EquipmentTypeDTO;
import com.example.backend.dto.equipment.WorkTypeDTO;
import com.example.backend.exceptions.ResourceNotFoundException;
import com.example.backend.models.equipment.EquipmentType;
import com.example.backend.models.equipment.WorkType;
import com.example.backend.repositories.equipment.EquipmentTypeRepository;
import com.example.backend.repositories.equipment.WorkTypeRepository;
import org.springframework.beans.factory.annotation.Autowired;
import org.springframework.stereotype.Service;
import org.springframework.transaction.annotation.Transactional;

import java.util.List;
import java.util.UUID;
import java.util.stream.Collectors;

@Service
public class EquipmentTypeService {

    private final EquipmentTypeRepository equipmentTypeRepository;
    private final WorkTypeRepository workTypeRepository;

    @Autowired
    public EquipmentTypeService(EquipmentTypeRepository equipmentTypeRepository, WorkTypeRepository workTypeRepository) {
        this.equipmentTypeRepository = equipmentTypeRepository;
        this.workTypeRepository = workTypeRepository;
    }

    public List<EquipmentTypeDTO> getAllEquipmentTypes() {
        return equipmentTypeRepository.findAll().stream()
                .map(EquipmentTypeDTO::fromEntity)
                .collect(Collectors.toList());
    }

    public EquipmentTypeDTO getEquipmentTypeById(UUID id) {
        return equipmentTypeRepository.findById(id)
                .map(EquipmentTypeDTO::fromEntity)
                .orElseThrow(() -> new ResourceNotFoundException("Equipment type not found with id: " + id));
    }

    public EquipmentTypeDTO getEquipmentTypeByName(String name) {
        return equipmentTypeRepository.findByName(name)
                .map(EquipmentTypeDTO::fromEntity)
                .orElseThrow(() -> new ResourceNotFoundException("Equipment type not found with name: " + name));
    }

    public EquipmentTypeDTO createEquipmentType(EquipmentTypeDTO dto) {
        if (equipmentTypeRepository.existsByName(dto.getName())) {
            throw new IllegalArgumentException("Equipment type with name '" + dto.getName() + "' already exists");
        }

        EquipmentType entity = dto.toEntity();
        entity.setDriverPositionName(dto.getName() + " Driver");
        entity.setDrivable(dto.isDrivable());
        EquipmentType savedEntity = equipmentTypeRepository.save(entity);
        return EquipmentTypeDTO.fromEntity(savedEntity);
    }

    public EquipmentTypeDTO updateEquipmentType(UUID id, EquipmentTypeDTO dto) {
        // Check if the type exists
        EquipmentType existingType = equipmentTypeRepository.findById(id)
                .orElseThrow(() -> new ResourceNotFoundException("Equipment type not found with id: " + id));

        // Check if the name is already used by another type
        if (!existingType.getName().equals(dto.getName()) &&
                equipmentTypeRepository.existsByName(dto.getName())) {
            throw new IllegalArgumentException("Equipment type with name '" + dto.getName() + "' already exists");
        }

        // Update fields
        existingType.setName(dto.getName());
        existingType.setDescription(dto.getDescription());
        existingType.setDriverPositionName(dto.getName()+" Driver");
        existingType.setDrivable(dto.isDrivable());

        // Save and return
        EquipmentType updatedEntity = equipmentTypeRepository.save(existingType);
        return EquipmentTypeDTO.fromEntity(updatedEntity);
    }

    public void deleteEquipmentType(UUID id) {
        EquipmentType equipmentType = equipmentTypeRepository.findById(id)
                .orElseThrow(() -> new ResourceNotFoundException("Equipment type not found with id: " + id));

        if (!equipmentType.getEquipments().isEmpty()) {
            throw new IllegalStateException("Cannot delete equipment type that is used by equipment");
        }

        equipmentTypeRepository.delete(equipmentType);
    }

    public boolean existsByName(String name) {
        return equipmentTypeRepository.existsByName(name);
    }

    /**
     * Add supported work types to an equipment type
     */
    @Transactional
    public EquipmentTypeDTO addSupportedWorkTypes(UUID equipmentTypeId, List<UUID> workTypeIds) {
        EquipmentType equipmentType = equipmentTypeRepository.findById(equipmentTypeId)
                .orElseThrow(() -> new ResourceNotFoundException("Equipment type not found with id: " + equipmentTypeId));

        for (UUID workTypeId : workTypeIds) {
            WorkType workType = workTypeRepository.findById(workTypeId)
                    .orElseThrow(() -> new ResourceNotFoundException("Work type not found with id: " + workTypeId));
            
            if (!equipmentType.getSupportedWorkTypes().contains(workType)) {
                equipmentType.getSupportedWorkTypes().add(workType);
            }
        }

        EquipmentType savedEntity = equipmentTypeRepository.save(equipmentType);
        return EquipmentTypeDTO.fromEntity(savedEntity);
    }

    /**
     * Remove supported work types from an equipment type
     */
    @Transactional
    public EquipmentTypeDTO removeSupportedWorkTypes(UUID equipmentTypeId, List<UUID> workTypeIds) {
        EquipmentType equipmentType = equipmentTypeRepository.findById(equipmentTypeId)
                .orElseThrow(() -> new ResourceNotFoundException("Equipment type not found with id: " + equipmentTypeId));

        for (UUID workTypeId : workTypeIds) {
            equipmentType.getSupportedWorkTypes().removeIf(wt -> wt.getId().equals(workTypeId));
        }

<<<<<<< HEAD
        // Create the job position with smart defaults
        JobPosition driverPosition = JobPosition.builder()
                .positionName(requiredPositionName)
                .department(logisticsDept.get())
                .head("Operations Manager")
                .baseSalary(calculateBaseSalary(equipmentType))
                .probationPeriod(90) // 90 days probation
                .contractType(JobPosition.ContractType.MONTHLY)
                .experienceLevel(determineExperienceLevel(equipmentType))
                .monthlyBaseSalary(calculateBaseSalary(equipmentType))
                .shifts("Day Shift")
                .workingHours(8)
                .vacations("21 days annual leave")
                .active(true)
                .build();

        JobPosition savedPosition = jobPositionRepository.save(driverPosition);

        log.info("✅ Successfully created job position: {} with ID: {} for equipment type: {}",
                requiredPositionName, savedPosition.getId(), equipmentType.getName());
=======
        EquipmentType savedEntity = equipmentTypeRepository.save(equipmentType);
        return EquipmentTypeDTO.fromEntity(savedEntity);
>>>>>>> d59d0a81
    }

    /**
     * Set supported work types for an equipment type (replaces existing)
     */
    @Transactional
    public EquipmentTypeDTO setSupportedWorkTypes(UUID equipmentTypeId, List<UUID> workTypeIds) {
        EquipmentType equipmentType = equipmentTypeRepository.findById(equipmentTypeId)
                .orElseThrow(() -> new ResourceNotFoundException("Equipment type not found with id: " + equipmentTypeId));

        // Clear existing work types
        equipmentType.getSupportedWorkTypes().clear();

        // Add new work types
        for (UUID workTypeId : workTypeIds) {
            WorkType workType = workTypeRepository.findById(workTypeId)
                    .orElseThrow(() -> new ResourceNotFoundException("Work type not found with id: " + workTypeId));
            equipmentType.getSupportedWorkTypes().add(workType);
        }

        EquipmentType savedEntity = equipmentTypeRepository.save(equipmentType);
        return EquipmentTypeDTO.fromEntity(savedEntity);
    }

    /**
     * Get supported work types for an equipment type
     */
    public List<WorkTypeDTO> getSupportedWorkTypes(UUID equipmentTypeId) {
        EquipmentType equipmentType = equipmentTypeRepository.findById(equipmentTypeId)
                .orElseThrow(() -> new ResourceNotFoundException("Equipment type not found with id: " + equipmentTypeId));

        return equipmentType.getSupportedWorkTypes().stream()
                .filter(WorkType::isActive)
                .map(workType -> {
                    WorkTypeDTO dto = new WorkTypeDTO();
                    dto.setId(workType.getId());
                    dto.setName(workType.getName());
                    dto.setDescription(workType.getDescription());
                    dto.setActive(workType.isActive());
                    return dto;
                })
                .collect(Collectors.toList());
    }
}<|MERGE_RESOLUTION|>--- conflicted
+++ resolved
@@ -5,26 +5,40 @@
 import com.example.backend.exceptions.ResourceNotFoundException;
 import com.example.backend.models.equipment.EquipmentType;
 import com.example.backend.models.equipment.WorkType;
+import com.example.backend.models.hr.Department;
+import com.example.backend.models.hr.JobPosition;
 import com.example.backend.repositories.equipment.EquipmentTypeRepository;
 import com.example.backend.repositories.equipment.WorkTypeRepository;
+import com.example.backend.repositories.hr.DepartmentRepository;
+import com.example.backend.repositories.hr.JobPositionRepository;
+import lombok.extern.slf4j.Slf4j;
 import org.springframework.beans.factory.annotation.Autowired;
 import org.springframework.stereotype.Service;
 import org.springframework.transaction.annotation.Transactional;
 
 import java.util.List;
+import java.util.Optional;
 import java.util.UUID;
 import java.util.stream.Collectors;
 
 @Service
+@Slf4j
 public class EquipmentTypeService {
 
     private final EquipmentTypeRepository equipmentTypeRepository;
     private final WorkTypeRepository workTypeRepository;
+    private final DepartmentRepository departmentRepository;
+    private final JobPositionRepository jobPositionRepository;
 
     @Autowired
-    public EquipmentTypeService(EquipmentTypeRepository equipmentTypeRepository, WorkTypeRepository workTypeRepository) {
+    public EquipmentTypeService(EquipmentTypeRepository equipmentTypeRepository,
+                                WorkTypeRepository workTypeRepository,
+                                DepartmentRepository departmentRepository,
+                                JobPositionRepository jobPositionRepository) {
         this.equipmentTypeRepository = equipmentTypeRepository;
         this.workTypeRepository = workTypeRepository;
+        this.departmentRepository = departmentRepository;
+        this.jobPositionRepository = jobPositionRepository;
     }
 
     public List<EquipmentTypeDTO> getAllEquipmentTypes() {
@@ -45,18 +59,29 @@
                 .orElseThrow(() -> new ResourceNotFoundException("Equipment type not found with name: " + name));
     }
 
+    @Transactional
     public EquipmentTypeDTO createEquipmentType(EquipmentTypeDTO dto) {
         if (equipmentTypeRepository.existsByName(dto.getName())) {
             throw new IllegalArgumentException("Equipment type with name '" + dto.getName() + "' already exists");
         }
 
+        // Create the equipment type
         EquipmentType entity = dto.toEntity();
         entity.setDriverPositionName(dto.getName() + " Driver");
         entity.setDrivable(dto.isDrivable());
         EquipmentType savedEntity = equipmentTypeRepository.save(entity);
+
+        log.info("Created equipment type: {}", savedEntity.getName());
+
+        // Create job position if the equipment is drivable
+        if (dto.isDrivable()) {
+            createJobPositionForEquipmentType(savedEntity);
+        }
+
         return EquipmentTypeDTO.fromEntity(savedEntity);
     }
 
+    @Transactional
     public EquipmentTypeDTO updateEquipmentType(UUID id, EquipmentTypeDTO dto) {
         // Check if the type exists
         EquipmentType existingType = equipmentTypeRepository.findById(id)
@@ -68,14 +93,37 @@
             throw new IllegalArgumentException("Equipment type with name '" + dto.getName() + "' already exists");
         }
 
+        // Store the old values to check for changes
+        String oldName = existingType.getName();
+        boolean wasDrivable = existingType.isDrivable();
+
         // Update fields
         existingType.setName(dto.getName());
         existingType.setDescription(dto.getDescription());
-        existingType.setDriverPositionName(dto.getName()+" Driver");
+        existingType.setDriverPositionName(dto.getName() + " Driver");
         existingType.setDrivable(dto.isDrivable());
 
         // Save and return
         EquipmentType updatedEntity = equipmentTypeRepository.save(existingType);
+
+        // Handle job position changes
+        if (dto.isDrivable()) {
+            // If it's now drivable (either newly drivable or name changed)
+            if (!wasDrivable || !oldName.equals(dto.getName())) {
+                if (!wasDrivable) {
+                    log.info("Equipment type '{}' is now drivable - creating job position", dto.getName());
+                    createJobPositionForEquipmentType(updatedEntity);
+                } else {
+                    log.info("Equipment type renamed from '{}' to '{}' - updating job position", oldName, dto.getName());
+                    handleEquipmentTypeRenamed(oldName, updatedEntity);
+                }
+            }
+        } else if (wasDrivable) {
+            // Equipment type is no longer drivable - optionally handle job position removal
+            log.info("Equipment type '{}' is no longer drivable - consider removing job position", dto.getName());
+            // Note: We don't automatically delete job positions as they might have employees
+        }
+
         return EquipmentTypeDTO.fromEntity(updatedEntity);
     }
 
@@ -105,7 +153,7 @@
         for (UUID workTypeId : workTypeIds) {
             WorkType workType = workTypeRepository.findById(workTypeId)
                     .orElseThrow(() -> new ResourceNotFoundException("Work type not found with id: " + workTypeId));
-            
+
             if (!equipmentType.getSupportedWorkTypes().contains(workType)) {
                 equipmentType.getSupportedWorkTypes().add(workType);
             }
@@ -127,31 +175,8 @@
             equipmentType.getSupportedWorkTypes().removeIf(wt -> wt.getId().equals(workTypeId));
         }
 
-<<<<<<< HEAD
-        // Create the job position with smart defaults
-        JobPosition driverPosition = JobPosition.builder()
-                .positionName(requiredPositionName)
-                .department(logisticsDept.get())
-                .head("Operations Manager")
-                .baseSalary(calculateBaseSalary(equipmentType))
-                .probationPeriod(90) // 90 days probation
-                .contractType(JobPosition.ContractType.MONTHLY)
-                .experienceLevel(determineExperienceLevel(equipmentType))
-                .monthlyBaseSalary(calculateBaseSalary(equipmentType))
-                .shifts("Day Shift")
-                .workingHours(8)
-                .vacations("21 days annual leave")
-                .active(true)
-                .build();
-
-        JobPosition savedPosition = jobPositionRepository.save(driverPosition);
-
-        log.info("✅ Successfully created job position: {} with ID: {} for equipment type: {}",
-                requiredPositionName, savedPosition.getId(), equipmentType.getName());
-=======
         EquipmentType savedEntity = equipmentTypeRepository.save(equipmentType);
         return EquipmentTypeDTO.fromEntity(savedEntity);
->>>>>>> d59d0a81
     }
 
     /**
@@ -195,4 +220,160 @@
                 })
                 .collect(Collectors.toList());
     }
+
+    /**
+     * Create job position immediately when equipment type is created
+     * This method is called directly in the same transaction
+     */
+    private void createJobPositionForEquipmentType(EquipmentType equipmentType) {
+        String requiredPositionName = equipmentType.getRequiredDriverPosition();
+
+        log.info("Creating job position: {} for equipment type: {}",
+                requiredPositionName, equipmentType.getName());
+
+        // Check if the position already exists
+        Optional<JobPosition> existingPosition = jobPositionRepository.findAll()
+                .stream()
+                .filter(jp -> requiredPositionName.equals(jp.getPositionName()))
+                .findFirst();
+
+        if (existingPosition.isPresent()) {
+            log.info("Job position already exists: {}", requiredPositionName);
+            return;
+        }
+
+        // Find the Logistics department
+        Optional<Department> logisticsDept = departmentRepository.findByName("Logistics");
+
+        if (logisticsDept.isEmpty()) {
+            log.error("Logistics department not found. Cannot create job position for: {}", equipmentType.getName());
+            return;
+        }
+
+        // Calculate base salary
+        Double baseSalary = calculateBaseSalary(equipmentType);
+
+        // Create the job position with smart defaults
+        JobPosition driverPosition = new JobPosition();
+        driverPosition.setPositionName(requiredPositionName);
+        driverPosition.setDepartment(logisticsDept.get());
+        driverPosition.setHead("Operations Manager");
+        driverPosition.setBaseSalary(baseSalary);
+        driverPosition.setProbationPeriod(90); // 90 days probation
+        driverPosition.setContractType(JobPosition.ContractType.MONTHLY);
+        driverPosition.setExperienceLevel(determineExperienceLevel(equipmentType));
+        driverPosition.setActive(true);
+        
+        // Monthly contract specific fields
+        driverPosition.setMonthlyBaseSalary(baseSalary);
+        driverPosition.setWorkingHours(8);
+        driverPosition.setShifts("Day Shift");
+        driverPosition.setVacations("21 days annual leave");
+
+        JobPosition savedPosition = jobPositionRepository.save(driverPosition);
+
+        log.info("✅ Successfully created job position: {} with ID: {} for equipment type: {}",
+                requiredPositionName, savedPosition.getId(), equipmentType.getName());
+    }
+
+    /**
+     * Update job position when equipment type is renamed
+     * This handles the case where an equipment type name is changed
+     */
+    @Transactional
+    public void handleEquipmentTypeRenamed(String oldName, EquipmentType updatedEquipmentType) {
+        String oldPositionName = oldName + " Driver";
+        String newPositionName = updatedEquipmentType.getRequiredDriverPosition();
+
+        // Find the old position
+        Optional<JobPosition> existingPosition = findExistingPosition(oldPositionName);
+
+        if (existingPosition.isPresent()) {
+            JobPosition position = existingPosition.get();
+
+            // Check if new position name already exists
+            if (findExistingPosition(newPositionName).isEmpty()) {
+                // Update the position name
+                position.setPositionName(newPositionName);
+                // Update salary and experience level based on new name
+                Double newSalary = calculateBaseSalary(updatedEquipmentType);
+                position.setBaseSalary(newSalary);
+                position.setMonthlyBaseSalary(newSalary); // Update monthly salary as well
+                position.setExperienceLevel(determineExperienceLevel(updatedEquipmentType));
+
+                jobPositionRepository.save(position);
+
+                log.info("Updated job position from '{}' to '{}' for equipment type change",
+                        oldPositionName, newPositionName);
+            } else {
+                log.warn("Cannot rename position from '{}' to '{}' - new name already exists",
+                        oldPositionName, newPositionName);
+            }
+        } else {
+            // Old position doesn't exist, create new one
+            createJobPositionForEquipmentType(updatedEquipmentType);
+        }
+    }
+
+    /**
+     * Check if a job position with the given name already exists
+     */
+    private Optional<JobPosition> findExistingPosition(String positionName) {
+        return jobPositionRepository.findAll()
+                .stream()
+                .filter(jp -> positionName.equals(jp.getPositionName()))
+                .findFirst();
+    }
+
+    /**
+     * Calculate base salary based on equipment type complexity
+     */
+    private Double calculateBaseSalary(EquipmentType equipmentType) {
+        String typeName = equipmentType.getName().toLowerCase();
+
+        // Crane operators - highest complexity and risk
+        if (typeName.contains("crane")) {
+            return 40000.0;
+        }
+        // Heavy construction equipment - high complexity
+        else if (typeName.contains("excavator") || typeName.contains("bulldozer") ||
+                typeName.contains("loader") || typeName.contains("grader")) {
+            return 35000.0;
+        }
+        // Transport vehicles - medium complexity
+        else if (typeName.contains("truck") || typeName.contains("trailer") ||
+                typeName.contains("tanker")) {
+            return 30000.0;
+        }
+        // Specialized equipment - medium complexity
+        else if (typeName.contains("compactor") || typeName.contains("roller") ||
+                typeName.contains("paver")) {
+            return 32000.0;
+        }
+        // General equipment - base salary
+        else {
+            return 25000.0;
+        }
+    }
+
+    /**
+     * Determine experience level based on equipment type complexity
+     */
+    private String determineExperienceLevel(EquipmentType equipmentType) {
+        String typeName = equipmentType.getName().toLowerCase();
+
+        // High-risk, complex equipment requires senior experience
+        if (typeName.contains("crane") || typeName.contains("tower")) {
+            return "Senior Level";
+        }
+        // Heavy construction equipment requires mid-level experience
+        else if (typeName.contains("excavator") || typeName.contains("bulldozer") ||
+                typeName.contains("loader") || typeName.contains("grader")) {
+            return "Mid Level";
+        }
+        // Transport and general equipment - entry level acceptable
+        else {
+            return "Entry Level";
+        }
+    }
 }