package com.example.backend.services.equipment;

import com.example.backend.dto.equipment.EquipmentTypeDTO;
import com.example.backend.dto.equipment.WorkTypeDTO;
import com.example.backend.exceptions.ResourceConflictException;
import com.example.backend.exceptions.ResourceInUseException;
import com.example.backend.exceptions.ResourceNotFoundException;
import com.example.backend.models.equipment.EquipmentType;
import com.example.backend.models.equipment.WorkType;
import com.example.backend.models.hr.Department;
import com.example.backend.models.hr.JobPosition;
import com.example.backend.models.notification.NotificationType;
import com.example.backend.models.user.Role;
import com.example.backend.repositories.equipment.EquipmentTypeRepository;
import com.example.backend.repositories.equipment.WorkTypeRepository;
import com.example.backend.repositories.hr.DepartmentRepository;
import com.example.backend.repositories.hr.JobPositionRepository;
import com.example.backend.services.notification.NotificationService;
import lombok.extern.slf4j.Slf4j;
import org.springframework.beans.factory.annotation.Autowired;
import org.springframework.stereotype.Service;
import org.springframework.transaction.annotation.Transactional;

<<<<<<< HEAD
=======
import java.math.BigDecimal;
import java.time.LocalTime;
>>>>>>> 16fd0676
import java.util.Arrays;
import java.util.List;
import java.util.Optional;
import java.util.UUID;
import java.util.stream.Collectors;

@Service
@Slf4j
public class EquipmentTypeService {

    private final EquipmentTypeRepository equipmentTypeRepository;
    private final WorkTypeRepository workTypeRepository;
    private final DepartmentRepository departmentRepository;
    private final JobPositionRepository jobPositionRepository;

    @Autowired
    private NotificationService notificationService;

    @Autowired
    public EquipmentTypeService(EquipmentTypeRepository equipmentTypeRepository,
                                WorkTypeRepository workTypeRepository,
                                DepartmentRepository departmentRepository,
                                JobPositionRepository jobPositionRepository) {
        this.equipmentTypeRepository = equipmentTypeRepository;
        this.workTypeRepository = workTypeRepository;
        this.departmentRepository = departmentRepository;
        this.jobPositionRepository = jobPositionRepository;
    }

    public List<EquipmentTypeDTO> getAllEquipmentTypes() {
        return equipmentTypeRepository.findAll().stream()
                .map(EquipmentTypeDTO::fromEntity)
                .collect(Collectors.toList());
    }

    public EquipmentTypeDTO getEquipmentTypeById(UUID id) {
        return equipmentTypeRepository.findById(id)
                .map(EquipmentTypeDTO::fromEntity)
                .orElseThrow(() -> new ResourceNotFoundException("Equipment type not found with id: " + id));
    }

    public EquipmentTypeDTO getEquipmentTypeByName(String name) {
        return equipmentTypeRepository.findByName(name)
                .map(EquipmentTypeDTO::fromEntity)
                .orElseThrow(() -> new ResourceNotFoundException("Equipment type not found with name: " + name));
    }

    @Transactional
    public EquipmentTypeDTO createEquipmentType(EquipmentTypeDTO dto) {
        // Check if equipment type with this name already exists
        Optional<EquipmentType> existingType = equipmentTypeRepository.findByName(dto.getName());
        if (existingType.isPresent()) {
            // For equipment types, we don't have soft delete, so it's always an active duplicate
            throw ResourceConflictException.duplicateActive("Equipment type", dto.getName());
        }

        // Create the equipment type
        EquipmentType entity = dto.toEntity();
        entity.setDriverPositionName(dto.getName() + " Driver");
        entity.setDrivable(dto.isDrivable());
        EquipmentType savedEntity = equipmentTypeRepository.save(entity);

        log.info("Created equipment type: {}", savedEntity.getName());

        // Create job position if the equipment is drivable
        if (dto.isDrivable()) {
            createJobPositionForEquipmentType(savedEntity);
        }

        // Send notifications
        try {
            String notificationTitle = "New Equipment Type Created";
            String notificationMessage = "Equipment type '" + savedEntity.getName() + "' has been created. " +
                    (dto.getDescription() != null ? dto.getDescription() : "");
            String actionUrl = "/equipment/type-management";
            String relatedEntity = savedEntity.getId().toString();

            List<Role> targetRoles = Arrays.asList(Role.EQUIPMENT_MANAGER, Role.ADMIN);

            notificationService.sendNotificationToUsersByRoles(
                    targetRoles,
                    notificationTitle,
                    notificationMessage,
                    NotificationType.SUCCESS,
                    actionUrl,
                    relatedEntity
            );

            System.out.println("Equipment type creation notification sent successfully");
        } catch (Exception e) {
            System.err.println("Failed to send equipment type creation notification: " + e.getMessage());
        }

        return EquipmentTypeDTO.fromEntity(savedEntity);
    }

    @Transactional
    public EquipmentTypeDTO updateEquipmentType(UUID id, EquipmentTypeDTO dto) {
        // Check if the type exists
        EquipmentType existingType = equipmentTypeRepository.findById(id)
                .orElseThrow(() -> new ResourceNotFoundException("Equipment type not found with id: " + id));

        // Check if the name is already used by another type
        if (!existingType.getName().equals(dto.getName())) {
            Optional<EquipmentType> conflictingType = equipmentTypeRepository.findByName(dto.getName());
            if (conflictingType.isPresent()) {
                throw ResourceConflictException.duplicateActive("Equipment type", dto.getName());
            }
        }

        // Store the old values to check for changes
        String oldName = existingType.getName();
        boolean wasDrivable = existingType.isDrivable();

        // Update fields
        existingType.setName(dto.getName());
        existingType.setDescription(dto.getDescription());
        existingType.setDriverPositionName(dto.getName() + " Driver");
        existingType.setDrivable(dto.isDrivable());

        // Save and return
        EquipmentType updatedEntity = equipmentTypeRepository.save(existingType);

        // Handle job position changes
        if (dto.isDrivable()) {
            // If it's now drivable (either newly drivable or name changed)
            if (!wasDrivable || !oldName.equals(dto.getName())) {
                if (!wasDrivable) {
                    log.info("Equipment type '{}' is now drivable - creating job position", dto.getName());
                    createJobPositionForEquipmentType(updatedEntity);
                } else {
                    log.info("Equipment type renamed from '{}' to '{}' - updating job position", oldName, dto.getName());
                    handleEquipmentTypeRenamed(oldName, updatedEntity);
                }
            }
        } else if (wasDrivable) {
            // Equipment type is no longer drivable - optionally handle job position removal
            log.info("Equipment type '{}' is no longer drivable - consider removing job position", dto.getName());
            // Note: We don't automatically delete job positions as they might have employees
        }

        // Send notifications
        try {
            String notificationTitle = "Equipment Type Updated";
            String notificationMessage = "Equipment type '" + updatedEntity.getName() + "' has been updated. " +
                    (dto.getDescription() != null ? dto.getDescription() : "");
            String actionUrl = "/equipment/type-management";
            String relatedEntity = updatedEntity.getId().toString();

            List<Role> targetRoles = Arrays.asList(Role.EQUIPMENT_MANAGER, Role.ADMIN);

            notificationService.sendNotificationToUsersByRoles(
                    targetRoles,
                    notificationTitle,
                    notificationMessage,
                    NotificationType.INFO,
                    actionUrl,
                    relatedEntity
            );

            System.out.println("Equipment type update notification sent successfully");
        } catch (Exception e) {
            System.err.println("Failed to send equipment type update notification: " + e.getMessage());
        }

        return EquipmentTypeDTO.fromEntity(updatedEntity);
    }

    public void deleteEquipmentType(UUID id) {
        EquipmentType equipmentType = equipmentTypeRepository.findById(id)
                .orElseThrow(() -> new ResourceNotFoundException("Equipment type not found with id: " + id));

        if (!equipmentType.getEquipments().isEmpty()) {
            int equipmentCount = equipmentType.getEquipments().size();
            throw ResourceInUseException.create(
                "equipment type", 
                equipmentType.getName(), 
                equipmentCount, 
                "equipment unit"
            );
        }

        // Send notifications
        try {
            String notificationTitle = "Equipment Type Deleted";
            String notificationMessage = "Equipment type '" + equipmentType.getName() + "' has been deleted. " +
                    (equipmentType.getDescription() != null ? equipmentType.getDescription() : "");
            String actionUrl = "/equipment/type-management";
            String relatedEntity = id.toString();

            List<Role> targetRoles = Arrays.asList(Role.EQUIPMENT_MANAGER, Role.ADMIN);

            notificationService.sendNotificationToUsersByRoles(
                    targetRoles,
                    notificationTitle,
                    notificationMessage,
                    NotificationType.WARNING,
                    actionUrl,
                    relatedEntity
            );

            System.out.println("Equipment type deletion notification sent successfully");
        } catch (Exception e) {
            System.err.println("Failed to send equipment type deletion notification: " + e.getMessage());
        }

        equipmentTypeRepository.delete(equipmentType);
    }

    public boolean existsByName(String name) {
        return equipmentTypeRepository.existsByName(name);
    }

    /**
     * Add supported work types to an equipment type
     */
    @Transactional
    public EquipmentTypeDTO addSupportedWorkTypes(UUID equipmentTypeId, List<UUID> workTypeIds) {
        EquipmentType equipmentType = equipmentTypeRepository.findById(equipmentTypeId)
                .orElseThrow(() -> new ResourceNotFoundException("Equipment type not found with id: " + equipmentTypeId));

        for (UUID workTypeId : workTypeIds) {
            WorkType workType = workTypeRepository.findById(workTypeId)
                    .orElseThrow(() -> new ResourceNotFoundException("Work type not found with id: " + workTypeId));

            if (!equipmentType.getSupportedWorkTypes().contains(workType)) {
                equipmentType.getSupportedWorkTypes().add(workType);
            }
        }

        EquipmentType savedEntity = equipmentTypeRepository.save(equipmentType);

        // Send notifications
        try {
            String workTypeNames = workTypeIds.stream()
                    .map(id -> {
                        try {
                            return workTypeRepository.findById(id).map(wt -> wt.getName()).orElse("Unknown");
                        } catch (Exception e) {
                            return "Unknown";
                        }
                    })
                    .collect(Collectors.joining(", "));

            String notificationTitle = "Work Types Added to Equipment Type";
            String notificationMessage = "Work types (" + workTypeNames + ") added to equipment type '" +
                    equipmentType.getName() + "'";
            String actionUrl = "/equipment/type-management";
            String relatedEntity = equipmentType.getId().toString();

            List<Role> targetRoles = Arrays.asList(Role.EQUIPMENT_MANAGER, Role.ADMIN);

            notificationService.sendNotificationToUsersByRoles(
                    targetRoles,
                    notificationTitle,
                    notificationMessage,
                    NotificationType.INFO,
                    actionUrl,
                    relatedEntity
            );

            System.out.println("Work types addition notification sent successfully");
        } catch (Exception e) {
            System.err.println("Failed to send work types addition notification: " + e.getMessage());
        }

        return EquipmentTypeDTO.fromEntity(savedEntity);
    }

    /**
     * Remove supported work types from an equipment type
     */
    @Transactional
    public EquipmentTypeDTO removeSupportedWorkTypes(UUID equipmentTypeId, List<UUID> workTypeIds) {
        EquipmentType equipmentType = equipmentTypeRepository.findById(equipmentTypeId)
                .orElseThrow(() -> new ResourceNotFoundException("Equipment type not found with id: " + equipmentTypeId));

        for (UUID workTypeId : workTypeIds) {
            equipmentType.getSupportedWorkTypes().removeIf(wt -> wt.getId().equals(workTypeId));
        }

        EquipmentType savedEntity = equipmentTypeRepository.save(equipmentType);

        // Send notifications
        try {
            String notificationTitle = "Work Types Removed from Equipment Type";
            String notificationMessage = "Work types have been removed from equipment type '" +
                    equipmentType.getName() + "'";
            String actionUrl = "/equipment/type-management";
            String relatedEntity = equipmentType.getId().toString();

            List<Role> targetRoles = Arrays.asList(Role.EQUIPMENT_MANAGER, Role.ADMIN);

            notificationService.sendNotificationToUsersByRoles(
                    targetRoles,
                    notificationTitle,
                    notificationMessage,
                    NotificationType.INFO,
                    actionUrl,
                    relatedEntity
            );

            System.out.println("Work types removal notification sent successfully");
        } catch (Exception e) {
            System.err.println("Failed to send work types removal notification: " + e.getMessage());
        }

        return EquipmentTypeDTO.fromEntity(savedEntity);
    }

    /**
     * Set supported work types for an equipment type (replaces existing)
     */
    @Transactional
    public EquipmentTypeDTO setSupportedWorkTypes(UUID equipmentTypeId, List<UUID> workTypeIds) {
        EquipmentType equipmentType = equipmentTypeRepository.findById(equipmentTypeId)
                .orElseThrow(() -> new ResourceNotFoundException("Equipment type not found with id: " + equipmentTypeId));

        // Clear existing work types
        equipmentType.getSupportedWorkTypes().clear();

        // Add new work types
        for (UUID workTypeId : workTypeIds) {
            WorkType workType = workTypeRepository.findById(workTypeId)
                    .orElseThrow(() -> new ResourceNotFoundException("Work type not found with id: " + workTypeId));
            equipmentType.getSupportedWorkTypes().add(workType);
        }

        EquipmentType savedEntity = equipmentTypeRepository.save(equipmentType);

        // Send notifications
        try {
            String notificationTitle = "Work Types Updated for Equipment Type";
            String notificationMessage = "Supported work types have been updated for equipment type '" +
                    equipmentType.getName() + "'";
            String actionUrl = "/equipment/type-management";
            String relatedEntity = equipmentType.getId().toString();

            List<Role> targetRoles = Arrays.asList(Role.EQUIPMENT_MANAGER, Role.ADMIN);

            notificationService.sendNotificationToUsersByRoles(
                    targetRoles,
                    notificationTitle,
                    notificationMessage,
                    NotificationType.INFO,
                    actionUrl,
                    relatedEntity
            );

            System.out.println("Work types update notification sent successfully");
        } catch (Exception e) {
            System.err.println("Failed to send work types update notification: " + e.getMessage());
        }

        return EquipmentTypeDTO.fromEntity(savedEntity);
    }

    /**
     * Get supported work types for an equipment type
     */
    public List<WorkTypeDTO> getSupportedWorkTypes(UUID equipmentTypeId) {
        EquipmentType equipmentType = equipmentTypeRepository.findById(equipmentTypeId)
                .orElseThrow(() -> new ResourceNotFoundException("Equipment type not found with id: " + equipmentTypeId));

        return equipmentType.getSupportedWorkTypes().stream()
                .filter(WorkType::isActive)
                .map(workType -> {
                    WorkTypeDTO dto = new WorkTypeDTO();
                    dto.setId(workType.getId());
                    dto.setName(workType.getName());
                    dto.setDescription(workType.getDescription());
                    dto.setActive(workType.isActive());
                    return dto;
                })
                .collect(Collectors.toList());
    }

    /**
     * Create job position immediately when equipment type is created
     * This method is called directly in the same transaction
     */


    private void createJobPositionForEquipmentType(EquipmentType equipmentType) {
        String requiredPositionName = equipmentType.getRequiredDriverPosition();

        log.info("Creating job position: {} for equipment type: {}",
                requiredPositionName, equipmentType.getName());

        // Check if the position already exists
        Optional<JobPosition> existingPosition = jobPositionRepository.findAll()
                .stream()
                .filter(jp -> requiredPositionName.equals(jp.getPositionName()))
                .findFirst();

        if (existingPosition.isPresent()) {
            log.info("Job position already exists: {}", requiredPositionName);
            return;
        }

        // Find the Logistics department
        Optional<Department> logisticsDept = departmentRepository.findByName("Logistics");

        if (logisticsDept.isEmpty()) {
            log.error("Logistics department not found. Cannot create job position for: {}", equipmentType.getName());
            return;
        }

        // Calculate base salary
        Double baseSalary = calculateBaseSalary(equipmentType);

<<<<<<< HEAD
=======
        // Define standard working hours
        LocalTime defaultStartTime = LocalTime.of(9, 0); // 09:00:00
        LocalTime defaultEndTime = LocalTime.of(17, 0);  // 17:00:00

>>>>>>> 16fd0676
        // Create the job position with smart defaults for MONTHLY contract
        JobPosition driverPosition = new JobPosition();
        driverPosition.setPositionName(requiredPositionName);
        driverPosition.setDepartment(logisticsDept.get());
        driverPosition.setHead("Operations Manager");
        driverPosition.setProbationPeriod(90); // 90 days probation
        driverPosition.setContractType(JobPosition.ContractType.MONTHLY);
        driverPosition.setExperienceLevel(determineExperienceLevel(equipmentType));
        driverPosition.setActive(true);

<<<<<<< HEAD
        // Set only MONTHLY contract fields
=======
        // ======================================
        // MONTHLY CONTRACT FIELDS
        // ======================================
>>>>>>> 16fd0676
        driverPosition.setMonthlyBaseSalary(baseSalary);
        driverPosition.setWorkingHours(8);
        driverPosition.setShifts("Day Shift");
        driverPosition.setVacations("21 days annual leave");
        // Added Start and End Time
        driverPosition.setStartTime(defaultStartTime);
        driverPosition.setEndTime(defaultEndTime);

        // ======================================
        // MONTHLY DEDUCTION FIELDS (Defaults to 0 or 0 minutes/count)
        // ======================================
        driverPosition.setAbsentDeduction(BigDecimal.ZERO);
        driverPosition.setLateDeduction(BigDecimal.ZERO);
        driverPosition.setLateForgivenessMinutes(0);
        driverPosition.setLateForgivenessCountPerQuarter(0);
        driverPosition.setLeaveDeduction(BigDecimal.ZERO);

        // Leave HOURLY and DAILY fields as null (default)

        // Leave HOURLY and DAILY fields as null (default)

        JobPosition savedPosition = jobPositionRepository.save(driverPosition);

        log.info("✅ Successfully created job position: {} with ID: {} for equipment type: {}",
                requiredPositionName, savedPosition.getId(), equipmentType.getName());
    }
    /**
     * Update job position when equipment type is renamed
     * This handles the case where an equipment type name is changed
     */
    @Transactional
    public void handleEquipmentTypeRenamed(String oldName, EquipmentType updatedEquipmentType) {
        String oldPositionName = oldName + " Driver";
        String newPositionName = updatedEquipmentType.getRequiredDriverPosition();

        // Find the old position
        Optional<JobPosition> existingPosition = findExistingPosition(oldPositionName);

        if (existingPosition.isPresent()) {
            JobPosition position = existingPosition.get();

            // Check if new position name already exists
            if (findExistingPosition(newPositionName).isEmpty()) {
                // Update the position name
                position.setPositionName(newPositionName);
                // Update salary and experience level based on new name
                Double newSalary = calculateBaseSalary(updatedEquipmentType);
                position.setBaseSalary(newSalary);
                position.setMonthlyBaseSalary(newSalary); // Update monthly salary as well
                position.setExperienceLevel(determineExperienceLevel(updatedEquipmentType));

                jobPositionRepository.save(position);

                log.info("Updated job position from '{}' to '{}' for equipment type change",
                        oldPositionName, newPositionName);
            } else {
                log.warn("Cannot rename position from '{}' to '{}' - new name already exists",
                        oldPositionName, newPositionName);
            }
        } else {
            // Old position doesn't exist, create new one
            createJobPositionForEquipmentType(updatedEquipmentType);
        }
    }

    /**
     * Check if a job position with the given name already exists
     */
    private Optional<JobPosition> findExistingPosition(String positionName) {
        return jobPositionRepository.findAll()
                .stream()
                .filter(jp -> positionName.equals(jp.getPositionName()))
                .findFirst();
    }

    /**
     * Calculate base salary based on equipment type complexity
     */
    private Double calculateBaseSalary(EquipmentType equipmentType) {
        String typeName = equipmentType.getName().toLowerCase();

        // Crane operators - highest complexity and risk
        if (typeName.contains("crane")) {
            return 40000.0;
        }
        // Heavy construction equipment - high complexity
        else if (typeName.contains("excavator") || typeName.contains("bulldozer") ||
                typeName.contains("loader") || typeName.contains("grader")) {
            return 35000.0;
        }
        // Transport vehicles - medium complexity
        else if (typeName.contains("truck") || typeName.contains("trailer") ||
                typeName.contains("tanker")) {
            return 30000.0;
        }
        // Specialized equipment - medium complexity
        else if (typeName.contains("compactor") || typeName.contains("roller") ||
                typeName.contains("paver")) {
            return 32000.0;
        }
        // General equipment - base salary
        else {
            return 25000.0;
        }
    }

    /**
     * Determine experience level based on equipment type complexity
     */
    private String determineExperienceLevel(EquipmentType equipmentType) {
        String typeName = equipmentType.getName().toLowerCase();

        // High-risk, complex equipment requires senior experience
        if (typeName.contains("crane") || typeName.contains("tower")) {
            return "Senior Level";
        }
        // Heavy construction equipment requires mid-level experience
        else if (typeName.contains("excavator") || typeName.contains("bulldozer") ||
                typeName.contains("loader") || typeName.contains("grader")) {
            return "Mid Level";
        }
        // Transport and general equipment - entry level acceptable
        else {
            return "Entry Level";
        }
    }
}<|MERGE_RESOLUTION|>--- conflicted
+++ resolved
@@ -21,11 +21,8 @@
 import org.springframework.stereotype.Service;
 import org.springframework.transaction.annotation.Transactional;
 
-<<<<<<< HEAD
-=======
 import java.math.BigDecimal;
 import java.time.LocalTime;
->>>>>>> 16fd0676
 import java.util.Arrays;
 import java.util.List;
 import java.util.Optional;
@@ -437,13 +434,10 @@
         // Calculate base salary
         Double baseSalary = calculateBaseSalary(equipmentType);
 
-<<<<<<< HEAD
-=======
         // Define standard working hours
         LocalTime defaultStartTime = LocalTime.of(9, 0); // 09:00:00
         LocalTime defaultEndTime = LocalTime.of(17, 0);  // 17:00:00
 
->>>>>>> 16fd0676
         // Create the job position with smart defaults for MONTHLY contract
         JobPosition driverPosition = new JobPosition();
         driverPosition.setPositionName(requiredPositionName);
@@ -454,13 +448,9 @@
         driverPosition.setExperienceLevel(determineExperienceLevel(equipmentType));
         driverPosition.setActive(true);
 
-<<<<<<< HEAD
-        // Set only MONTHLY contract fields
-=======
         // ======================================
         // MONTHLY CONTRACT FIELDS
         // ======================================
->>>>>>> 16fd0676
         driverPosition.setMonthlyBaseSalary(baseSalary);
         driverPosition.setWorkingHours(8);
         driverPosition.setShifts("Day Shift");
@@ -477,8 +467,6 @@
         driverPosition.setLateForgivenessMinutes(0);
         driverPosition.setLateForgivenessCountPerQuarter(0);
         driverPosition.setLeaveDeduction(BigDecimal.ZERO);
-
-        // Leave HOURLY and DAILY fields as null (default)
 
         // Leave HOURLY and DAILY fields as null (default)
 
