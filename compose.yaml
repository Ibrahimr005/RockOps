version: '3.8'
services:
  backend:
    build:
      context: ./backend
    ports:
      - "8080:8080"
    environment:
      - SPRING_PROFILES_ACTIVE=prod
      # Override the localhost configs for Docker network
      - SPRING_DATASOURCE_URL=jdbc:postgresql://postgres:5432/rockOpsDB
      - SPRING_DATASOURCE_USERNAME=postgres
      - SPRING_DATASOURCE_PASSWORD=1234
      # MinIO configuration that overrides application.properties
      - MINIO_ENDPOINT=http://minio:9000
      - MINIO_PUBLICURL=http://localhost:9000
      - MINIO_ACCESSKEY=minioadmin
      - MINIO_SECRETKEY=minioadmin
      - MINIO_BUCKETNAME=rockops
      - MINIO_ENABLED=true
      # AWS S3 config overrides
      - AWS_S3_PUBLIC_URL=http://localhost:9000
      - AWS_S3_ENABLED=true
      - STORAGE_TYPE=minio
      - CORS_ALLOWED_ORIGINS=http://localhost:5173,http://localhost:3000
    depends_on:
      - postgres
      - minio
      - minio-setup

  postgres:
    image: postgres:latest
    ports:
<<<<<<< HEAD
      - "5432:5432"  # Using 5433 to avoid conflict with your local postgres
=======
      - "5432:5432"
>>>>>>> f77350f4
    environment:
      POSTGRES_USER: postgres
      POSTGRES_PASSWORD: 1234
      POSTGRES_DB: rockOpsDB
    volumes:
      - rockops_pg_data:/var/lib/postgresql/data

  minio:
    image: minio/minio:latest
    container_name: minio-dev
    ports:
<<<<<<< HEAD
      - "9000:9000"  # Using 9002 to avoid conflict
      - "9001:9001"
=======
      - "9000:9000"  # Changed back to 9000 to match your app.properties
      - "9001:9001"  # Changed back to 9001
>>>>>>> f77350f4
    environment:
      - MINIO_ROOT_USER=minioadmin
      - MINIO_ROOT_PASSWORD=minioadmin
    command: server /data --console-address ":9001"
    volumes:
      - minio_data_local:/data
    restart: always
    healthcheck:
      test: ["CMD", "curl", "-f", "http://localhost:9000/minio/health/live"]
      interval: 30s
      timeout: 20s
      retries: 3

  minio-setup:
    image: minio/mc:latest
    container_name: minio-setup-dev
    depends_on:
      minio:
        condition: service_healthy
    entrypoint: >
      /bin/sh -c "
      echo 'Setting up MinIO...';
      sleep 5;
      /usr/bin/mc alias set myminio http://minio:9000 minioadmin minioadmin;
      /usr/bin/mc mb myminio/rockops --ignore-existing;
      /usr/bin/mc anonymous set public myminio/rockops;
      echo '✅ MinIO bucket created with public access!';
      "
    restart: "no"

volumes:
  rockops_pg_data:
  minio_data_local:<|MERGE_RESOLUTION|>--- conflicted
+++ resolved
@@ -31,11 +31,7 @@
   postgres:
     image: postgres:latest
     ports:
-<<<<<<< HEAD
-      - "5432:5432"  # Using 5433 to avoid conflict with your local postgres
-=======
       - "5432:5432"
->>>>>>> f77350f4
     environment:
       POSTGRES_USER: postgres
       POSTGRES_PASSWORD: 1234
@@ -47,13 +43,8 @@
     image: minio/minio:latest
     container_name: minio-dev
     ports:
-<<<<<<< HEAD
-      - "9000:9000"  # Using 9002 to avoid conflict
-      - "9001:9001"
-=======
       - "9000:9000"  # Changed back to 9000 to match your app.properties
       - "9001:9001"  # Changed back to 9001
->>>>>>> f77350f4
     environment:
       - MINIO_ROOT_USER=minioadmin
       - MINIO_ROOT_PASSWORD=minioadmin
