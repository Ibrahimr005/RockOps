import {useState} from 'react'
import {BrowserRouter as Router, Navigate, Outlet, Route, Routes} from 'react-router-dom';
import './App.css'
import {LanguageProvider} from "./contexts/LanguageContext.jsx";
import {ThemeProvider} from "./contexts/ThemeContext.jsx";
import {AuthProvider, useAuth} from "./contexts/AuthContext.jsx";
import Login from "./pages/login/Login.jsx";
import Sidebar, {SidebarProvider} from "./components/common/Sidebar/Sidebar.jsx";
import AdminPage from "./pages/admin/AdminPage.jsx";
import Navbar from "./components/common/Navbar/Navbar.jsx";
import DashboardPage from "./pages/dashboards/DashboardPage.jsx";
import AdminDashboard from "./pages/dashboards/AdminDashboard.jsx";
import SiteAdminDashboard from "./pages/dashboards/SiteAdminDashboard.jsx";
import EquipmentManagerDashboard from "./pages/dashboards/EquipmentManagerDashboard.jsx";
import WarehouseManagerDashboard from "./pages/dashboards/WarehouseManagerDashboard.jsx";
import HRManagerDashboard from "./pages/dashboards/HRManagerDashboard.jsx";
import FinanceManagerDashboard from "./pages/dashboards/FinanceManagerDashboard.jsx";
import ProcurementDashboard from "./pages/dashboards/ProcurementDashboard.jsx";
import MaintenanceManagerDashboard from "./pages/dashboards/MaintenanceManagerDashboard.jsx";
import VacancyList from "./pages/HR/Vacancy/VacancyList.jsx";
import PositionsList from "./pages/HR/JobPosition/PositionsList.jsx";
import EmployeesList from "./pages/HR/Employee/EmployeesList.jsx";
import HRLayout from "./pages/HR/HRLayout.jsx";
import EmployeeDetails from "./pages/HR/Employee/details/EmployeeDetails.jsx";
import VacancyDetails from "./pages/HR/Vacancy/details/VacancyDetails.jsx";
import DepartmentsList from "./pages/HR/Departments/DepartmentsList.jsx";
import AllSites from "./pages/site/AllSites/AllSites.jsx";
import SitesLayout from "./pages/site/SitesLayout.jsx";
import Partners from "./pages/partners/Partners.jsx";
import SiteDetails from "./pages/site/SiteDetails/SiteDetails.jsx";
import EquipmentMain from "./pages/equipment/EquipmentMain/EquipmentMain.jsx";
import {SnackbarProvider} from "./contexts/SnackbarContext.jsx";
import EquipmentBrandManagement from "./pages/equipment/EquipmentManagement/EquipmentBrandManagement.jsx";
import EquipmentTypeManagement from "./pages/equipment/EquipmentManagement/EquipmentTypeManagement.jsx";
import WorkTypeManagement from "./pages/equipment/EquipmentManagement/WorkTypeManagement.jsx";
import MaintenanceTypeManagement from "./pages/equipment/EquipmentManagement/MaintenanceTypeManagement.jsx";
import ViewEquipmentData from "./pages/equipment/EquipmentInfo/ViewEquipmentData.jsx";
import EquipmentDetails from "./pages/equipment/EquipmentDetails/EquipmentDetails.jsx";
import RelatedDocuments from "./pages/RelatedDocuments/RelatedDocuments.jsx";
import LeaveRequestDetailPage from './pages/HR/LeaveRequests/LeaveRequestDetailPage';
import VacationBalancePage from './pages/HR/VacationBalance/VacationBalancePage';

// ===================== Warehouse Imports =====================
import WarehousesList from "./pages/warehouse/WarehousesList/Warehouse List/WarehousesList.jsx";
import WarehouseDetails from "./pages/warehouse/WarehousesDetails/WarehouseDetails.jsx";
import WarehouseInformation from "./pages/warehouse/WarehousesInformation/WarehouseInformation.jsx";
import WarehouseViewItemCategoriesTable from "./pages/warehouse/WarehouseCategories/WarehouseViewItemsCategoriesTable.jsx";
import WarehouseViewItemTypesTable from "./pages/warehouse/WarehouseItemTypes/WarehouseViewItemTypesTable.jsx";

// ===================== Merchant & Procurement Components =====================

import ProcurementOffers from "./pages/procurement/ProcurementOffers/ProcurementOffers.jsx";
import ProcurementRequestOrderDetails
    from "./pages/procurement/ProcurementRequestOrderDetails/ProcurementRequestOrderDetails.jsx";
import ProcurementMerchants from "./pages/merchant/MerchantList/ProcurementMerchants.jsx";
import MerchantDetails from "./pages/merchant/MerchantDetails/MerchantDetails.jsx";
import ProcurementRequestOrders from "./pages/procurement/ProcurementRequestOrders/ProcurementRequestOrders.jsx";
import PurchaseOrders from "./pages/procurement/ProcurementPurchaseOrders/PurchaseOrders.jsx";
import PurchaseOrderDetails
    from "./pages/procurement/ProcurementPurchaseOrders/PurchaseOrderDetails/PurchaseOrderDetails.jsx";
import ResolveIssuesPage from "./pages/procurement/ProcurementPurchaseOrders/ResolveIssuesPage/ResolveIssuesPage.jsx";
import PurchaseOrderDetailsPage from "./components/procurement/PurchaseOrderDetailsPage/PurchaseOrderDetailsPage.jsx";

import AttendancePage from "./pages/HR/Attendance/AttendancePage.jsx";
import GeneralLedger from "./pages/finance/GeneralLedger/GeneralLedger.jsx";
import LoadingPage from "./components/common/LoadingPage/LoadingPage.jsx";
import Payables from "./pages/finance/Payables/Payables.jsx";
// ===================== Notifications =====================
import Notifications from './pages/notification/Notifications.jsx';
<<<<<<< HEAD
=======
import { NotificationProvider } from './contexts/NotificationContext.jsx';
>>>>>>> 16fd0676
import FixedAssets from "./pages/finance/FixedAssets/FixedAssets.jsx";

// ===================== Maintenance Team Imports =====================
import MaintenanceLayout from "./pages/maintenance/MaintenanceLayout.jsx";
import MaintenanceRecords from "./pages/maintenance/MaintenanceRecords/MaintenanceRecords.jsx";
import StepTypeManagement from "./pages/maintenance/StepTypeManagement/StepTypeManagement.jsx";
import ContactTypeManagement from "./pages/maintenance/ContactTypeManagement/ContactTypeManagement.jsx";

import {
    ADMIN,
    USER,
    SITE_ADMIN,
    PROCUREMENT,
    WAREHOUSE_MANAGER,
    WAREHOUSE_EMPLOYEE,
    SECRETARY,
    EQUIPMENT_MANAGER,
    HR_MANAGER,
    HR_EMPLOYEE,
    FINANCE_MANAGER,
    FINANCE_EMPLOYEE,
    MAINTENANCE_MANAGER,
    MAINTENANCE_EMPLOYEE,
    ROLES
} from './utils/roles';
import PayrollDashboard from "./pages/payroll/PayrollDashboard/PayrollDashboard.jsx";
import PayslipList from "./pages/payroll/PayslipList/PayslipList.jsx";
import LoanManagement from "./pages/payroll/Loans/LoanManagement/LoanManagement.jsx";
import PayrollLayout from "./pages/payroll/PayrollLayout.jsx";
import LoanDetails from "./pages/payroll/Loans/LoanDetails/LoanDetails.jsx";
import PayrollReports from "./pages/payroll/PayrollReports/PayrollReports.jsx";
import PayslipDetails from "./pages/payroll/PayslipDetails/PayslipDetails.jsx";
import EmployeeOnboarding from "./pages/HR/Vacancy/EmployeeOnboarding.jsx";
import PromotionList from "./pages/HR/Promotion/PromotionList.jsx";
import JobPositionDetails from "./pages/HR/JobPosition/details/JobPositionDetails.jsx";
import BankReconciliation from "./pages/finance/BankReconciliation/BankReconciliation.jsx";
import PayslipManagement from "./pages/payroll/payslip/PayslipManagement.jsx";
import PayslipEdit from "./pages/payroll/payslip/PayslipEdit.jsx";
import DeductionManagement from "./pages/payroll/deduction/DeductionManagement.jsx";
import DepartmentDetails from "./pages/HR/Departments/DepartmentDetails.jsx";
import Contacts from "./pages/maintenance/Contacts/Contacts.jsx";
import MaintenanceRecordDetail from "./pages/maintenance/MaintenanceRecordDetail/MaintenanceRecordDetail.jsx";
<<<<<<< HEAD
=======
import DirectPurchaseDetailView from "./pages/maintenance/DirectPurchaseDetail/DirectPurchaseDetailView.jsx";
>>>>>>> 16fd0676
import LeaveRequestList from "./pages/HR/LeaveRequests/LeaveRequestList.jsx";
import PotentialCandidates from "./pages/HR/PotentialCandidates/PotentialCandidates.jsx";

const AuthRedirect = () => {
    const {currentUser, isAuthenticated, loading} = useAuth();
    if (loading) return <LoadingPage/>;
    if (!isAuthenticated) return <Navigate to="/login" replace/>;
    return <Navigate to={currentUser?.role === 'ADMIN' ? '/admin' : '/dashboard'} replace/>;
};

const RoleRoute = ({allowedRoles, children, redirectPath = '/dashboard'}) => {
    const {currentUser, isAuthenticated, loading} = useAuth();
    if (loading) return <LoadingPage/>;
    if (!isAuthenticated) return <Navigate to="/login" replace/>;
    if (!allowedRoles.includes(currentUser?.role)) return <Navigate to={redirectPath} replace/>;
    return children;
};

const allRoles = Object.values(ROLES);



// ===================== Layout Components =====================
// Updated MainLayout to match Claude.ai structure
const MainLayout = () => (
    <SidebarProvider>
        <div className="app-container">
            <Sidebar />
            <div className="main-content-wrapper">
                <Navbar />
                <main className="main-content">
                    <Outlet />
                </main>
            </div>
        </div>
    </SidebarProvider>
);

function App() {
    const [count, setCount] = useState(0)

    return (
        <Router>
            <SnackbarProvider>
                <LanguageProvider>
                    <ThemeProvider>
                        <AuthProvider>
                            <NotificationProvider>
                                <Routes>
                                <Route path="/login" element={<Login/>}/>
                                <Route path="/" element={<AuthRedirect/>}/>

                                <Route element={<MainLayout/>}>
                                    <Route path="/admin" element={<RoleRoute allowedRoles={[ADMIN]}><AdminPage/></RoleRoute>}/>

                                    <Route path="/dashboard" element={<RoleRoute allowedRoles={allRoles}><DashboardPage/></RoleRoute>}/>
                                    
                                    {/* Individual Dashboard Routes for Admin */}
                                    <Route path="/dashboards/admin" element={<RoleRoute allowedRoles={[ADMIN]}><AdminDashboard/></RoleRoute>}/>
                                    <Route path="/dashboards/site-admin" element={<RoleRoute allowedRoles={[ADMIN]}><SiteAdminDashboard/></RoleRoute>}/>
                                    <Route path="/dashboards/equipment-manager" element={<RoleRoute allowedRoles={[ADMIN]}><EquipmentManagerDashboard/></RoleRoute>}/>
                                    <Route path="/dashboards/warehouse-manager" element={<RoleRoute allowedRoles={[ADMIN]}><WarehouseManagerDashboard/></RoleRoute>}/>
                                    <Route path="/dashboards/hr-manager" element={<RoleRoute allowedRoles={[ADMIN]}><HRManagerDashboard/></RoleRoute>}/>
                                    <Route path="/dashboards/finance-manager" element={<RoleRoute allowedRoles={[ADMIN]}><FinanceManagerDashboard/></RoleRoute>}/>
                                    <Route path="/dashboards/procurement" element={<RoleRoute allowedRoles={[ADMIN]}><ProcurementDashboard/></RoleRoute>}/>

                                    <Route path="/partners" element={<RoleRoute allowedRoles={[ADMIN, SITE_ADMIN]}><Partners/></RoleRoute>}/>

                                    {/* ===================== Notifications Route ===================== */}
                                    <Route path="/notifications" element={<RoleRoute allowedRoles={allRoles}><Notifications/></RoleRoute>}/>

                                    {/* Site Management Routes */}
                                    <Route path="/sites" element={<RoleRoute allowedRoles={allRoles}><SitesLayout/></RoleRoute>}>
                                        <Route index element={<RoleRoute allowedRoles={allRoles}><AllSites/></RoleRoute>}/>
                                        <Route path="details/:siteId" element={<RoleRoute allowedRoles={allRoles}><SiteDetails/></RoleRoute>}/>
                                        <Route path="employee-details/:id" element={<RoleRoute allowedRoles={allRoles}><EmployeeDetails/></RoleRoute>}/>
                                    </Route>

                                    {/* Warehouse Management Routes */}
                                    <Route path="/warehouses" element={<RoleRoute allowedRoles={allRoles}><SitesLayout/></RoleRoute>}>
                                        <Route index element={<RoleRoute allowedRoles={allRoles}><WarehousesList/></RoleRoute>}/>
                                        <Route path="item-categories" element={<RoleRoute allowedRoles={allRoles}><WarehouseViewItemCategoriesTable/></RoleRoute>}/>
                                        <Route path="item-types" element={<RoleRoute allowedRoles={allRoles}><WarehouseViewItemTypesTable/></RoleRoute>}/>
                                        <Route path=":id" element={<WarehouseDetails/>}/>
                                        <Route path="warehouse-details/:id" element={<WarehouseInformation/>}/>
                                    </Route>

                                    {/* Merchant Routes */}
                                    <Route path="/merchants" element={<RoleRoute allowedRoles={[ADMIN, PROCUREMENT, SITE_ADMIN, WAREHOUSE_MANAGER]}><ProcurementMerchants/></RoleRoute>}/>
                                    <Route path="/merchants/:id" element={<RoleRoute allowedRoles={[ADMIN, PROCUREMENT, SITE_ADMIN, WAREHOUSE_MANAGER]}><MerchantDetails/></RoleRoute>}/>



                                    {/* Procurement Routes */}
                                    <Route path="/procurement" element={<RoleRoute allowedRoles={[PROCUREMENT, SITE_ADMIN, ADMIN]}><SitesLayout/></RoleRoute>}>
                                        <Route path="request-orders" element={<ProcurementRequestOrders/>}/>
                                        <Route path="request-orders/:id" element={<ProcurementRequestOrderDetails/>}/>
                                        <Route path="offers" element={<ProcurementOffers/>}/>
                                        <Route path="purchase-orders" element={<PurchaseOrders/>}/>
                                        <Route path="purchase-orders/:id" element={<PurchaseOrderDetails/>}/>
                                        <Route path="purchase-orders/:id/resolve-issues" element={<ResolveIssuesPage/>}/>
                                        <Route path="purchase-orders/details/:id/" element={<PurchaseOrderDetailsPage/>}/>


                                    </Route>

                                    {/* HR Management Routes */}
                                    <Route path="/hr" element={<RoleRoute allowedRoles={[HR_MANAGER, HR_EMPLOYEE, ADMIN]}><HRLayout/></RoleRoute>}>
                                        <Route path="vacancies" element={<VacancyList/>}/>
                                        <Route path="positions" element={<PositionsList/>}/>
                                        <Route path="positions/:id" element={<JobPositionDetails/>}/>
                                        <Route path="employees" element={<EmployeesList/>}/>
                                        <Route path="employees/add" element={<EmployeeOnboarding/>}/>
                                        <Route path="employees/:id/onboarding" element={<EmployeeOnboarding/>}/>
                                        <Route path="employee-details/:id" element={<EmployeeDetails/>}/>
                                        <Route path="attendance" element={<AttendancePage/>}/>
                                        <Route path="vacancies/:id" element={<VacancyDetails/>}/>
                                        <Route path="potential-candidates" element={<PotentialCandidates/>}/>
                                        <Route path="departments" element={<DepartmentsList/>}/>
                                        <Route path="departments/:id" element={<DepartmentDetails/>}/>
                                        <Route path="promotions/*" element={<PromotionList/>}/>
                                        <Route path="leave-requests/:id" element={<LeaveRequestDetailPage />} />
                                        <Route path="leave-requests" element={<LeaveRequestList />} />

                                        <Route path="vacation-balances" element={<VacationBalancePage />} />
                                    </Route>


                                    <Route path="/payroll" element={<RoleRoute allowedRoles={[HR_MANAGER, HR_EMPLOYEE, FINANCE_MANAGER, FINANCE_EMPLOYEE, ADMIN]}><PayrollLayout/></RoleRoute>}>
                                        {/* Dashboard */}
                                        <Route index element={<PayrollDashboard/>}/>

                                        {/* Payslip Management */}
                                        <Route path="payslips" element={<PayslipManagement/>}/>
                                        {/*<Route path="payslips/create" element={<PayslipCreate/>}/>*/}
                                        {/*<Route path="payslips/bulk-actions" element={<PayslipBulkActions/>}/>*/}
                                        <Route path="payslips/:id" element={<PayslipDetails/>}/>
                                        <Route path="payslips/:id/edit" element={<PayslipEdit/>}/>

                                        {/* Deduction Management */}
                                        <Route path="deductions" element={<DeductionManagement/>}/>
                                        {/*<Route path="deductions/manual" element={<ManualDeductionManagement/>}/>*/}
                                        {/*<Route path="deductions/types" element={<DeductionTypeManagement/>}/>*/}
                                        {/*<Route path="deductions/employee-summary" element={<EmployeeDeductionSummary/>}/>*/}
                                        {/*<Route path="deductions/types/:id" element={<DeductionTypeDetails/>}/>*/}
                                        {/*<Route path="deductions/:id" element={<DeductionDetails/>}/>*/}

                                        {/* Loan Management */}
                                        <Route path="loans" element={<LoanManagement/>}/>
                                        {/*<Route path="loans/active" element={<ActiveLoans/>}/>*/}
                                        {/*<Route path="loans/overdue" element={<OverdueLoans/>}/>*/}
                                        {/*<Route path="loans/repayment-schedule" element={<LoanRepaymentSchedule/>}/>*/}
                                        <Route path="loans/:id" element={<LoanDetails/>}/>
                                        {/*<Route path="loans/:id/edit" element={<LoanEdit/>}/>*/}

                                        {/* Reports & History */}
                                        <Route path="reports" element={<PayrollReports/>}/>
                                        {/*<Route path="reports/payroll-summary" element={<PayrollSummaryReport/>}/>*/}
                                        {/*<Route path="reports/deduction-reports" element={<DeductionReports/>}/>*/}
                                        {/*<Route path="reports/loan-reports" element={<LoanReports/>}/>*/}
                                        {/*<Route path="reports/period-analysis" element={<PeriodAnalysisReport/>}/>*/}
                                    </Route>

                                    {/* Equipment Management Routes */}
                                    <Route path="/equipment" element={<RoleRoute allowedRoles={allRoles}><SitesLayout/></RoleRoute>}>
                                        <Route index element={<RoleRoute allowedRoles={allRoles}><EquipmentMain/></RoleRoute>}/>
                                        <Route path="brand-management" element={<RoleRoute allowedRoles={allRoles}><EquipmentBrandManagement/></RoleRoute>}/>
                                        <Route path="type-management" element={<RoleRoute allowedRoles={allRoles}><EquipmentTypeManagement/></RoleRoute>}/>
                                        <Route path="work-type-management" element={<RoleRoute allowedRoles={allRoles}><WorkTypeManagement/></RoleRoute>}/>
                                        <Route path="maintenance-type-management" element={<RoleRoute allowedRoles={allRoles}><MaintenanceTypeManagement/></RoleRoute>}/>
                                        <Route path="info/:EquipmentID" element={<RoleRoute allowedRoles={allRoles}><ViewEquipmentData/></RoleRoute>}/>
                                        <Route path=":EquipmentID" element={<RoleRoute allowedRoles={allRoles}><EquipmentDetails/></RoleRoute>}/>
                                    </Route>

                                    {/* ===================== Maintenance Team Routes ===================== */}
                                    <Route path="/maintenance" element={<RoleRoute allowedRoles={[ADMIN, USER, SITE_ADMIN, EQUIPMENT_MANAGER, MAINTENANCE_MANAGER, MAINTENANCE_EMPLOYEE]}><MaintenanceLayout/></RoleRoute>}>
                                        <Route index element={<MaintenanceManagerDashboard/>}/>
                                        <Route path="records" element={<MaintenanceRecords/>}/>
                                        <Route path="records/:recordId" element={<MaintenanceRecordDetail/>}/>
<<<<<<< HEAD
=======
                                        <Route path="direct-purchase/:ticketId" element={<DirectPurchaseDetailView/>}/>
>>>>>>> 16fd0676
                                        <Route path="contacts" element={<Contacts/>}/>
                                        <Route path="step-types" element={<RoleRoute allowedRoles={[ADMIN, MAINTENANCE_MANAGER]}><StepTypeManagement/></RoleRoute>}/>
                                        <Route path="contact-types" element={<RoleRoute allowedRoles={[ADMIN, MAINTENANCE_MANAGER]}><ContactTypeManagement/></RoleRoute>}/>
                                    </Route>

                                    {/* Finance Routes */}
                                    <Route path="/finance/general-ledger" element={<RoleRoute allowedRoles={allRoles}><GeneralLedger/></RoleRoute>} />
                                    <Route path="/finance/payables" element={<RoleRoute allowedRoles={allRoles}><Payables/></RoleRoute>} />
                                    <Route path="/finance/fixed-assets" element={<RoleRoute allowedRoles={allRoles}><FixedAssets/></RoleRoute>} />
                                    <Route path="/finance/bank-reconciliation" element={<RoleRoute allowedRoles={allRoles}><BankReconciliation/></RoleRoute>} />



                                    {/* Generic Related Documents Route */}
                                    <Route path="/RelatedDocuments/:entityType/:entityId" element={<RoleRoute allowedRoles={allRoles}><RelatedDocuments/></RoleRoute>}/>


                                    {/* Generic Related Documents Route */}
                                    <Route path="/related-documents/:entityType/:entityId" element={<RoleRoute allowedRoles={allRoles}><RelatedDocuments/></RoleRoute>}/>
                                </Route>


                                <Route path="*" element={<Navigate to="/" replace/>}/>
                                {/* Your other routes here */}
                            </Routes>
                            </NotificationProvider>
                        </AuthProvider>
                    </ThemeProvider>
                </LanguageProvider>
            </SnackbarProvider>
        </Router>)
}



export default App<|MERGE_RESOLUTION|>--- conflicted
+++ resolved
@@ -67,10 +67,7 @@
 import Payables from "./pages/finance/Payables/Payables.jsx";
 // ===================== Notifications =====================
 import Notifications from './pages/notification/Notifications.jsx';
-<<<<<<< HEAD
-=======
 import { NotificationProvider } from './contexts/NotificationContext.jsx';
->>>>>>> 16fd0676
 import FixedAssets from "./pages/finance/FixedAssets/FixedAssets.jsx";
 
 // ===================== Maintenance Team Imports =====================
@@ -113,10 +110,7 @@
 import DepartmentDetails from "./pages/HR/Departments/DepartmentDetails.jsx";
 import Contacts from "./pages/maintenance/Contacts/Contacts.jsx";
 import MaintenanceRecordDetail from "./pages/maintenance/MaintenanceRecordDetail/MaintenanceRecordDetail.jsx";
-<<<<<<< HEAD
-=======
 import DirectPurchaseDetailView from "./pages/maintenance/DirectPurchaseDetail/DirectPurchaseDetailView.jsx";
->>>>>>> 16fd0676
 import LeaveRequestList from "./pages/HR/LeaveRequests/LeaveRequestList.jsx";
 import PotentialCandidates from "./pages/HR/PotentialCandidates/PotentialCandidates.jsx";
 
@@ -296,10 +290,7 @@
                                         <Route index element={<MaintenanceManagerDashboard/>}/>
                                         <Route path="records" element={<MaintenanceRecords/>}/>
                                         <Route path="records/:recordId" element={<MaintenanceRecordDetail/>}/>
-<<<<<<< HEAD
-=======
                                         <Route path="direct-purchase/:ticketId" element={<DirectPurchaseDetailView/>}/>
->>>>>>> 16fd0676
                                         <Route path="contacts" element={<Contacts/>}/>
                                         <Route path="step-types" element={<RoleRoute allowedRoles={[ADMIN, MAINTENANCE_MANAGER]}><StepTypeManagement/></RoleRoute>}/>
                                         <Route path="contact-types" element={<RoleRoute allowedRoles={[ADMIN, MAINTENANCE_MANAGER]}><ContactTypeManagement/></RoleRoute>}/>
