--- conflicted
+++ resolved
@@ -52,12 +52,9 @@
 import GeneralLedger from "./pages/finance/GeneralLedger/GeneralLedger.jsx";
 import LoadingPage from "./components/common/LoadingPage/LoadingPage.jsx";
 import Payables from "./pages/finance/Payables/Payables.jsx";
-<<<<<<< HEAD
 // ===================== Notifications =====================
 import Notifications from './pages/notification/Notifications.jsx';
-=======
 import FixedAssets from "./pages/finance/FixedAssets/FixedAssets.jsx";
->>>>>>> 08bf62a0
 
 import { ADMIN, USER, SITE_ADMIN, PROCUREMENT, WAREHOUSE_MANAGER, WAREHOUSE_EMPLOYEE, SECRETARY, EQUIPMENT_MANAGER, HR_MANAGER, HR_EMPLOYEE, FINANCE_MANAGER, FINANCE_EMPLOYEE, ROLES } from './utils/roles';
 
@@ -78,6 +75,7 @@
 
 const allRoles = Object.values(ROLES);
 
+const mostRoles = ["ADMIN", "USER", "SITE_ADMIN", "PROCUREMENT", "WAREHOUSE_MANAGER", "SECRETARY", "EQUIPMENT_MANAGER", "HR_MANAGER", "HR_EMPLOYEE"];
 
 
 // ===================== Layout Components =====================
@@ -140,7 +138,7 @@
                                     <Route path="/merchants/:id" element={<RoleRoute allowedRoles={[ADMIN, PROCUREMENT, SITE_ADMIN]}><MerchantDetails/></RoleRoute>}/>
 
                                     {/* Procurement Routes */}
-                                    <Route path="/procurement" element={<RoleRoute allowedRoles={[PROCUREMENT, SITE_ADMIN, ADMIN]}><SitesLayout/></RoleRoute>}>
+                                    <Route path="/procurement" element={<RoleRoute allowedRoles={["PROCUREMENT", "SITE_ADMIN", "ADMIN"]}><SitesLayout/></RoleRoute>}>
                                         <Route path="request-orders" element={<ProcurementRequestOrders/>}/>
                                         <Route path="request-orders/:id" element={<ProcurementRequestOrderDetails/>}/>
                                         <Route path="offers" element={<ProcurementOffers/>}/>
