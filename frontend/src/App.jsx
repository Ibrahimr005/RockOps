--- conflicted
+++ resolved
@@ -25,6 +25,7 @@
 import {SnackbarProvider} from "./contexts/SnackbarContext.jsx";
 import EquipmentBrandManagement from "./pages/equipment/EquipmentManagement/EquipmentBrandManagement.jsx";
 import EquipmentTypeManagement from "./pages/equipment/EquipmentManagement/EquipmentTypeManagement.jsx";
+import WorkTypeManagement from "./pages/equipment/EquipmentManagement/WorkTypeManagement.jsx";
 import ViewEquipmentData from "./pages/equipment/EquipmentInfo/ViewEquipmentData.jsx";
 import EquipmentDetails from "./pages/equipment/EquipmentDetails/EquipmentDetails.jsx";
 
@@ -114,17 +115,14 @@
 
 
                                     {/* Warehouse Management Routes */}
-<<<<<<< HEAD
-                                    <Route path="/warehouses" element={<RoleRoute allowedRoles={allRoles}><WarehousesList/></RoleRoute>}/>
-                                    <Route path="/warehouses/:id" element={<WarehouseDetails/>}/>
-                                    <Route path="/warehouses/warehouse-details/:id" element={<WarehouseInformation/>}/>
-=======
                                     <Route path="/warehouses" element={<RoleRoute allowedRoles={allRoles}><SitesLayout/></RoleRoute>}>
                                         <Route index element={<RoleRoute allowedRoles={allRoles}><WarehousesList/></RoleRoute>}/>
                                         <Route path=":id" element={<WarehouseDetails/>}/>
                                         <Route path="warehouse-details/:id" element={<WarehouseInformation/>}/>
                                     </Route>
->>>>>>> c671bee7
+                                    <Route path="/warehouses" element={<RoleRoute allowedRoles={allRoles}><WarehousesList/></RoleRoute>}/>
+                                    <Route path="/warehouses/:id" element={<WarehouseDetails/>}/>
+                                    <Route path="/warehouses/warehouse-details/:id" element={<WarehouseInformation/>}/>
 
                                     {/* Merchant & Procurement Routes */}
                                     <Route path="/merchants" element={<RoleRoute allowedRoles={["ADMIN", "PROCUREMENT", "SITE_ADMIN", "WAREHOUSE_MANAGER"]}><ProcurementMerchants/></RoleRoute>}/>
