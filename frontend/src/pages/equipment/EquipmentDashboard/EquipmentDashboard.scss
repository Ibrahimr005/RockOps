/* EquipmentDashboard.scss */

// Variables - Using theme variables
$primary-color: var(--color-primary);
$secondary-color: var(--color-text-primary);
$accent-color: var(--color-danger);
$background-color: var(--main-background-color);
$card-background: var(--color-surface);
$text-primary: var(--color-text-primary);
$text-secondary: var(--color-text-secondary);
$border-color: var(--border-color);
$success-color: var(--color-success);
$warning-color: var(--color-warning);
$danger-color: var(--color-danger);
$info-color: var(--color-info);

// Mixins
@mixin card-shadow {
  box-shadow: 0 10px 25px -5px rgba(0, 0, 0, 0.05), 0 4px 10px -5px rgba(0, 0, 0, 0.04);
}

@mixin flex-center {
  display: flex;
  align-items: center;
  justify-content: center;
}

@mixin flex-between {
  display: flex;
  align-items: center;
  justify-content: space-between;
}

// Main dashboard container
.rockops-equipment-dashboard {
  padding: 1.5rem;
  background-color: var(--main-background-color);
  min-height: 100vh;
  display: flex;
  flex-direction: column;
  gap: 1.5rem;
}

// Dashboard header
.rockops-dashboard-header {
  display: flex;
  flex-direction: column;
  gap: 0.5rem;
  margin-bottom: 1rem;
}

.rockops-dashboard-title {
  font-size: 1.875rem;
  font-weight: 700;
  color: var(--color-text-primary);
  margin: 0;
}

.rockops-dashboard-subtitle {
  font-size: 1rem;
  color: var(--color-text-secondary);
  margin: 0;
}

// Stats section
.rockops-dashboard-stats {
  display: grid;
  grid-template-columns: repeat(auto-fit, minmax(250px, 1fr));
  gap: 1rem;
  margin-bottom: 2rem;
}

.rockops-stat-card {
  background-color: var(--color-surface);
  border-radius: 12px;
  border: 1px solid var(--border-color);
  padding: 1.5rem;
  @include card-shadow;
  transition: all 0.3s ease;
  display: flex;
  align-items: center;
  gap: 1rem;

  &:hover {
    transform: translateY(-2px);
    box-shadow: 0 10px 25px -5px rgba(0, 0, 0, 0.1);
  }

  &.primary {
    border-left: 4px solid var(--color-primary);
  }

  &.success {
    border-left: 4px solid var(--color-success);
  }

  &.warning {
    border-left: 4px solid var(--color-warning);
  }

  &.info {
    border-left: 4px solid var(--color-info);
  }
}

.rockops-stat-icon {
  width: 48px;
  height: 48px;
  border-radius: 12px;
  @include flex-center;
  flex-shrink: 0;

  .primary & {
    background-color: rgba(var(--color-primary-rgb), 0.1);
    color: var(--color-primary);
  }

  .success & {
    background-color: rgba(var(--color-success-rgb), 0.1);
    color: var(--color-success);
  }

  .warning & {
    background-color: rgba(var(--color-warning-rgb), 0.1);
    color: var(--color-warning);
  }

  .info & {
    background-color: rgba(var(--color-info-rgb), 0.1);
    color: var(--color-info);
  }
}

.rockops-stat-content {
  flex: 1;
  min-width: 0;
}

.rockops-stat-value {
  font-size: 1.875rem;
  font-weight: 700;
  color: var(--color-text-primary);
  margin: 0;
  line-height: 1.2;
}

.rockops-stat-label {
  font-size: 0.875rem;
  font-weight: 600;
  color: var(--color-text-primary);
  margin: 0.25rem 0 0 0;
}

.rockops-stat-sublabel {
  font-size: 0.75rem;
  color: var(--color-text-secondary);
  margin: 0.125rem 0 0 0;
}

// Charts section
.rockops-dashboard-charts {
  display: grid;
  grid-template-columns: repeat(auto-fit, minmax(400px, 1fr));
  gap: 1.5rem;
  margin-bottom: 2rem;
}

.rockops-chart-card {
  background-color: var(--color-surface);
  border-radius: 12px;
  border: 1px solid var(--border-color);
  padding: 1.5rem;
  @include card-shadow;
  transition: all 0.3s ease;

  &:hover {
    box-shadow: 0 10px 25px -5px rgba(0, 0, 0, 0.1);
  }

  &.full-width {
    grid-column: 1 / -1;
  }
}

.rockops-chart-header {
  margin-bottom: 1rem;
}

.rockops-chart-title {
  font-size: 1.25rem;
  font-weight: 600;
  color: var(--color-text-primary);
  margin: 0 0 0.25rem 0;
}

.rockops-chart-subtitle {
  font-size: 0.875rem;
  color: var(--color-text-secondary);
  margin: 0;
}

.rockops-chart-container {
  height: 300px;
  width: 100%;
}

.chart-wrapper {
  height: 100%;
  width: 100%;
}

// Legend
.rockops-dashboard-legend {
  display: flex;
  gap: 1rem;
  margin-top: 1rem;
  flex-wrap: wrap;
}

.legend-item {
  display: flex;
  align-items: center;
  gap: 0.5rem;
  font-size: 0.875rem;
}

.legend-icon {
  width: 12px;
  height: 12px;
  border-radius: 2px;
  flex-shrink: 0;
}

.legend-text {
  color: var(--color-text-secondary);
}

// Insights section
.rockops-dashboard-insights {
  margin-top: 2rem;
}

.rockops-insights-card {
  background-color: var(--color-surface);
  border-radius: 12px;
  border: 1px solid var(--border-color);
  padding: 1.5rem;
  @include card-shadow;
}

.rockops-insights-header {
  display: flex;
  align-items: center;
  gap: 0.5rem;
  margin-bottom: 1rem;
  font-size: 1.125rem;
  font-weight: 600;
  color: var(--color-text-primary);
}

.rockops-insights-content {
  display: grid;
  grid-template-columns: repeat(auto-fit, minmax(200px, 1fr));
  gap: 1rem;
}

.insight-item {
  display: flex;
  flex-direction: column;
  gap: 0.25rem;
}

.insight-metric {
  font-size: 1.5rem;
  font-weight: 700;
  color: var(--color-text-primary);
}

.insight-label {
  font-size: 0.875rem;
  color: var(--color-text-secondary);
}

// Loading state
.rockops-dashboard-loading {
  @include flex-center;
  flex-direction: column;
  gap: 1rem;
  padding: 3rem;
  color: var(--color-text-secondary);
}

.rockops-dashboard-loading-spinner {
  width: 40px;
  height: 40px;
  border: 3px solid var(--border-color);
  border-top: 3px solid var(--color-primary);
  border-radius: 50%;
  animation: spin 1s linear infinite;
}

@keyframes spin {
  0% { transform: rotate(0deg); }
  100% { transform: rotate(360deg); }
}

// Error state
.rockops-dashboard-error {
  @include flex-center;
  flex-direction: column;
  gap: 1rem;
  padding: 3rem;
  text-align: center;
  color: var(--color-danger);

  .error-icon {
    color: var(--color-danger);
  }
}

// Tooltip styles
.rockops-dashboard-tooltip {
  background-color: var(--color-surface);
  border: 1px solid var(--border-color);
  border-radius: 8px;
  padding: 0.75rem;
  box-shadow: 0 4px 12px rgba(0, 0, 0, 0.15);
  max-width: 300px;
}

.tooltip-label {
  font-weight: 600;
  color: var(--color-text-primary);
  margin: 0 0 0.5rem 0;
  font-size: 0.875rem;
}



.tooltip-entry {
  display: flex;
  align-items: center;
  gap: 0.5rem;
  margin: 0.25rem 0;
  font-size: 0.75rem;
}

.tooltip-dot {
  width: 8px;
  height: 8px;
  border-radius: 50%;
  flex-shrink: 0;
}

<<<<<<< HEAD
=======
// Button styles
>>>>>>> 598145c2

// Responsive design
@media (max-width: 768px) {
  .rockops-equipment-dashboard {
    padding: 1rem;
  }

  .rockops-dashboard-stats {
    grid-template-columns: 1fr;
  }

  .rockops-dashboard-charts {
    grid-template-columns: 1fr;
  }

  .rockops-insights-content {
    grid-template-columns: 1fr;

  }

} <|MERGE_RESOLUTION|>--- conflicted
+++ resolved
@@ -335,8 +335,6 @@
   font-size: 0.875rem;
 }
 
-
-
 .tooltip-entry {
   display: flex;
   align-items: center;
@@ -352,10 +350,7 @@
   flex-shrink: 0;
 }
 
-<<<<<<< HEAD
-=======
 // Button styles
->>>>>>> 598145c2
 
 // Responsive design
 @media (max-width: 768px) {
@@ -373,7 +368,5 @@
 
   .rockops-insights-content {
     grid-template-columns: 1fr;
-
-  }
-
+  }
 } 