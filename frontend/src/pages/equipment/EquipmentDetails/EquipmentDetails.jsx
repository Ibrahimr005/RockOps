import React, { useEffect, useState, useRef } from "react";
import { useParams, useNavigate } from "react-router-dom";
import { RiDeleteBin6Line } from "react-icons/ri";
<<<<<<< HEAD
import { FaInfoCircle, FaWrench, FaTools, FaBoxOpen, FaTachometerAlt, FaCalendarAlt, FaUserTimes } from "react-icons/fa";import "./EquipmentDetails.scss";
=======
import { FaInfoCircle, FaWrench, FaTools, FaBoxOpen, FaTachometerAlt, FaCalendarAlt, FaCog, FaClipboardList, FaMapMarkerAlt } from "react-icons/fa";
import "./EquipmentDetails.scss";
>>>>>>> 7b6d6339
import InSiteMaintenanceLog from "../InSiteMaintenanceLog/InSiteMaintenanceLog";
import EquipmentConsumablesInventory from "../EquipmentConsumablesInventory/EquipmentConsumablesInventory ";
import EquipmentDashboard from "../EquipmentDashboard/EquipmentDashboard";
import Modal from "react-modal";
import MaintenanceTransactionModal from '../MaintenanceTransactionModal/MaintenanceTransactionModal';
import MaintenanceAddModal from '../MaintenanceAddModal/MaintenanceAddModal';
import AddConsumablesModal from '../EquipmentConsumablesInventory/AddConsumablesModal/AddConsumablesModal';
import { equipmentService } from "../../../services/equipmentService";
import { useSnackbar } from "../../../contexts/SnackbarContext";
import { useAuth } from "../../../contexts/AuthContext";
import { useEquipmentPermissions } from "../../../utils/rbac";
import TransactionHub from "../../../components/equipment/TransactionHub/TransactionHub";
import EquipmentSarkyMatrix from '../EquipmentSarkyMatrix/EquipmentSarkyMatrix';
import UnassignDriverModal from './UnassignDriverModal';
import LoadingPage from "../../../components/common/LoadingPage/LoadingPage";
import IntroCard from "../../../components/common/IntroCard/IntroCard";

// Set the app element for accessibility
Modal.setAppElement('#root'); // Adjust this to match your root element ID

const EquipmentDetails = () => {
    const params = useParams();
    const navigate = useNavigate();
    const { showSuccess, showError } = useSnackbar();

    // Get authentication context and permissions
    const auth = useAuth();
    const permissions = useEquipmentPermissions(auth);

    const [activeTab, setActiveTab] = useState("dashboard");
    const [equipmentData, setEquipmentData] = useState({
        fullModelName: "",
        site: { name: "" },
        mainDriver: { firstName: "", lastName: "" },
    });
    const [loading, setLoading] = useState(true);
    const [error, setError] = useState(null);
    const [previewImage, setPreviewImage] = useState(null);

    const [selectedMaintenanceId, setSelectedMaintenanceId] = useState(null);

    // Modal states
    const [isAddConsumableModalOpen, setIsAddConsumableModalOpen] = useState(false);
    const [showCreateNotification, setShowCreateNotification] = useState(false);
    const [isAddMaintenanceModalOpen, setIsAddMaintenanceModalOpen] = useState(false);
    const [isMaintenanceTransactionModalOpen, setIsMaintenanceTransactionModalOpen] = useState(false);

    // Refs for child components
    const dashboardRef = useRef(null);
    const sarkyAttendanceRef = useRef(null);
    const consumablesLogRef = useRef(null);
    const inSiteMaintenanceLogRef = useRef(null);
    const consumablesInventoryRef = useRef(null);
    const unifiedTransactionsRef = useRef();
    const [isUnassignDriverModalOpen, setIsUnassignDriverModalOpen] = useState(false);

    // Fetch equipment data
    useEffect(() => {
        const fetchEquipmentData = async () => {
            try {
                const response = await equipmentService.getEquipmentById(params.EquipmentID);
                setEquipmentData(response.data);
                console.log("=== EQUIPMENT DATA FETCHED ===");
                console.log("Equipment response:", response.data);
                console.log("Main Driver ID:", response.data?.mainDriverId);
                console.log("Main Driver Name:", response.data?.mainDriverName);
                console.log("===============================");

                setLoading(false);
            } catch (error) {
                console.error("Error fetching equipment data:", error);
                setError(error.message);
                setLoading(false);
            }
        };
        const fetchEquipmentPhoto = async () => {
            try {
                // You can use the custom equipmentService method for fetching photos
                const response = await equipmentService.getEquipmentMainPhoto(params.EquipmentID);
                setPreviewImage(response.data);
            } catch (error) {
                console.error("Error fetching equipment photo:", error);
                // If direct fetch fails, try refresh to get new presigned URL
                try {
                    console.log("Retrying with refresh...");
                    const refreshResponse = await equipmentService.refreshEquipmentMainPhoto(params.EquipmentID);
                    setPreviewImage(refreshResponse.data);
                } catch (refreshError) {
                    console.error("Error refreshing equipment photo:", refreshError);
                }
            }
        };

        fetchEquipmentData();
        fetchEquipmentPhoto();
    }, [params.EquipmentID]);

    const handleDriverUnassigned = async () => {
        try {
            const response = await equipmentService.getEquipmentById(params.EquipmentID);
            setEquipmentData(response.data);
            showSuccess('Driver successfully unassigned from equipment and site');
        } catch (error) {
            console.error('Error refreshing equipment data:', error);
            showError('Driver unassigned but failed to refresh data');
        }
    };

    const handleAddTransactionToMaintenance = (maintenanceId) => {
        setSelectedMaintenanceId(maintenanceId);
        setIsMaintenanceTransactionModalOpen(true);
    };

    // Refresh Sarky log after adding new entry
    const refreshSarkyLog = () => {
        if (sarkyAttendanceRef.current) {
            sarkyAttendanceRef.current.refreshData();
        }
        if (dashboardRef.current) {
            dashboardRef.current.refreshDashboard();
        }
    };

    // Handler for when sarky data changes
    const handleSarkyDataChange = () => {
        if (dashboardRef.current) {
            dashboardRef.current.refreshDashboard();
        }
    };

    // Refresh all data after a successful transaction
    const refreshAllTabs = () => {
        if (consumablesInventoryRef.current) {
            consumablesInventoryRef.current.refreshLogs();
        }
        if (sarkyAttendanceRef.current) {
            sarkyAttendanceRef.current.refreshData();
        }
        if (inSiteMaintenanceLogRef.current) {
            inSiteMaintenanceLogRef.current.refreshLogs();
        }
        if (dashboardRef.current) {
            dashboardRef.current.refreshDashboard();
        }
        if (unifiedTransactionsRef.current) {
            unifiedTransactionsRef.current.refreshTransactions();
        }
    };

    // Add handler for adding maintenance
    const handleAddInSiteMaintenance = () => {
        setIsAddMaintenanceModalOpen(true);
    };

    // Add handlers for transaction accept/reject
    const handleAcceptTransaction = (transaction) => {
        // You can implement accept logic here
        // For now, just show an alert - you can expand this later
        alert(`Accept transaction ${transaction.id} - Feature to be implemented`);
        console.log('Accepting transaction:', transaction);
    };

    const handleRejectTransaction = (transaction) => {
        // You can implement reject logic here
        // For now, just show an alert - you can expand this later
        alert(`Reject transaction ${transaction.id} - Feature to be implemented`);
        console.log('Rejecting transaction:', transaction);
    };

    const handleUpdateTransaction = (transaction) => {
        // Implement update transaction logic
        console.log('Updating transaction:', transaction);
        alert(`Update transaction ${transaction.id} - Feature to be implemented`);
    };

    const handleViewFullDetails = () => {
        navigate(`../info/${params.EquipmentID}`);
    };

    if (loading) return <LoadingPage />;
    if (error) return <div className="error-message">Error: {error}</div>;

    const breadcrumbs = [
        {
            label: 'Equipment',
            icon: <FaCog />,
            onClick: () => navigate('/equipment')
        },
        {
            label: 'Details',
            icon: <FaClipboardList />,
            onClick: () => navigate('/equipment')
        },
        {
            label: equipmentData?.name || 'Equipment',
            icon: <FaTools />
        }
    ];

    const stats = [
        {
            label: 'Type',
            value: equipmentData?.typeName || 'N/A'
        },
        {
            label: 'Model',
            value: equipmentData?.model || 'N/A'
        },
        {
            label: 'Site',
            value: equipmentData?.siteName || 'N/A'
        }
    ];

    // Add driver info to stats if applicable
    if (equipmentData?.drivable) {
        stats.push({
            label: 'Main Driver',
            value: equipmentData?.mainDriverName || 'Not Assigned'
        });
    }

    const actionButtons = [
        {
            icon: <FaInfoCircle />,
            text: 'Full Details',
            onClick: handleViewFullDetails,
            className: 'secondary'
        }
    ];

    return (
        <div className="equipment-details-container">
            <IntroCard
                title={equipmentData?.name || "Equipment"}
                label="EQUIPMENT MANAGEMENT"
                breadcrumbs={breadcrumbs}
                lightModeImage={previewImage || equipmentData?.imageUrl}
                darkModeImage={previewImage || equipmentData?.imageUrl}
                stats={stats}
                actionButtons={actionButtons}
            />

<<<<<<< HEAD
            {/* Equipment Summary Section */}
            {/* Equipment Summary Section */}

            {/*<h1 className="SectionHeaderLabel">Equipment Details</h1>*/}

            {/* Equipment Card - styled like warehouse card */}

            <div className="equipment-card-header">
                <div className="left-side">
                    <img
                        src={previewImage || equipmentData?.imageUrl}
                        alt="Equipment"
                        className="equipment-image"
                        onError={async (e) => { 
                            // If image fails to load, try to refresh the URL
                            if (!e.target.hasAttribute('data-refresh-attempted')) {
                                e.target.setAttribute('data-refresh-attempted', 'true');
                                try {
                                    const refreshResponse = await equipmentService.refreshEquipmentMainPhoto(params.EquipmentID);
                                    if (refreshResponse.data) {
                                        e.target.src = refreshResponse.data;
                                        setPreviewImage(refreshResponse.data);
                                    }
                                } catch (refreshError) {
                                    console.error("Failed to refresh image on error:", refreshError);
                                    // Fallback to a placeholder or default image
                                    e.target.src = '/assets/imgs/equipment-placeholder.png';
                                }
                            } else {
                                // Already attempted refresh, use placeholder
                                e.target.src = '/assets/imgs/equipment-placeholder.png';
                            }
                        }}
                    />
                </div>
                <div className="center-content">
                    <div className="label">EQUIPMENT NAME</div>
                    <div className="value">{equipmentData?.name || "Equipment"}</div>
                    
                    {/* Driver Information Section */}
                    <div className="driver-info-section">
                        <div className="driver-config">
                            <span className={`driver-status ${equipmentData?.drivable ? 'drivable' : 'non-drivable'}`}>
                                {equipmentData?.drivable ? '🚗 Driver Assignable' : '🔧 No Driver Required'}
                            </span>
                        </div>
                        
                        {equipmentData?.drivable && (
                            <div className="driver-assignments">
                                <div className="driver-item">
                                    <span className="driver-label">Main Driver:</span>
                                    <span className="driver-name">
                                        {equipmentData?.mainDriverName || 'Not Assigned'}
                                    </span>
                                </div>
                                {equipmentData?.subDriverName && (
                                    <div className="driver-item">
                                        <span className="driver-label">Sub Driver:</span>
                                        <span className="driver-name">
                                            {equipmentData.subDriverName}
                                        </span>
                                    </div>
                                )}
                            </div>
                        )}
                    </div>
                </div>
                <div className="right-side">
                    {equipmentData?.drivable && (equipmentData?.mainDriverName || equipmentData?.subDriverName) && permissions.canEdit && (
                        <button
                            className="manage-drivers-button-eq"
                            onClick={() => setIsUnassignDriverModalOpen(true)}
                            title="Manage Drivers"
                        >
                            <FaUserTimes />
                        </button>
                    )}
                    <button className="info-button-eq" onClick={handleViewFullDetails}>
                        <FaInfoCircle />
                    </button>

                </div>
            </div>
=======
>>>>>>> 7b6d6339
            {/* Tab Navigation */}

            <div className="new-tabs-container">

                <div className="new-tabs-header">
                    <button
                        className={`new-tab-button ${activeTab === "dashboard" ? "active" : ""}`}
                        onClick={() => setActiveTab("dashboard")}
                    >
                        <FaTachometerAlt /> Dashboard
                    </button>
                    <button
                        className={`new-tab-button ${activeTab === "consumables" ? "active" : ""}`}
                        onClick={() => setActiveTab("consumables")}
                    >
                        <FaBoxOpen /> Consumables
                    </button>
                    <button
                        className={`new-tab-button ${activeTab === "sarky" ? "active" : ""}`}
                        onClick={() => setActiveTab("sarky")}
                    >
                        <FaCalendarAlt /> Sarky Management
                    </button>
                    <button
                        className={`new-tab-button ${activeTab === "maintenance" ? "active" : ""}`}
                        onClick={() => setActiveTab("maintenance")}
                    >
                        <FaWrench /> In-Site Maintenance
                    </button>
                    {permissions.canEdit && (
                        <button
                            className={`new-tab-button ${activeTab === "transactions" ? "active" : ""}`}
                            onClick={() => setActiveTab("transactions")}
                        >
                            <FaTools /> All Transactions
                        </button>
                    )}
                </div>
                {/* Tab Content */}
                <div className="tab-content">
                    {activeTab === "dashboard" && (
                        <div className="tab-panel">
                            <div className="tab-content-container">
                                <EquipmentDashboard
                                    ref={dashboardRef}
                                    equipmentId={params.EquipmentID}
                                />
                            </div>
                        </div>
                    )}

                    {activeTab === "consumables" && (
                        <div className="tab-panel">
                            <div className="tab-content-container">
                                <EquipmentConsumablesInventory
                                    ref={consumablesInventoryRef}
                                    equipmentId={params.EquipmentID}
                                    onAddClick={() => permissions.canCreate && setIsAddConsumableModalOpen(true)}
                                />
                            </div>
                        </div>
                    )}


                    {activeTab === "sarky" && (
                        <div className="tab-panel">
                            {/* Remove the tab-content-container wrapper for sarky matrix to allow sticky header */}
                            <EquipmentSarkyMatrix
                                ref={sarkyAttendanceRef}
                                equipmentId={params.EquipmentID}
                                onDataChange={handleSarkyDataChange}
                            />
                        </div>
                    )}

                    {activeTab === "maintenance" && (
                        <div className="tab-panel">
                            <div className="tab-content-container">
                                <InSiteMaintenanceLog
                                    ref={inSiteMaintenanceLogRef}
                                    equipmentId={params.EquipmentID}
                                    onAddMaintenanceClick={handleAddInSiteMaintenance}
                                    onAddTransactionClick={handleAddTransactionToMaintenance}
                                    showAddButton={true} // Use DataTable's add button for consistency
                                />
                            </div>
                        </div>
                    )}

                    {activeTab === "transactions" && permissions.canEdit && (
                        <div className="tab-panel">
                            <div className="tab-content-container">
                                <TransactionHub
                                    ref={unifiedTransactionsRef}
                                    equipmentId={params.EquipmentID}
                                    onTransactionUpdate={refreshAllTabs}
                                />
                            </div>
                        </div>
                    )}
                </div>

            </div>

            {/* Add Consumable Modal */}
            {permissions.canCreate && (
                <AddConsumablesModal
                    isOpen={isAddConsumableModalOpen}
                    onClose={() => setIsAddConsumableModalOpen(false)}
                    equipmentId={params.EquipmentID}
                    equipmentData={equipmentData}
                    onTransactionAdded={refreshAllTabs}
                />
            )}

            {/* Modals */}
            {isAddMaintenanceModalOpen && permissions.canCreate && (
                <MaintenanceAddModal
                    isOpen={isAddMaintenanceModalOpen}
                    onClose={() => setIsAddMaintenanceModalOpen(false)}
                    equipmentId={params.EquipmentID}
                    onMaintenanceAdded={refreshAllTabs}
                />
            )}

            {isMaintenanceTransactionModalOpen && permissions.canCreate && (
                <MaintenanceTransactionModal
                    isOpen={isMaintenanceTransactionModalOpen}
                    onClose={() => setIsMaintenanceTransactionModalOpen(false)}
                    equipmentId={params.EquipmentID}
                    maintenanceId={selectedMaintenanceId}
                    onTransactionAdded={refreshAllTabs}
                />
            )}

            {isUnassignDriverModalOpen && permissions.canEdit && (
                <UnassignDriverModal
                    isOpen={isUnassignDriverModalOpen}
                    onClose={() => setIsUnassignDriverModalOpen(false)}
                    equipmentId={params.EquipmentID}
                    onDriverUnassigned={handleDriverUnassigned}
                />
            )}
        </div>
    );
};

export default EquipmentDetails;<|MERGE_RESOLUTION|>--- conflicted
+++ resolved
@@ -1,12 +1,8 @@
 import React, { useEffect, useState, useRef } from "react";
 import { useParams, useNavigate } from "react-router-dom";
 import { RiDeleteBin6Line } from "react-icons/ri";
-<<<<<<< HEAD
-import { FaInfoCircle, FaWrench, FaTools, FaBoxOpen, FaTachometerAlt, FaCalendarAlt, FaUserTimes } from "react-icons/fa";import "./EquipmentDetails.scss";
-=======
-import { FaInfoCircle, FaWrench, FaTools, FaBoxOpen, FaTachometerAlt, FaCalendarAlt, FaCog, FaClipboardList, FaMapMarkerAlt } from "react-icons/fa";
+import { FaInfoCircle, FaWrench, FaTools, FaBoxOpen, FaTachometerAlt, FaCalendarAlt, FaCog, FaClipboardList, FaMapMarkerAlt, FaUserTimes } from "react-icons/fa";
 import "./EquipmentDetails.scss";
->>>>>>> 7b6d6339
 import InSiteMaintenanceLog from "../InSiteMaintenanceLog/InSiteMaintenanceLog";
 import EquipmentConsumablesInventory from "../EquipmentConsumablesInventory/EquipmentConsumablesInventory ";
 import EquipmentDashboard from "../EquipmentDashboard/EquipmentDashboard";
@@ -250,7 +246,6 @@
                 actionButtons={actionButtons}
             />
 
-<<<<<<< HEAD
             {/* Equipment Summary Section */}
             {/* Equipment Summary Section */}
 
@@ -264,7 +259,7 @@
                         src={previewImage || equipmentData?.imageUrl}
                         alt="Equipment"
                         className="equipment-image"
-                        onError={async (e) => { 
+                        onError={async (e) => {
                             // If image fails to load, try to refresh the URL
                             if (!e.target.hasAttribute('data-refresh-attempted')) {
                                 e.target.setAttribute('data-refresh-attempted', 'true');
@@ -289,7 +284,7 @@
                 <div className="center-content">
                     <div className="label">EQUIPMENT NAME</div>
                     <div className="value">{equipmentData?.name || "Equipment"}</div>
-                    
+
                     {/* Driver Information Section */}
                     <div className="driver-info-section">
                         <div className="driver-config">
@@ -297,7 +292,7 @@
                                 {equipmentData?.drivable ? '🚗 Driver Assignable' : '🔧 No Driver Required'}
                             </span>
                         </div>
-                        
+
                         {equipmentData?.drivable && (
                             <div className="driver-assignments">
                                 <div className="driver-item">
@@ -334,8 +329,6 @@
 
                 </div>
             </div>
-=======
->>>>>>> 7b6d6339
             {/* Tab Navigation */}
 
             <div className="new-tabs-container">
