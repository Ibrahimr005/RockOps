import React, { useState, useEffect } from "react";
import { FaPlus, FaFilter, FaSearch, FaExclamationCircle } from "react-icons/fa";
import EquipmentModal from "./components/EquipmentModal/EquipmentModal.jsx";
import IntroCard from "../../../components/common/IntroCard/IntroCard.jsx";
import UnifiedCard from "../../../components/common/UnifiedCard/UnifiedCard";
import "./EquipmentMain.scss";
import excavatorBlack from "../../../assets/logos/excavator-svgrepo-com black.svg";
import excavatorWhite from "../../../assets/logos/excavator-svgrepo-com.svg";
import { equipmentService } from "../../../services/equipmentService";
import { useAuth } from "../../../contexts/AuthContext";
import { useEquipmentPermissions } from "../../../utils/rbac";
import LoadingPage from "../../../components/common/LoadingPage/LoadingPage";
import PageHeader from "../../../components/common/PageHeader/index.js";

// Default placeholder for equipment image
const equipmentPlaceholder = "data:image/svg+xml,%3csvg width='100' height='100' xmlns='http://www.w3.org/2000/svg'%3e%3crect width='100' height='100' fill='%23ddd'/%3e%3ctext x='50' y='50' text-anchor='middle' dy='.3em' fill='%23999'%3eEquipment%3c/text%3e%3c/svg%3e";

const EquipmentMain = () => {
    const [equipmentData, setEquipmentData] = useState([]);
    const [filteredEquipment, setFilteredEquipment] = useState([]);
    const [loading, setLoading] = useState(true);
    const [error, setError] = useState(null);
    const [searchTerm, setSearchTerm] = useState("");
    const [showFilters, setShowFilters] = useState(false);
    const [equipmentTypes, setEquipmentTypes] = useState([]);
    const [equipmentBrands, setEquipmentBrands] = useState([]);
    const [sites, setSites] = useState([]);
    const [statusOptions, setStatusOptions] = useState([]);
    const [selectedType, setSelectedType] = useState("");
    const [selectedBrand, setSelectedBrand] = useState("");
    const [selectedSite, setSelectedSite] = useState("");
    const [selectedStatus, setSelectedStatus] = useState("");
    const [showNotification, setShowNotification] = useState(false);
    const [notificationMessage, setNotificationMessage] = useState("");
    const [isModalOpen, setIsModalOpen] = useState(false);
    const [equipmentToEdit, setEquipmentToEdit] = useState(null);

    // Get authentication context and permissions
    const auth = useAuth();
    const permissions = useEquipmentPermissions(auth);

    // Fetch equipment data
    const fetchEquipmentData = async () => {
        try {
            setLoading(true);
            const response = await equipmentService.getAllEquipment();

            if (Array.isArray(response.data)) {
                setEquipmentData(response.data);
                setFilteredEquipment(response.data);
            } else {
                console.error("Expected array data, received:", typeof response.data);
                setError("Invalid data format received from server");
            }
        } catch (error) {
            console.error("Error fetching equipment data:", error);
            setError(error.message || "Failed to load equipment data");
        } finally {
            setLoading(false);
        }
    };

    // Fetch equipment types and brands
    const fetchReferenceLists = async () => {
        try {
            // Fetch equipment types
            const typesResponse = await equipmentService.getAllEquipmentTypes();
            if (Array.isArray(typesResponse.data)) {
                setEquipmentTypes(typesResponse.data);
            }

            // Fetch equipment brands
            const brandsResponse = await equipmentService.getAllEquipmentBrands();
            if (Array.isArray(brandsResponse.data)) {
                setEquipmentBrands(brandsResponse.data);
            }

            // Fetch sites
            const sitesResponse = await equipmentService.getAllSites();
            if (Array.isArray(sitesResponse.data)) {
                setSites(sitesResponse.data);
            }

            // Fetch equipment status options
            const statusResponse = await equipmentService.getEquipmentStatusOptions();
            if (Array.isArray(statusResponse.data)) {
                setStatusOptions(statusResponse.data);
            }
        } catch (error) {
            console.error("Error fetching reference data:", error);
        }
    };

    useEffect(() => {
        fetchEquipmentData();
        fetchReferenceLists();
    }, []);

    // Filter equipment based on search and filter criteria
    useEffect(() => {
        let result = [...equipmentData];

        // Apply search filter
        if (searchTerm) {
            const lowerCaseSearch = searchTerm.toLowerCase();
            result = result.filter(item =>
                (item.name && item.name.toLowerCase().includes(lowerCaseSearch)) ||
                (item.model && item.model.toLowerCase().includes(lowerCaseSearch)) ||
                (item.brand && item.brand.toLowerCase().includes(lowerCaseSearch)) ||
                (item.serialNumber && item.serialNumber.toLowerCase().includes(lowerCaseSearch))
            );
        }

        // Apply type, brand, site and status filters
        if (selectedType) {
            const typeId = isNaN(selectedType) ? selectedType : Number(selectedType);
            result = result.filter(item => item.typeId === typeId);
        }
        if (selectedBrand) {
            const brandId = isNaN(selectedBrand) ? selectedBrand : Number(selectedBrand);
            result = result.filter(item => item.brandId === brandId);
        }
        if (selectedSite) {
            const siteId = isNaN(selectedSite) ? selectedSite : Number(selectedSite);
            result = result.filter(item => item.siteId === siteId);
        }
        if (selectedStatus) {
            result = result.filter(item => item.status === selectedStatus);
        }

        setFilteredEquipment(result);
    }, [equipmentData, searchTerm, selectedType, selectedBrand, selectedSite, selectedStatus]);

    const handleAddEquipment = () => {
        setEquipmentToEdit(null);
        setIsModalOpen(true);
    };

    const handleEditEquipment = (equipmentId) => {
        const equipmentToEdit = equipmentData.find(item => item.id === equipmentId);
        if (equipmentToEdit) {
            setEquipmentToEdit(equipmentToEdit);
            setIsModalOpen(true);
        }
    };

    const handleSaveEquipment = (savedEquipment) => {
        setNotificationMessage(
            equipmentToEdit
                ? `Equipment "${savedEquipment.name}" was updated successfully!`
                : `Equipment "${savedEquipment.name}" was added successfully!`
        );
        setShowNotification(true);
        setTimeout(() => setShowNotification(false), 3000);
        fetchEquipmentData();
    };

    const handleResetFilters = () => {
        setSelectedType("");
        setSelectedBrand("");
        setSelectedSite("");
        setSelectedStatus("");
        setSearchTerm("");
    };

    const toggleFilters = () => {
        setShowFilters(!showFilters);
    };

    const getActiveFilterCount = () => {
        let count = 0;
        if (selectedType) count++;
        if (selectedBrand) count++;
        if (selectedSite) count++;
        if (selectedStatus) count++;
        return count;
    };

    // Helper function to get status class
    const getStatusClass = (status) => {
        const statusMap = {
            'RUNNING': 'status-running',
            'AVAILABLE': 'status-available',
            'IN_USE': 'status-in-use',
            'RENTED': 'status-rented',
            'MAINTENANCE': 'status-maintenance',
            'UNAVAILABLE': 'status-unavailable',
            'SOLD': 'status-sold',
            'SCRAPPED': 'status-scrapped'
        };
        return statusMap[status] || '';
    };

    // Helper function to format status for display
    const formatStatus = (status) => {
        if (!status) return 'Unknown';
        return status.replace(/_/g, ' ').toLowerCase()
            .split(' ')
            .map(word => word.charAt(0).toUpperCase() + word.slice(1))
            .join(' ');
    };

    return (
        <main className="equipment-main-container">
            {/* Header area with stats */}
            {/*<IntroCard*/}
            {/*    title="Equipment"*/}
            {/*    label="EQUIPMENT MANAGEMENT"*/}
            {/*    lightModeImage={excavatorBlack}*/}
            {/*    darkModeImage={excavatorWhite}*/}
            {/*    stats={[*/}
            {/*        {*/}
            {/*            value: equipmentData.length,*/}
            {/*            label: "Total Equipment"*/}
            {/*        }*/}
            {/*    ]}*/}
            {/*    onInfoClick={() => {*/}
            {/*        // Handle info button click if needed*/}
            {/*        console.log("Equipment info clicked");*/}
            {/*    }}*/}
            {/*/>*/}
            <PageHeader
                title="Equipment"
<<<<<<< HEAD
                label="EQUIPMENT MANAGEMENT"
                lightModeImage={excavatorBlack}
                darkModeImage={excavatorWhite}
                stats={[
                    {
                        value: equipmentData.length,
                        label: "Total Equipment"
                    }
                ]}
                onInfoClick={() => {
                    console.log("Equipment info clicked");
                }}
=======
                subtitle="View and manage all equipment in your fleet"
                actionButton={permissions.canCreate ? {
                    text: "Add Equipment",
                    icon: <FaPlus />,
                    onClick: handleAddEquipment,
                    disabled: loading
                } : null}
>>>>>>> c8a2813e
            />


<<<<<<< HEAD
                <div className="equipment-filters-section">
                    <div className="equipment-filters-header">
                        <button className="equipment-filter-toggle" onClick={toggleFilters}>
                            <FaFilter />
                            <span>Filters</span>
                            {showFilters && <span className="filter-count">({getActiveFilterCount()})</span>}
                        </button>
                    </div>

                    {showFilters && (
                        <div className="equipment-filters-panel">
                            <div className="equipment-filter-controls">
                                <div className="equipment-filter-row">
                                    <div className="equipment-filter-group">
                                        <label>Equipment Type</label>
                                        <select
                                            value={selectedType}
                                            onChange={(e) => setSelectedType(e.target.value)}
                                        >
                                            <option value="">All Types</option>
                                            {equipmentTypes.map(type => (
                                                <option key={type.id} value={type.id}>{type.name}</option>
                                            ))}
                                        </select>
                                    </div>

                                    <div className="equipment-filter-group">
                                        <label>Equipment Brand</label>
                                        <select
                                            value={selectedBrand}
                                            onChange={(e) => setSelectedBrand(e.target.value)}
                                        >
                                            <option value="">All Brands</option>
                                            {equipmentBrands.map(brand => (
                                                <option key={brand.id} value={brand.id}>{brand.name}</option>
                                            ))}
                                        </select>
                                    </div>

                                    <div className="equipment-filter-group">
                                        <label>Site</label>
                                        <select
                                            value={selectedSite}
                                            onChange={(e) => setSelectedSite(e.target.value)}
                                        >
                                            <option value="">All Sites</option>
                                            {sites.map(site => (
                                                <option key={site.id} value={site.id}>{site.name}</option>
                                            ))}
                                        </select>
                                    </div>

                                    <div className="equipment-filter-group">
                                        <label>Status</label>
                                        <select
                                            value={selectedStatus}
                                            onChange={(e) => setSelectedStatus(e.target.value)}
                                        >
                                            <option value="">All Statuses</option>
                                            {statusOptions.map(status => (
                                                <option key={status.value} value={status.value}>
                                                    {status.label}
                                                </option>
                                            ))}
                                        </select>
                                    </div>
                                </div>

                                <div className="equipment-filter-actions">
                                    <button className="equipment-filter-reset" onClick={handleResetFilters}>
                                        Clear All Filters
                                    </button>
                                </div>
                            </div>
                        </div>
                    )}
                </div>
            </section>
=======
            {/* Search and filter toolbar */}
            {/*<section className="equipment-toolbar">*/}
            {/*    <div className="equipment-toolbar-header">*/}
            {/*        <div className="equipment-search-section">*/}
            {/*            <div className="equipment-search-container">*/}
            {/*                <FaSearch className="equipment-search-icon" />*/}
            {/*                <input*/}
            {/*                    type="text"*/}
            {/*                    placeholder="Search equipment by name, model, brand, or serial number..."*/}
            {/*                    className="equipment-search-input"*/}
            {/*                    value={searchTerm}*/}
            {/*                    onChange={(e) => setSearchTerm(e.target.value)}*/}
            {/*                />*/}
            {/*            </div>*/}
            {/*        </div>*/}

            {/*        <div className="equipment-actions-section">*/}
            {/*            {permissions.canCreate && (*/}
            {/*                <button className="btn-primary" onClick={handleAddEquipment}>*/}
            {/*                    <FaPlus /> Add Equipment*/}
            {/*                </button>*/}
            {/*            )}*/}
            {/*        </div>*/}
            {/*    </div>*/}

            {/*    <div className="equipment-filters-section">*/}
            {/*        <div className="equipment-filters-header">*/}
            {/*            <button className="equipment-filter-toggle" onClick={toggleFilters}>*/}
            {/*                <FaFilter /> */}
            {/*                <span>Filters</span>*/}
            {/*                {showFilters && <span className="filter-count">({getActiveFilterCount()})</span>}*/}
            {/*            </button>*/}
            {/*        </div>*/}

            {/*        {showFilters && (*/}
            {/*            <div className="equipment-filters-panel">*/}
            {/*                <div className="equipment-filter-controls">*/}
            {/*                    <div className="equipment-filter-row">*/}
            {/*                        <div className="equipment-filter-group">*/}
            {/*                            <label>Equipment Type</label>*/}
            {/*                            <select*/}
            {/*                                value={selectedType}*/}
            {/*                                onChange={(e) => setSelectedType(e.target.value)}*/}
            {/*                            >*/}
            {/*                                <option value="">All Types</option>*/}
            {/*                                {equipmentTypes.map(type => (*/}
            {/*                                    <option key={type.id} value={type.id}>{type.name}</option>*/}
            {/*                                ))}*/}
            {/*                            </select>*/}
            {/*                        </div>*/}

            {/*                        <div className="equipment-filter-group">*/}
            {/*                            <label>Equipment Brand</label>*/}
            {/*                            <select*/}
            {/*                                value={selectedBrand}*/}
            {/*                                onChange={(e) => setSelectedBrand(e.target.value)}*/}
            {/*                            >*/}
            {/*                                <option value="">All Brands</option>*/}
            {/*                                {equipmentBrands.map(brand => (*/}
            {/*                                    <option key={brand.id} value={brand.id}>{brand.name}</option>*/}
            {/*                                ))}*/}
            {/*                            </select>*/}
            {/*                        </div>*/}

            {/*                        <div className="equipment-filter-group">*/}
            {/*                            <label>Site</label>*/}
            {/*                            <select*/}
            {/*                                value={selectedSite}*/}
            {/*                                onChange={(e) => setSelectedSite(e.target.value)}*/}
            {/*                            >*/}
            {/*                                <option value="">All Sites</option>*/}
            {/*                                {sites.map(site => (*/}
            {/*                                    <option key={site.id} value={site.id}>{site.name}</option>*/}
            {/*                                ))}*/}
            {/*                            </select>*/}
            {/*                        </div>*/}

            {/*                        <div className="equipment-filter-group">*/}
            {/*                            <label>Status</label>*/}
            {/*                            <select*/}
            {/*                                value={selectedStatus}*/}
            {/*                                onChange={(e) => setSelectedStatus(e.target.value)}*/}
            {/*                            >*/}
            {/*                                <option value="">All Statuses</option>*/}
            {/*                                {statusOptions.map(status => (*/}
            {/*                                    <option key={status.value} value={status.value}>*/}
            {/*                                        {status.label}*/}
            {/*                                    </option>*/}
            {/*                                ))}*/}
            {/*                            </select>*/}
            {/*                        </div>*/}
            {/*                    </div>*/}

            {/*                    <div className="equipment-filter-actions">*/}
            {/*                        <button className="equipment-filter-reset" onClick={handleResetFilters}>*/}
            {/*                            Clear All Filters*/}
            {/*                        </button>*/}
            {/*                    </div>*/}
            {/*                </div>*/}
            {/*            </div>*/}
            {/*        )}*/}
            {/*    </div>*/}
            {/*</section>*/}
>>>>>>> c8a2813e

            {/* Equipment cards grid */}
            <section className="equipment-cards-container">
                {loading ? (
                    <LoadingPage />
                ) : error ? (
                    <div className="equipment-error">
                        <FaExclamationCircle />
                        <p>Error: {error}</p>
                        <p>Please try again later or contact support.</p>
                    </div>
                ) : filteredEquipment.length > 0 ? (
                    <div className="unified-cards-grid">
                        {filteredEquipment.map((equipment) => (
                            <UnifiedCard
                                key={equipment.id}
                                id={equipment.id}
                                title={equipment.name || 'Unknown Equipment'}
                                imageUrl={equipment.imageUrl}
                                imageFallback={equipmentPlaceholder}
                                stats={[
                                    {
                                        label: 'Site',
                                        value: equipment.siteName || 'No Site Assigned'
                                    },
                                    {
                                        label: 'Main Driver',
                                        value: equipment.mainDriverName || 'No Driver'
                                    },
                                    {
                                        label: 'Status',
                                        value: formatStatus(equipment.status),
                                        statusIndicator: true,
                                        statusClass: getStatusClass(equipment.status)
                                    }
                                ]}
                                actions={[
                                    ...(permissions.canEdit ? [{
                                        label: 'Edit',
                                        variant: 'secondary',
                                        icon: <FaPlus />,
                                        onClick: (id) => handleEditEquipment(id)
                                    }] : []),
                                    {
                                        label: 'View Details',
                                        variant: 'primary',
                                        onClick: (id) => {
                                            // Navigate to equipment details page
                                            console.log('View details for equipment:', id);
                                        }
                                    }
                                ]}
                            />
                        ))}
                    </div>
                ) : (
                    <div className="unified-cards-empty">
                        <div className="unified-cards-empty-icon">
                            <svg viewBox="0 0 24 24" fill="none" stroke="currentColor" strokeWidth="1.5">
                                <path d="M20 6L9 17l-5-5" />
                            </svg>
                        </div>
                        <p>No equipment found. Try adjusting your search filters or add new equipment</p>
                    </div>
                )}
            </section>

            {/* Notification */}
            {showNotification && (
                <div className="equipment-notification success-notification">
                    <svg viewBox="0 0 24 24" fill="none" stroke="currentColor" strokeWidth="2">
                        <path d="M22 11.08V12a10 10 0 11-5.93-9.14" />
                        <path d="M22 4L12 14.01l-3-3" />
                    </svg>
                    <span>{notificationMessage}</span>
                </div>
            )}

            {/* Equipment Modal */}
            <EquipmentModal
                isOpen={isModalOpen}
                onClose={() => setIsModalOpen(false)}
                onSave={handleSaveEquipment}
                equipmentToEdit={equipmentToEdit}
            />
        </main>
    );
};

export default EquipmentMain;<|MERGE_RESOLUTION|>--- conflicted
+++ resolved
@@ -1,5 +1,6 @@
-import React, { useState, useEffect } from "react";
-import { FaPlus, FaFilter, FaSearch, FaExclamationCircle } from "react-icons/fa";
+import React, { useState, useEffect,useRef } from "react";
+import { useNavigate } from "react-router-dom";
+import { FaPlus, FaFilter, FaSearch, FaExclamationCircle, FaChevronDown } from "react-icons/fa";
 import EquipmentModal from "./components/EquipmentModal/EquipmentModal.jsx";
 import IntroCard from "../../../components/common/IntroCard/IntroCard.jsx";
 import UnifiedCard from "../../../components/common/UnifiedCard/UnifiedCard";
@@ -12,8 +13,11 @@
 import LoadingPage from "../../../components/common/LoadingPage/LoadingPage";
 import PageHeader from "../../../components/common/PageHeader/index.js";
 
+import { FaTools } from 'react-icons/fa';
+
 // Default placeholder for equipment image
 const equipmentPlaceholder = "data:image/svg+xml,%3csvg width='100' height='100' xmlns='http://www.w3.org/2000/svg'%3e%3crect width='100' height='100' fill='%23ddd'/%3e%3ctext x='50' y='50' text-anchor='middle' dy='.3em' fill='%23999'%3eEquipment%3c/text%3e%3c/svg%3e";
+import equipmentimg from "../../../assets/imgs/equipmentimg.jpg"
 
 const EquipmentMain = () => {
     const [equipmentData, setEquipmentData] = useState([]);
@@ -35,9 +39,13 @@
     const [isModalOpen, setIsModalOpen] = useState(false);
     const [equipmentToEdit, setEquipmentToEdit] = useState(null);
 
+    const equipmentCardsRefs = useRef([]);
+    const actionsSetFlags = useRef({});
+
     // Get authentication context and permissions
     const auth = useAuth();
     const permissions = useEquipmentPermissions(auth);
+    const navigate = useNavigate();
 
     // Fetch equipment data
     const fetchEquipmentData = async () => {
@@ -46,6 +54,10 @@
             const response = await equipmentService.getAllEquipment();
 
             if (Array.isArray(response.data)) {
+                // Add this console.log
+                console.log("First equipment object:", response.data[0]);
+                console.log("Full equipment structure:", JSON.stringify(response.data[0], null, 2));
+
                 setEquipmentData(response.data);
                 setFilteredEquipment(response.data);
             } else {
@@ -95,6 +107,38 @@
         fetchEquipmentData();
         fetchReferenceLists();
     }, []);
+
+    // Update equipment cards when data is available
+    useEffect(() => {
+        if (!Array.isArray(filteredEquipment) || filteredEquipment.length === 0) return;
+
+        // Reset the actions set flags when equipment data changes
+        actionsSetFlags.current = {};
+
+        // Make sure refs array is the right size
+        if (equipmentCardsRefs.current.length !== filteredEquipment.length) {
+            equipmentCardsRefs.current = Array(filteredEquipment.length).fill(null);
+        }
+
+        filteredEquipment.forEach((data, index) => {
+            if (equipmentCardsRefs.current[index]) {
+                // Extract data directly from the DTO
+                console.log();
+                // Use only the equipment name for display
+                const displayName = data.name || 'Unknown Equipment';
+                const siteName = data.siteName ? data.siteName : 'No Site Assigned';
+                const status = data.status || 'Unknown';
+                const driverName = data.mainDriverName ? data.mainDriverName : 'No Driver ';
+                const imageUrl = data.imageUrl || null;
+                const equipmentId = data.id;
+
+                // Update the card with equipment data
+                equipmentCardsRefs.current[index].updateEquipmentCard(
+                    displayName, siteName, status, driverName, imageUrl, equipmentId
+                );
+            }
+        });
+    }, [filteredEquipment]);
 
     // Filter equipment based on search and filter criteria
     useEffect(() => {
@@ -221,111 +265,100 @@
             {/*/>*/}
             <PageHeader
                 title="Equipment"
-<<<<<<< HEAD
-                label="EQUIPMENT MANAGEMENT"
-                lightModeImage={excavatorBlack}
-                darkModeImage={excavatorWhite}
-                stats={[
-                    {
-                        value: equipmentData.length,
-                        label: "Total Equipment"
-                    }
-                ]}
-                onInfoClick={() => {
-                    console.log("Equipment info clicked");
+                subtitle="View and manage all equipment in your fleet"
+                filterButton={{
+                    onClick: () => setShowFilters(!showFilters),
+                    isActive: showFilters,
+                    activeCount: getActiveFilterCount()
                 }}
-=======
-                subtitle="View and manage all equipment in your fleet"
                 actionButton={permissions.canCreate ? {
                     text: "Add Equipment",
                     icon: <FaPlus />,
                     onClick: handleAddEquipment,
                     disabled: loading
                 } : null}
->>>>>>> c8a2813e
             />
 
-
-<<<<<<< HEAD
-                <div className="equipment-filters-section">
-                    <div className="equipment-filters-header">
-                        <button className="equipment-filter-toggle" onClick={toggleFilters}>
-                            <FaFilter />
-                            <span>Filters</span>
-                            {showFilters && <span className="filter-count">({getActiveFilterCount()})</span>}
-                        </button>
+            {/* Filter Panel */}
+            {showFilters && (
+                <div className="page-header__filter-panel">
+                    <div className="page-header__filter-header">
+                        <h4>Filter Equipment</h4>
+                        <div className="filter-actions">
+                            <button
+                                className="filter-reset-btn"
+                                onClick={handleResetFilters}
+                                disabled={getActiveFilterCount() === 0}
+                            >
+                                Clear All
+                            </button>
+                            <button
+                                className={`filter-collapse-btn ${showFilters ? '' : 'collapsed'}`}
+                                onClick={() => setShowFilters(!showFilters)}
+                            >
+                                <FaChevronDown />
+                            </button>
+                        </div>
                     </div>
 
-                    {showFilters && (
-                        <div className="equipment-filters-panel">
-                            <div className="equipment-filter-controls">
-                                <div className="equipment-filter-row">
-                                    <div className="equipment-filter-group">
-                                        <label>Equipment Type</label>
-                                        <select
-                                            value={selectedType}
-                                            onChange={(e) => setSelectedType(e.target.value)}
-                                        >
-                                            <option value="">All Types</option>
-                                            {equipmentTypes.map(type => (
-                                                <option key={type.id} value={type.id}>{type.name}</option>
-                                            ))}
-                                        </select>
-                                    </div>
-
-                                    <div className="equipment-filter-group">
-                                        <label>Equipment Brand</label>
-                                        <select
-                                            value={selectedBrand}
-                                            onChange={(e) => setSelectedBrand(e.target.value)}
-                                        >
-                                            <option value="">All Brands</option>
-                                            {equipmentBrands.map(brand => (
-                                                <option key={brand.id} value={brand.id}>{brand.name}</option>
-                                            ))}
-                                        </select>
-                                    </div>
-
-                                    <div className="equipment-filter-group">
-                                        <label>Site</label>
-                                        <select
-                                            value={selectedSite}
-                                            onChange={(e) => setSelectedSite(e.target.value)}
-                                        >
-                                            <option value="">All Sites</option>
-                                            {sites.map(site => (
-                                                <option key={site.id} value={site.id}>{site.name}</option>
-                                            ))}
-                                        </select>
-                                    </div>
-
-                                    <div className="equipment-filter-group">
-                                        <label>Status</label>
-                                        <select
-                                            value={selectedStatus}
-                                            onChange={(e) => setSelectedStatus(e.target.value)}
-                                        >
-                                            <option value="">All Statuses</option>
-                                            {statusOptions.map(status => (
-                                                <option key={status.value} value={status.value}>
-                                                    {status.label}
-                                                </option>
-                                            ))}
-                                        </select>
-                                    </div>
-                                </div>
-
-                                <div className="equipment-filter-actions">
-                                    <button className="equipment-filter-reset" onClick={handleResetFilters}>
-                                        Clear All Filters
-                                    </button>
-                                </div>
-                            </div>
+                    <div className="page-header__filter-list">
+                        <div className="page-header__filter-item">
+                            <label>Equipment Type</label>
+                            <select
+                                value={selectedType}
+                                onChange={(e) => setSelectedType(e.target.value)}
+                            >
+                                <option value="">All Types</option>
+                                {equipmentTypes.map(type => (
+                                    <option key={type.id} value={type.id}>{type.name}</option>
+                                ))}
+                            </select>
                         </div>
-                    )}
+
+                        <div className="page-header__filter-item">
+                            <label>Equipment Brand</label>
+                            <select
+                                value={selectedBrand}
+                                onChange={(e) => setSelectedBrand(e.target.value)}
+                            >
+                                <option value="">All Brands</option>
+                                {equipmentBrands.map(brand => (
+                                    <option key={brand.id} value={brand.id}>{brand.name}</option>
+                                ))}
+                            </select>
+                        </div>
+
+                        <div className="page-header__filter-item">
+                            <label>Site</label>
+                            <select
+                                value={selectedSite}
+                                onChange={(e) => setSelectedSite(e.target.value)}
+                            >
+                                <option value="">All Sites</option>
+                                {sites.map(site => (
+                                    <option key={site.id} value={site.id}>{site.name}</option>
+                                ))}
+                            </select>
+                        </div>
+
+                        <div className="page-header__filter-item">
+                            <label>Status</label>
+                            <select
+                                value={selectedStatus}
+                                onChange={(e) => setSelectedStatus(e.target.value)}
+                            >
+                                <option value="">All Statuses</option>
+                                {statusOptions.map(status => (
+                                    <option key={status.value} value={status.value}>
+                                        {status.label}
+                                    </option>
+                                ))}
+                            </select>
+                        </div>
+                    </div>
                 </div>
-            </section>
-=======
+            )}
+
             {/* Search and filter toolbar */}
             {/*<section className="equipment-toolbar">*/}
             {/*    <div className="equipment-toolbar-header">*/}
@@ -429,73 +462,79 @@
             {/*        )}*/}
             {/*    </div>*/}
             {/*</section>*/}
->>>>>>> c8a2813e
 
             {/* Equipment cards grid */}
-            <section className="equipment-cards-container">
-                {loading ? (
-                    <LoadingPage />
-                ) : error ? (
-                    <div className="equipment-error">
-                        <FaExclamationCircle />
-                        <p>Error: {error}</p>
-                        <p>Please try again later or contact support.</p>
-                    </div>
-                ) : filteredEquipment.length > 0 ? (
-                    <div className="unified-cards-grid">
-                        {filteredEquipment.map((equipment) => (
-                            <UnifiedCard
-                                key={equipment.id}
-                                id={equipment.id}
-                                title={equipment.name || 'Unknown Equipment'}
-                                imageUrl={equipment.imageUrl}
-                                imageFallback={equipmentPlaceholder}
-                                stats={[
-                                    {
-                                        label: 'Site',
-                                        value: equipment.siteName || 'No Site Assigned'
-                                    },
-                                    {
-                                        label: 'Main Driver',
-                                        value: equipment.mainDriverName || 'No Driver'
-                                    },
-                                    {
-                                        label: 'Status',
-                                        value: formatStatus(equipment.status),
-                                        statusIndicator: true,
-                                        statusClass: getStatusClass(equipment.status)
+
+            {loading ? (
+                <LoadingPage />
+            ) : error ? (
+                <div className="equipment-error">
+                    <FaExclamationCircle />
+                    <p>Error: {error}</p>
+                    <p>Please try again later or contact support.</p>
+                </div>
+            ) : filteredEquipment.length > 0 ? (
+                <div className="unified-cards-grid">
+                    {filteredEquipment.map((equipment) => (
+                        <UnifiedCard
+                            key={equipment.id}
+                            id={equipment.id}
+                            title={equipment.name || 'Unknown Equipment'}
+                            imageUrl={equipment.imageUrl}
+                            imageFallback={equipmentimg}
+                            onClick={(id) => navigate(`/equipment/${id}`)}
+                            stats={[
+                                {
+                                    label: 'Site',
+                                    value: equipment.siteName || 'No Site Assigned'
+                                },
+                                {
+                                    label: 'Equipment Type',
+                                    value: equipment.typeName || 'N/A'
+                                },
+                                {
+                                    label: 'Equipment Brand',
+                                    value: equipment.brandName || 'N/A'
+                                },
+                                {
+                                    label: 'Main Driver',
+                                    value: equipment.mainDriverName || 'No Driver'
+                                },
+                                {
+                                    label: 'Status',
+                                    value: formatStatus(equipment.status),
+                                    statusIndicator: true,
+                                    statusClass: getStatusClass(equipment.status)
+                                }
+                            ]}
+                            actions={[
+                                ...(permissions.canEdit ? [{
+                                    label: 'Edit',
+                                    variant: 'secondary',
+                                    icon: <FaPlus />,
+                                    onClick: (id) => handleEditEquipment(id)
+                                }] : []),
+                                {
+                                    label: 'View Details',
+                                    variant: 'primary',
+                                    onClick: (id) => {
+                                        // Navigate to equipment details page
+                                        navigate(`/equipmentinfo/${id}`)
+
                                     }
-                                ]}
-                                actions={[
-                                    ...(permissions.canEdit ? [{
-                                        label: 'Edit',
-                                        variant: 'secondary',
-                                        icon: <FaPlus />,
-                                        onClick: (id) => handleEditEquipment(id)
-                                    }] : []),
-                                    {
-                                        label: 'View Details',
-                                        variant: 'primary',
-                                        onClick: (id) => {
-                                            // Navigate to equipment details page
-                                            console.log('View details for equipment:', id);
-                                        }
-                                    }
-                                ]}
-                            />
-                        ))}
-                    </div>
-                ) : (
-                    <div className="unified-cards-empty">
-                        <div className="unified-cards-empty-icon">
-                            <svg viewBox="0 0 24 24" fill="none" stroke="currentColor" strokeWidth="1.5">
-                                <path d="M20 6L9 17l-5-5" />
-                            </svg>
-                        </div>
-                        <p>No equipment found. Try adjusting your search filters or add new equipment</p>
-                    </div>
-                )}
-            </section>
+                                }
+                            ]}
+                        />
+                    ))}
+                </div>
+            ) : (
+                <UnifiedCard
+                    isEmpty={true}
+                    emptyIcon={FaTools}
+                    emptyMessage="No equipment found. Try adjusting your search filters or add new equipment"
+                />
+            )}
+
 
             {/* Notification */}
             {showNotification && (
