import React, {useEffect, useRef, useState} from "react";
import DataTable from "../../../../components/common/DataTable/DataTable.jsx";
import {useTranslation} from 'react-i18next';
import {useAuth} from "../../../../contexts/AuthContext.jsx";
import { useNavigate } from "react-router-dom";
import {FaPlus, FaEdit, FaTrash, FaUsers} from 'react-icons/fa';
import Snackbar from "../../../../components/common/Snackbar/Snackbar";
import ConfirmationDialog from "../../../../components/common/ConfirmationDialog/ConfirmationDialog";
import { siteService } from "../../../../services/siteService";
import { warehouseService } from "../../../../services/warehouseService";
import ContentLoader from "../../../../components/common/ContentLoader/ContentLoader.jsx";

const SiteWarehousesTab = ({siteId}) => {
    const {t} = useTranslation();
    const navigate = useNavigate();
    const [warehouseData, setWarehouseData] = useState([]);
    const [loading, setLoading] = useState(true);
    const [error, setError] = useState(null);

    // State for Add Warehouse modal
    const [showAddModal, setShowAddModal] = useState(false);
    const [managers, setManagers] = useState([]);
    const [workers, setWorkers] = useState([]);
    const [selectedManager, setSelectedManager] = useState(null);
    const [selectedWorkers, setSelectedWorkers] = useState([]);
    const [selectedWorkerIds, setSelectedWorkerIds] = useState([]);
    const [isWorkersDropdownOpen, setIsWorkersDropdownOpen] = useState(false);
    const [previewImage, setPreviewImage] = useState(null);
    const [isSubmitting, setIsSubmitting] = useState(false);
    const [formError, setFormError] = useState(null);

    // Edit modal states
    const [showEditModal, setShowEditModal] = useState(false);
    const [editingWarehouse, setEditingWarehouse] = useState(null);
    const [editPreviewImage, setEditPreviewImage] = useState(null);
    const [editFormData, setEditFormData] = useState({
        id: "",
        name: "",
        photoUrl: "",
        managerId: ""
    });
    const [editManagers, setEditManagers] = useState([]);
    const [selectedEditManagerId, setSelectedEditManagerId] = useState("");

// Updated sections of SiteWarehousesTab.jsx

// Add these state variables to your existing component state:
    const [editSelectedWorkers, setEditSelectedWorkers] = useState([]);
    const [editSelectedWorkerIds, setEditSelectedWorkerIds] = useState([]);
    const [editWorkers, setEditWorkers] = useState([]);

    // Add these to your existing state variables
    const [showManageEmployeesModal, setShowManageEmployeesModal] = useState(false);
    const [managingWarehouse, setManagingWarehouse] = useState(null);
    const [warehouseEmployees, setWarehouseEmployees] = useState([]);
    const [loadingEmployees, setLoadingEmployees] = useState(false);

    // Confirmation dialog state
    const [confirmDialog, setConfirmDialog] = useState({
        isVisible: false,
        type: 'warning',
        title: '',
        message: '',
        onConfirm: null
    });

    const [snackbar, setSnackbar] = useState({
        show: false,
        message: '',
        type: 'success'
    });

    const workersDropdownRef = useRef(null);
    const {currentUser} = useAuth();

    const isSiteAdmin = currentUser?.role === "SITE_ADMIN" || currentUser?.role === "ADMIN";

    // Helper function to parse user-friendly error messages specific to warehouse management
    const parseErrorMessage = (error, context = 'general') => {
        // If it's already a user-friendly message, return as is
        if (typeof error === 'string' && !error.includes('{') && !error.includes('Error:')) {
            return error;
        }

        // Extract error details from various error formats
        let errorMessage = '';
        let statusCode = null;

        if (error?.response) {
            statusCode = error.response.status;
            errorMessage = error.response?.data?.message ||
                error.response?.data?.error ||
                error.response?.statusText ||
                error.message;
        } else if (error?.message) {
            errorMessage = error.message;
        } else if (typeof error === 'string') {
            errorMessage = error;
        }

        // Convert technical errors to user-friendly messages with warehouse context
        const friendlyMessages = {
            // Network and connection errors
            'Network Error': 'Unable to connect to the server. Please check your internet connection and try again.',
            'timeout': 'The request took too long. Please try again.',
            'NETWORK_ERROR': 'Connection problem. Please check your network and try again.',

            // Authentication errors
            'Unauthorized': 'Your session has expired. Please log in again.',
            'Forbidden': 'You don\'t have permission to manage warehouses.',
            'Authentication failed': 'Please log in again to continue.',

            // Server errors
            'Internal Server Error': 'Something went wrong while processing your warehouse request. Please try again in a few moments.',
            'Service Unavailable': 'The warehouse management service is temporarily unavailable. Please try again later.',
            'Bad Gateway': 'Server connection issue. Please try again shortly.',

            // Warehouse-specific business logic errors
            'Warehouse not found': 'The selected warehouse could not be found. It may have been removed.',
            'Site not found': 'The site information could not be found. Please refresh the page.',
            'already exists': 'A warehouse with this name already exists on this site.',
            'Manager already assigned': 'This manager is already assigned to another warehouse.',
            'employees assigned': 'This warehouse has employees assigned and cannot be deleted until they are reassigned.',
            'dependencies': 'This warehouse cannot be deleted because it has active dependencies.',
            'name required': 'Warehouse name is required.',
            'invalid manager': 'The selected manager is not valid or available.',
        };

        // Check for specific error patterns
        for (const [pattern, friendlyMsg] of Object.entries(friendlyMessages)) {
            if (errorMessage.toLowerCase().includes(pattern.toLowerCase())) {
                return friendlyMsg;
            }
        }

        // Handle HTTP status codes with warehouse context
        switch (statusCode) {
            case 400:
                if (context === 'add') {
                    return 'The warehouse information is invalid. Please check the warehouse name and try again.';
                } else if (context === 'update') {
                    return 'The warehouse update is invalid. Please check the information and try again.';
                } else if (context === 'delete') {
                    return 'This warehouse cannot be deleted. It may have employees or other dependencies.';
                }
                return 'Invalid warehouse information. Please check your input and try again.';
            case 401:
                return 'Your session has expired. Please log in again.';
            case 403:
                return 'You don\'t have permission to manage warehouses.';
            case 404:
                return 'The warehouse or site could not be found. Please refresh the page.';
            case 405:
                if (context === 'update') {
                    return 'The warehouse update request format is not supported. Please check that all required information is provided and try again.';
                } else if (context === 'delete') {
                    return 'Warehouse deletion is currently not supported by the system. Please contact your administrator.';
                } else if (context === 'add') {
                    return 'Adding warehouses is currently not supported by the system. Please contact your administrator.';
                }
                return 'This warehouse operation is not currently supported by the system. Please contact your administrator.';
            case 408:
                return 'The warehouse operation took too long. Please try again.';
            case 409:
                if (context === 'add') {
                    return 'A warehouse with this name already exists on this site or there\'s a conflict with the assigned manager.';
                }
                return 'There\'s a conflict with the warehouse information. Please refresh and try again.';
            case 415:
                return 'The warehouse information format is not valid. Please try again.';
            case 422:
                if (context === 'add') {
                    return 'The warehouse information could not be processed. Please check that all required fields are filled correctly.';
                } else if (context === 'update') {
                    return 'The warehouse update could not be processed. Please check the information provided.';
                }
                return 'The warehouse information could not be processed. Please check your input.';
            case 429:
                return 'Too many warehouse operations. Please wait a moment before trying again.';
            case 500:
                return 'Something went wrong while managing the warehouse. Please try again in a few moments.';
            case 502:
                return 'Warehouse management service connection issue. Please try again shortly.';
            case 503:
                return 'The warehouse management service is temporarily unavailable. Please try again later.';
            case 504:
                return 'The warehouse operation took too long to complete. Please try again.';
            default:
                break;
        }

        // Clean up technical error messages
        if (errorMessage) {
            // Remove common technical prefixes
            errorMessage = errorMessage.replace(/^Error:\s*/i, '');
            errorMessage = errorMessage.replace(/^TypeError:\s*/i, '');
            errorMessage = errorMessage.replace(/^ReferenceError:\s*/i, '');

            // If it still looks like a technical error, provide a contextual generic message
            if (errorMessage.includes('undefined') ||
                errorMessage.includes('null') ||
                errorMessage.includes('{}') ||
                errorMessage.includes('JSON') ||
                errorMessage.length > 150) {

                if (context === 'add') {
                    return 'Unable to add the warehouse. Please check the information and try again.';
                } else if (context === 'update') {
                    return 'Unable to update the warehouse. Please check the information and try again.';
                } else if (context === 'delete') {
                    return 'Unable to delete the warehouse. It may have dependencies that need to be resolved first.';
                }
                return 'An unexpected error occurred while managing the warehouse. Please try again or contact support.';
            }

            return errorMessage;
        }

        // Fallback message with context
        if (context === 'add') {
            return 'Unable to add the warehouse. Please check the information and try again.';
        } else if (context === 'update') {
            return 'Unable to update the warehouse. Please try again.';
        } else if (context === 'delete') {
            return 'Unable to delete the warehouse. Please try again.';
        }

        return 'An unexpected error occurred while managing warehouses. Please try again or contact support.';
    };

    // Define columns for DataTable
    const columns = [
        {
            header: 'ID',
            accessor: 'conventionalId',
            sortable: true
        },
        {
            header: 'Name',
            accessor: 'name',
            sortable: true
        },
        {
            header: 'Manager',
            accessor: 'manager',
            sortable: true
        }
    ];

    // Define actions for DataTable
    const actions = isSiteAdmin ? [
        {
            label: 'Manage Employees',
            icon: <FaUsers />, // You'll need to import this: import { FaPlus, FaEdit, FaTrash, FaUsers } from 'react-icons/fa';
            onClick: (row) => handleOpenManageEmployeesModal(row),
            className: 'manage'
        },
        {
            label: 'Edit',
            icon: <FaEdit />,
            onClick: (row) => handleOpenEditModal(row),
            className: 'edit'
        },
        {
            label: 'Delete',
            icon: <FaTrash />,
            onClick: (row) => handleOpenDeleteModal(row),
            className: 'danger'
        }
    ] : [];

    // Confirmation dialog helper functions
    const showConfirmDialog = (type, title, message, onConfirm) => {
        setConfirmDialog({
            isVisible: true,
            type,
            title,
            message,
            onConfirm
        });
    };

    const hideConfirmDialog = () => {
        setConfirmDialog(prev => ({ ...prev, isVisible: false }));
    };

    // Helper function to find and format manager name consistently
    // const findManagerName = (warehouse) => {
    //     if (warehouse.managerName) {
    //         return warehouse.managerName;
    //     }
    //
    //     if (warehouse.employees && Array.isArray(warehouse.employees) && warehouse.employees.length > 0) {
    //         const manager = warehouse.employees.find(emp =>
    //             (emp.jobPosition && emp.jobPosition.positionName &&
    //                 emp.jobPosition.positionName.toLowerCase() === "warehouse manager") ||
    //             (emp.position && emp.position.toLowerCase() === "warehouse manager")
    //         );
    //
    //         if (manager) {
    //             return `${manager.firstName} ${manager.lastName}`;
    //         }
    //     }
    //
    //     return "No Manager";
    // };

    useEffect(() => {
        fetchWarehouses();
    }, [siteId]);

    // Close dropdown when clicking outside
    useEffect(() => {
        const handleClickOutside = (event) => {
            if (workersDropdownRef.current && !workersDropdownRef.current.contains(event.target)) {
                setIsWorkersDropdownOpen(false);
            }
        };

        document.addEventListener("mousedown", handleClickOutside);
        return () => {
            document.removeEventListener("mousedown", handleClickOutside);
        };
    }, []);

    const handleCloseSnackbar = () => {
        setSnackbar(prev => ({ ...prev, show: false }));
    };

    const fetchWarehouses = async () => {
        try {
            setLoading(true);
            setError(null);

            const response = await siteService.getSiteWarehouses(siteId);
            const data = response.data;

            console.log("Warehouse data from API:", data);

            if (Array.isArray(data)) {
                // For each warehouse, fetch full details to get employee information
                const warehousesWithDetails = await Promise.all(
                    data.map(async (warehouse, index) => {
                        try {
                            // Fetch full warehouse details including employees
                            const detailResponse = await warehouseService.getById(warehouse.id);
                            const fullWarehouseData = detailResponse.data || detailResponse;

                            console.log(`Full details for ${warehouse.name}:`, fullWarehouseData);

                            return {
                                conventionalId: `WH-${String(index + 1).padStart(3, '0')}`,
                                name: warehouse.name,
                                warehouseID: warehouse.id,
                                manager: findManagerName(fullWarehouseData), // Use full data for manager lookup
                                originalData: fullWarehouseData // Store full data instead of limited data
                            };
                        } catch (detailError) {
                            console.error(`Error fetching details for warehouse ${warehouse.name}:`, detailError);
                            // Fallback to basic data if detail fetch fails
                            return {
                                conventionalId: `WH-${String(index + 1).padStart(3, '0')}`,
                                name: warehouse.name,
                                warehouseID: warehouse.id,
                                manager: "No Manager", // Fallback
                                originalData: warehouse
                            };
                        }
                    })
                );

                setWarehouseData(warehousesWithDetails);
            } else {
                setWarehouseData([]);
                setSnackbar({
                    show: true,
                    message: 'No warehouses found for this site',
                    type: 'info'
                });
            }

            setLoading(false);
        } catch (err) {
            console.error('Error fetching warehouses:', err);
            const friendlyError = parseErrorMessage(err, 'fetch');
            setError(friendlyError);
            setWarehouseData([]);
            setLoading(false);
            setSnackbar({
                show: true,
                message: friendlyError,
                type: 'error'
            });
        }
    };

// Enhanced findManagerName function with detailed employee debugging
    const findManagerName = (warehouse) => {
        console.log("Finding manager for warehouse:", warehouse.name);

        // Check if managerName is directly available
        if (warehouse.managerName) {
            return warehouse.managerName;
        }

        // Check if employees array exists and has data
        if (warehouse.employees && Array.isArray(warehouse.employees) && warehouse.employees.length > 0) {
            console.log("Employees found:", warehouse.employees.length);

            // Debug: Log each employee's complete structure
            warehouse.employees.forEach((emp, index) => {
                console.log(`Employee ${index + 1} complete structure:`, JSON.stringify(emp, null, 2));
                console.log(`Employee ${index + 1} keys:`, Object.keys(emp));

                // Check all possible position-related fields
                console.log(`Employee ${index + 1} position fields:`, {
                    jobPosition: emp.jobPosition,
                    position: emp.position,
                    role: emp.role,
                    jobTitle: emp.jobTitle,
                    positionName: emp.positionName
                });
            });

            // Try multiple ways to find the manager
            const manager = warehouse.employees.find(emp => {
                console.log(`Checking employee: ${emp.firstName} ${emp.lastName}`);

                // Method 0: Check if employee.name contains manager info
                if (emp.name) {
                    const nameMatch = emp.name.toLowerCase().includes("warehouse manager") ||
                        emp.name.toLowerCase().includes("manager");
                    console.log(`Method 0 - name field: "${emp.name}" -> ${nameMatch}`);
                    if (nameMatch) return true;
                }

                // Method 1: jobPosition.positionName
                if (emp.jobPosition?.positionName) {
                    const positionMatch = emp.jobPosition.positionName.toLowerCase() === "warehouse manager";
                    console.log(`Method 1 - jobPosition.positionName: "${emp.jobPosition.positionName}" -> ${positionMatch}`);
                    if (positionMatch) return true;
                }

                // Method 2: direct position field
                if (emp.position) {
                    const positionMatch = emp.position.toLowerCase() === "warehouse manager";
                    console.log(`Method 2 - position: "${emp.position}" -> ${positionMatch}`);
                    if (positionMatch) return true;
                }

                // Method 3: role field
                if (emp.role) {
                    const roleMatch = emp.role.toLowerCase() === "warehouse_manager" ||
                        emp.role.toLowerCase() === "warehouse manager";
                    console.log(`Method 3 - role: "${emp.role}" -> ${roleMatch}`);
                    if (roleMatch) return true;
                }

                // Method 4: jobTitle field
                if (emp.jobTitle) {
                    const titleMatch = emp.jobTitle.toLowerCase() === "warehouse manager";
                    console.log(`Method 4 - jobTitle: "${emp.jobTitle}" -> ${titleMatch}`);
                    if (titleMatch) return true;
                }

                // Method 5: positionName field (direct)
                if (emp.positionName) {
                    const nameMatch = emp.positionName.toLowerCase() === "warehouse manager";
                    console.log(`Method 5 - positionName: "${emp.positionName}" -> ${nameMatch}`);
                    if (nameMatch) return true;
                }

                return false;
            });

            if (manager) {
                // Use the name field directly since firstName/lastName don't exist in this API response
                const managerName = manager.name || `${manager.firstName || ''} ${manager.lastName || ''}`.trim() || 'Unknown Manager';
                console.log("Found manager:", managerName);
                return managerName;
            } else {
                console.log("No manager found with any of the search methods");
            }
        }

        return "No Manager";
    };

    // Replace your existing fetchEmployees method with this updated version
    const fetchEmployees = async () => {
        try {
            // Fetch available managers (not assigned to any warehouse)
            const managersResponse = await siteService.getAvailableWarehouseManagers();
            const managersData = managersResponse.data?.data || managersResponse.data || [];
            console.log("Managers response:", managersResponse);
            console.log("Managers data:", managersData);
            setManagers(Array.isArray(managersData) ? managersData : []);

            // Fetch available workers (not assigned to any warehouse and not warehouse managers)
            const workersResponse = await siteService.getAvailableWarehouseWorkers();
            const workersData = workersResponse.data?.data || workersResponse.data || [];
            console.log("Workers response:", workersResponse);
            console.log("Workers data:", workersData);
            setWorkers(Array.isArray(workersData) ? workersData : []);

            if (managersData.length === 0 && workersData.length === 0) {
                setSnackbar({
                    show: true,
                    message: 'No available managers or workers found',
                    type: 'info'
                });
            }
        } catch (error) {
            console.error("Error fetching employees:", error);
            const friendlyError = parseErrorMessage(error, 'fetch');
            setFormError(friendlyError);
            setSnackbar({
                show: true,
                message: friendlyError,
                type: 'error'
            });
        }
    };

/// Replace your existing fetchEditManagers function with this updated version:

    const fetchEditManagers = async (warehouseToEdit = null) => {
        try {
            console.log("=== FETCH EDIT MANAGERS DEBUG ===");
            const targetWarehouse = warehouseToEdit || editingWarehouse;
            console.log("targetWarehouse:", targetWarehouse);

            // Get available managers and current warehouse's manager
            const managersResponse = await siteService.getAvailableWarehouseManagers();
            let availableManagers = managersResponse.data?.data || managersResponse.data || [];

            if (!Array.isArray(availableManagers)) {
                console.warn("Available managers for edit is not an array:", availableManagers);
                availableManagers = [];
            }

            // If we're editing a warehouse and it has a current manager, include that manager
            if (targetWarehouse && targetWarehouse.employees) {
                console.log("targetWarehouse.employees:", targetWarehouse.employees);

                const currentManager = targetWarehouse.employees.find(emp => {
                    const isManager = (emp.jobPosition?.positionName?.toLowerCase() === "warehouse manager") ||
                        (emp.position?.toLowerCase() === "warehouse manager") ||
                        (emp.role?.toLowerCase() === "warehouse_manager") ||
                        (emp.role?.toLowerCase() === "warehouse manager") ||
                        (emp.name?.toLowerCase().includes("warehouse manager"));
                    console.log(`Checking ${emp.name}: isManager = ${isManager}, position = ${emp.position}`);
                    return isManager;
                });

                console.log("currentManager found in fetchEditManagers:", currentManager);

                if (currentManager && !availableManagers.find(m => m.id === currentManager.id)) {
                    // Split name into firstName and lastName since the API only provides 'name'
                    const nameParts = currentManager.name ? currentManager.name.split(' ') : ['Unknown', 'Manager'];
                    const managerToAdd = {
                        id: currentManager.id,
                        firstName: nameParts[0] || 'Unknown',
                        lastName: nameParts.slice(1).join(' ') || 'Manager'
                    };
                    console.log("Adding current manager to available list:", managerToAdd);
                    availableManagers.push(managerToAdd);
                }
            }

            console.log("Final editManagers list:", availableManagers);
            setEditManagers(availableManagers);

            // Fetch available workers
            const workersResponse = await siteService.getAvailableWarehouseWorkers();
            let availableWorkers = workersResponse.data?.data || workersResponse.data || [];

            if (!Array.isArray(availableWorkers)) {
                console.warn("Available workers for edit is not an array:", availableWorkers);
                availableWorkers = [];
            }

            // If we're editing a warehouse, include current workers who are not managers
            if (targetWarehouse && targetWarehouse.employees) {
                const currentWorkers = targetWarehouse.employees.filter(emp => {
                    // Exclude the manager from workers list
                    const isManager = (emp.jobPosition?.positionName?.toLowerCase() === "warehouse manager") ||
                        (emp.position?.toLowerCase() === "warehouse manager") ||
                        (emp.role?.toLowerCase() === "warehouse_manager") ||
                        (emp.role?.toLowerCase() === "warehouse manager") ||
                        (emp.name?.toLowerCase().includes("warehouse manager"));
                    return !isManager;
                });

                console.log("Current workers found:", currentWorkers);

                // Add current workers to available list and selected list
                const currentWorkerIds = [];
                const currentWorkersFormatted = [];

                currentWorkers.forEach(worker => {
                    if (!availableWorkers.find(w => w.id === worker.id)) {
                        // Split name into firstName and lastName since the API only provides 'name'
                        const nameParts = worker.name ? worker.name.split(' ') : ['Unknown', 'Worker'];
                        const workerToAdd = {
                            id: worker.id,
                            firstName: nameParts[0] || 'Unknown',
                            lastName: nameParts.slice(1).join(' ') || 'Worker'
                        };
                        availableWorkers.push(workerToAdd);
                    }

                    // Add to selected workers for edit modal
                    currentWorkerIds.push(worker.id);
                    const nameParts = worker.name ? worker.name.split(' ') : ['Unknown', 'Worker'];
                    currentWorkersFormatted.push({
                        id: worker.id,
                        firstName: nameParts[0] || 'Unknown',
                        lastName: nameParts.slice(1).join(' ') || 'Worker'
                    });
                });

                console.log("Setting edit selected workers:", currentWorkersFormatted);
                console.log("Setting edit selected worker IDs:", currentWorkerIds);

                setEditSelectedWorkerIds(currentWorkerIds);
                setEditSelectedWorkers(currentWorkersFormatted);
            } else {
                // Reset if no current workers
                setEditSelectedWorkerIds([]);
                setEditSelectedWorkers([]);
            }

            setEditWorkers(availableWorkers);

        } catch (error) {
            console.error("Error fetching managers and workers:", error);
            const friendlyError = parseErrorMessage(error, 'fetch');
            setSnackbar({
                show: true,
                message: friendlyError,
                type: 'error'
            });
            setEditManagers([]);
            setEditWorkers([]);
            setEditSelectedWorkers([]);
            setEditSelectedWorkerIds([]);
        }
    };

    // Handle opening the Add Warehouse modal
    const handleOpenAddModal = () => {
        setShowAddModal(true);
        setSelectedManager(null);
        setSelectedWorkers([]);
        setSelectedWorkerIds([]);
        // ADD THESE MISSING RESETS:
        setEditSelectedWorkers([]);
        setEditSelectedWorkerIds([]);
        setIsWorkersDropdownOpen(false);
        setPreviewImage(null);
        setFormError(null);
        fetchEmployees();
    };

    // Handle closing the Add Warehouse modal
    const handleCloseAddModal = () => {
        setShowAddModal(false);
    };

    // Handle file change for warehouse image
    const handleFileChange = (e) => {
        const file = e.target.files[0];
        if (file) {
            setPreviewImage(URL.createObjectURL(file));
        }
    };

    // Handle edit file change
    const handleEditFileChange = (e) => {
        const file = e.target.files[0];
        if (file) {
            setEditFormData({ ...editFormData, photo: file });
            setEditPreviewImage(URL.createObjectURL(file));
        }
    };

    // Handle edit input changes
    const handleEditInputChange = (e) => {
        const { name, value } = e.target;
        setEditFormData({ ...editFormData, [name]: value });

        if (name === 'managerId') {
            setSelectedEditManagerId(value);
        }
    };

    // Open edit modal
    // Replace your existing handleOpenEditModal function with this updated version:

    const handleOpenEditModal = async (row) => {
        try {
            setEditPreviewImage(null);

            const warehouse = row.originalData;
            console.log("=== EDIT MODAL DEBUG ===");
            console.log("Opening edit modal for warehouse:", warehouse);
            console.log("Warehouse employees:", warehouse.employees);

            // Debug: Log each employee's structure
            if (warehouse.employees) {
                warehouse.employees.forEach((emp, index) => {
                    console.log(`Employee ${index + 1}:`, {
                        id: emp.id,
                        name: emp.name,
                        firstName: emp.firstName,
                        lastName: emp.lastName,
                        jobPosition: emp.jobPosition,
                        position: emp.position,
                        role: emp.role
                    });
                });
            }

            // Find current manager using the same logic as findManagerName
            let currentManager = null;
            if (warehouse.employees && Array.isArray(warehouse.employees)) {
                currentManager = warehouse.employees.find(emp => {
                    return (emp.jobPosition?.positionName?.toLowerCase() === "warehouse manager") ||
                        (emp.position?.toLowerCase() === "warehouse manager") ||
                        (emp.role?.toLowerCase() === "warehouse_manager") ||
                        (emp.role?.toLowerCase() === "warehouse manager") ||
                        (emp.name?.toLowerCase().includes("warehouse manager"));
                });
            }

            console.log("Found current manager:", currentManager);

            // Find current workers (all employees except the manager)
            let currentWorkers = [];
            if (warehouse.employees && Array.isArray(warehouse.employees)) {
                currentWorkers = warehouse.employees.filter(emp => emp.id !== currentManager?.id);
            }

            console.log("Found current workers:", currentWorkers);

            setEditFormData({
                id: warehouse.id,
                name: warehouse.name || "",
                photoUrl: warehouse.photoUrl || "",
                managerId: currentManager?.id || ""
            });

            setSelectedEditManagerId(currentManager?.id || "");

            if (warehouse.photoUrl) {
                setEditPreviewImage(warehouse.photoUrl);
            }

            setEditingWarehouse(warehouse);

            // Fetch managers and workers for dropdown BEFORE showing modal
            await fetchEditManagers(warehouse);

            // Now show the modal
            setShowEditModal(true);

        } catch (error) {
            console.error("Error opening edit modal:", error);
            const friendlyError = parseErrorMessage(error, 'general');
            setSnackbar({
                show: true,
                message: friendlyError,
                type: 'error'
            });
        }
    };

    const handleSelectEditWorker = (worker) => {
        if (!editSelectedWorkerIds.includes(worker.id)) {
            setEditSelectedWorkers([...editSelectedWorkers, worker]);
            setEditSelectedWorkerIds([...editSelectedWorkerIds, worker.id]);
        }
    };

    const handleRemoveEditWorker = (workerId) => {
        setEditSelectedWorkers(editSelectedWorkers.filter(worker => worker.id !== workerId));
        setEditSelectedWorkerIds(editSelectedWorkerIds.filter(id => id !== workerId));
    };

    // Open delete confirmation dialog
    const handleOpenDeleteModal = (row) => {
        const warehouse = row.originalData;
        const hasEmployees = warehouse.employees && warehouse.employees.length > 0;
        const employeeCount = warehouse.employees ? warehouse.employees.length : 0;

        const message = hasEmployees
            ? `This action will permanently delete "${warehouse.name}" and cannot be undone.\n\n⚠️ This warehouse has ${employeeCount} assigned employee(s). Please reassign them before deleting.`
            : `This action will permanently delete "${warehouse.name}" and cannot be undone.`;

        showConfirmDialog(
            'danger',
            'Delete Warehouse',
            message,
            () => handleDeleteWarehouse(warehouse.id)
        );
    };

    // Close edit modal
    const handleCloseEditModal = () => {
        setShowEditModal(false);
        setEditingWarehouse(null);
        setEditPreviewImage(null);
        setEditManagers([]);
        setEditWorkers([]);
        setEditSelectedWorkers([]);
        setEditSelectedWorkerIds([]);
        setSelectedEditManagerId("");
        setEditFormData({
            id: "",
            name: "",
            photoUrl: "",
            managerId: ""
        });
    };

    // Handle update warehouse
    const handleUpdateWarehouse = async (e) => {
        e.preventDefault();

        if (!editFormData.name.trim()) {
            setSnackbar({
                show: true,
                message: 'Warehouse name is required',
                type: 'error'
            });
            return;
        }

        try {
            const formDataToSend = new FormData();

            // Create warehouse data object
            const warehouseData = {
                name: editFormData.name.trim(),
            };

            // Add manager if selected
            if (editFormData.managerId) {
                warehouseData.managerId = editFormData.managerId;
            }

            // Add workers if selected
            if (editSelectedWorkerIds.length > 0) {
                warehouseData.workerIds = editSelectedWorkerIds;
            }

            // Always append warehouseData as JSON string
            formDataToSend.append("warehouseData", JSON.stringify(warehouseData));

            // Add photo if uploaded
            if (editFormData.photo) {
                formDataToSend.append("photo", editFormData.photo);
            }

            console.log("Sending warehouse update data:", {
                id: editFormData.id,
                warehouseData: warehouseData,
                hasPhoto: !!editFormData.photo,
                selectedWorkers: editSelectedWorkers
            });

            const response = await warehouseService.update(editFormData.id, formDataToSend);
            console.log("Update response:", response);

            // Refresh warehouse list
            fetchWarehouses();
            handleCloseEditModal();
            setSnackbar({
                show: true,
                message: "Warehouse has been successfully updated!",
                type: 'success'
            });

        } catch (error) {
            console.error("Failed to update warehouse:", error);
            const friendlyError = parseErrorMessage(error, 'update');
            setSnackbar({
                show: true,
                message: friendlyError,
                type: 'error'
            });
        }
    };

    // Handle delete warehouse
    const handleDeleteWarehouse = async (warehouseId) => {
        try {
            await warehouseService.delete(warehouseId);

            // Refresh warehouse list
            fetchWarehouses();
            hideConfirmDialog();
            setSnackbar({
                show: true,
                message: "Warehouse has been successfully deleted!",
                type: 'success'
            });

        } catch (error) {
            console.error("Failed to delete warehouse:", error);
            const friendlyError = parseErrorMessage(error, 'delete');
            hideConfirmDialog();
            setSnackbar({
                show: true,
                message: friendlyError,
                type: 'error'
            });
        }
    };

    // Handle manager selection
    const handleSelectManager = (managerId) => {
        if (!managerId) {
            setSelectedManager(null);
            return;
        }

        try {
            let manager = managers.find(m => m.id === managerId);

            if (!manager) {
                const parsedId = parseInt(managerId, 10);
                manager = managers.find(m => m.id === parsedId);
            }

            if (!manager) {
                manager = managers.find(m => String(m.id) === String(managerId));
            }

            if (manager) {
                setSelectedManager(manager);
            } else {
                console.error("Could not find manager with ID:", managerId);
                setSelectedManager(null);
            }
        } catch (error) {
            console.error("Error selecting manager:", error);
            setSelectedManager(null);
        }
    };

    // Toggle workers dropdown
    const toggleWorkersDropdown = () => {
        setIsWorkersDropdownOpen(!isWorkersDropdownOpen);
    };

    // Handle worker selection
    const handleSelectWorker = (worker) => {
        if (!selectedWorkerIds.includes(worker.id)) {
            setSelectedWorkers([...selectedWorkers, worker]);
            setSelectedWorkerIds([...selectedWorkerIds, worker.id]);
        }
    };

    // Handle removing a worker from selection
    const handleRemoveWorker = (workerId) => {
        setSelectedWorkers(selectedWorkers.filter(worker => worker.id !== workerId));
        setSelectedWorkerIds(selectedWorkerIds.filter(id => id !== workerId));
    };

    // Handle form submission
    const handleAddWarehouse = async (event) => {
        event.preventDefault();

        const formElements = event.currentTarget.elements;
        const warehouseName = formElements.name.value.trim();

        if (!warehouseName) {
            setSnackbar({
                show: true,
                message: 'Warehouse name is required',
                type: 'error'
            });
            return;
        }

        setIsSubmitting(true);
        setFormError(null);

        const formData = new FormData();

        const warehouseData = {
            name: warehouseName,
        };

        const employees = [];

        if (selectedManager) {
            employees.push({id: selectedManager.id});
        }

        if (selectedWorkers.length > 0) {
            selectedWorkers.forEach(worker => {
                employees.push({id: worker.id});
            });
        }

        if (employees.length > 0) {
            warehouseData.employees = employees;
        }

        formData.append("warehouseData", JSON.stringify(warehouseData));

        const fileInput = document.getElementById("imageUpload");
        if (fileInput && fileInput.files.length > 0) {
            formData.append("photo", fileInput.files[0]);
        }

        try {
            await siteService.addWarehouse(siteId, formData);
            setShowAddModal(false);
            await fetchWarehouses();
            setSnackbar({
                show: true,
                message: 'Warehouse has been successfully added!',
                type: 'success'
            });
        } catch (err) {
            console.error("Failed to add warehouse:", err.message);
            const friendlyError = parseErrorMessage(err, 'add');
            setFormError(friendlyError);
            setSnackbar({
                show: true,
                message: friendlyError,
                type: 'error'
            });
        } finally {
            setIsSubmitting(false);
        }
    };

    const handleRowClick = (row) => {
        navigate(`/warehouses/${row.warehouseID}`);
        setSnackbar({
            show: true,
            message: `Navigating to warehouse details: ${row.conventionalId}`,
            type: 'info'
        });
    };

    // Handle opening the manage employees modal
    const handleOpenManageEmployeesModal = async (row) => {
        try {
            const warehouse = row.originalData;
            setManagingWarehouse(warehouse);
            setShowManageEmployeesModal(true);
            await fetchWarehouseEmployees(warehouse.id);
        } catch (error) {
            console.error("Error opening manage employees modal:", error);
            const friendlyError = parseErrorMessage(error, 'general');
            setSnackbar({
                show: true,
                message: friendlyError,
                type: 'error'
            });
        }
    };

// Close manage employees modal
    const handleCloseManageEmployeesModal = () => {
        setShowManageEmployeesModal(false);
        setManagingWarehouse(null);
        setWarehouseEmployees([]);
    };

// Fetch warehouse employees
    const fetchWarehouseEmployees = async (warehouseId) => {
        try {
            setLoadingEmployees(true);
            const response = await siteService.getWarehouseEmployees(warehouseId);
            const employees = response.data?.data || [];

            console.log("Warehouse employees fetched:", employees);
            setWarehouseEmployees(Array.isArray(employees) ? employees : []);
        } catch (error) {
            console.error("Error fetching warehouse employees:", error);
            const friendlyError = parseErrorMessage(error, 'fetch');
            setSnackbar({
                show: true,
                message: friendlyError,
                type: 'error'
            });
            setWarehouseEmployees([]);
        } finally {
            setLoadingEmployees(false);
        }
    };

// Handle unassigning an employee
    const handleUnassignEmployee = (employee) => {
        const message = `Are you sure you want to unassign "${employee.fullName}" from this warehouse?\n\nThis will also remove them from the site. This action cannot be undone.`;

        showConfirmDialog(
            'warning',
            'Unassign Employee',
            message,
            () => performUnassignEmployee(employee)
        );
    };

// Perform the actual unassignment
    const performUnassignEmployee = async (employee) => {
        try {
            await siteService.unassignEmployeeFromWarehouse(managingWarehouse.id, employee.id);

            // Refresh the employee list
            await fetchWarehouseEmployees(managingWarehouse.id);

            // Refresh the main warehouse list to update counts
            fetchWarehouses();

            hideConfirmDialog();
            setSnackbar({
                show: true,
                message: `${employee.fullName} has been successfully unassigned from the warehouse!`,
                type: 'success'
            });
        } catch (error) {
            console.error("Failed to unassign employee:", error);
            const friendlyError = parseErrorMessage(error, 'unassign');
            hideConfirmDialog();
            setSnackbar({
                show: true,
                message: friendlyError,
                type: 'error'
            });
        }
    };

    // DataTable configuration for warehouse employees
    const warehouseEmployeeColumns = [
        {
            header: 'Name',
            accessor: 'fullName',
            sortable: true,
            minWidth: '200px'
        },
        {
            header: 'Position',
            accessor: 'jobPosition',
            sortable: true,
            minWidth: '150px',
            render: (row, value) => (
                <span className={`warehouse-manage-employee-position-badge-datatable ${row.isManager ? 'warehouse-manage-employee-position-badge-manager-datatable' : 'warehouse-manage-employee-position-badge-worker-datatable'}`}>
                {value}
            </span>
            )
        },
        // {
        //     header: 'Role Type',
        //     accessor: 'isManager',
        //     sortable: true,
        //     minWidth: '120px',
        //     render: (row, value) => (
        //         <span className={`warehouse-manage-employee-role-type-badge ${value ? 'manager' : 'worker'}`}>
        //         {value ? 'Manager' : 'Worker'}
        //     </span>
        //     )
        // }
    ];

    const warehouseEmployeeActions = [
        {
            label: 'Unassign',
            icon: <FaTrash />,
            onClick: (row) => handleUnassignEmployee(row),
            className: 'danger'
        }
    ];

    const warehouseEmployeeFilterableColumns = [
        {
            header: 'Position',
            accessor: 'jobPosition',
            filterType: 'select'
        },
    ];

<<<<<<< HEAD
    const handleOverlayClick = (e) => {
        // Only close if clicking on the overlay itself, not on the modal content
        if (e.target === e.currentTarget) {
            // Check which modal is open and call the appropriate close function
            if (showAddModal) {
                handleCloseAddModal();
            } else if (showEditModal) {
                handleCloseEditModal();
            } else if (showManageEmployeesModal) {
                handleCloseManageEmployeesModal();
            }
        }
    };



    if (loading) return <div className="loading-container">Loading warehouse information...</div>;
=======
    if (loading) return <ContentLoader
        context="employee-details"
        message="Loading Warehouses"
        fadeIn={true}
    />;
>>>>>>> c2bfb832

    return (
        <div className="site-warehouses-tab">
            <Snackbar
                show={snackbar.show}
                message={snackbar.message}
                type={snackbar.type}
                onClose={handleCloseSnackbar}
                duration={3000}
            />

            {error ? (
                <div className="error-container">
                    <p>{error}</p>
                    <button
                        onClick={() => {
                            setError(null);
                            fetchWarehouses();
                        }}
                        className="retry-button"
                    >
                        Try Again
                    </button>
                </div>
            ) : (
                <div className="data-table-container">
                    <DataTable
                        data={warehouseData}
                        columns={columns}
                        actions={actions}
                        loading={loading}
                        showSearch={true}
                        showFilters={true}
                        filterableColumns={columns}
                        itemsPerPageOptions={[10, 25, 50, 100]}
                        defaultItemsPerPage={10}
                        //tableTitle="Site Warehouses"
                        onRowClick={handleRowClick}
                        rowClassName="clickable-row"
                        showAddButton={isSiteAdmin}
                        addButtonText="Add Warehouse"
                        addButtonIcon={<FaPlus />}
                        onAddClick={handleOpenAddModal}
                        addButtonProps={{
                            className: 'assign-button',
                            title: 'Add a new warehouse to this site'
                        }}
                        showExportButton={true}
                        exportButtonText="Export Warehouses"
                        exportFileName="site_warehouses"
                    />
                </div>
            )}

            {/* Add Warehouse Modal */}
            {showAddModal && (
                <div className="add-warehouse-modal-overlay"  onClick={handleOverlayClick}>
                    <div className="add-warehouse-modal-content">
                        <div className="add-warehouse-modal-header">
                            <h2>Add New Warehouse</h2>
                            <button
                                className="add-warehouse-modal-close-button"
                                onClick={handleCloseAddModal}
                            >
                                ×
                            </button>
                        </div>

                        <div className="add-warehouse-modal-body">
                            <div className="add-warehouse-form-container">
                                <div className="add-warehouse-form-card">
                                    <div className="add-warehouse-profile-section">
                                        <label htmlFor="imageUpload" className="add-warehouse-image-upload-label">
                                            {previewImage ? (
                                                <img
                                                    src={previewImage}
                                                    alt="Warehouse"
                                                    className="add-warehouse-image-preview"
                                                />
                                            ) : (
                                                <div className="add-warehouse-image-placeholder"></div>
                                            )}
                                            <span className="add-warehouse-upload-text">
                                                {t('common.uploadPhoto')}
                                            </span>
                                        </label>
                                        <input
                                            type="file"
                                            id="imageUpload"
                                            name="photo"
                                            accept="image/*"
                                            onChange={handleFileChange}
                                            style={{ display: "none" }}
                                        />
                                    </div>

                                    <div className="add-warehouse-form-fields-section">
                                        {formError && (
                                            <div className="add-warehouse-form-error">{formError}</div>
                                        )}

                                        <form onSubmit={handleAddWarehouse}>
                                            <div className="add-warehouse-form-grid">
                                                <div className="add-warehouse-form-group">
                                                    <label>
                                                        Warehouse Name <span className="required-asterisk">*</span>
                                                    </label>
                                                    <input
                                                        type="text"
                                                        name="name"
                                                        required
                                                        placeholder="Enter warehouse name"
                                                    />
                                                </div>

                                                <div className="add-warehouse-form-group">
                                                    <label>Warehouse Manager</label>
                                                    <select
                                                        name="managerId"
                                                        onChange={(e) => handleSelectManager(e.target.value)}
                                                    >
                                                        <option value="">Select Warehouse Manager</option>
                                                        {managers.map(manager => (
                                                            <option key={manager.id} value={manager.id}>
                                                                {manager.firstName} {manager.lastName}
                                                            </option>
                                                        ))}
                                                    </select>
                                                </div>

                                                <div className="add-warehouse-form-group add-warehouse-workers-section">
                                                    <label>Warehouse Workers</label>
                                                    <div className="add-warehouse-workers-dropdown" ref={workersDropdownRef}>
                                                        <div
                                                            className="add-warehouse-dropdown-header"
                                                            onClick={toggleWorkersDropdown}
                                                        >
                                                            <span>Select Workers</span>
                                                            <span
                                                                className={`add-warehouse-dropdown-icon ${isWorkersDropdownOpen ? 'open' : ''}`}
                                                            >
                                                                ▼
                                                            </span>
                                                        </div>

                                                        {isWorkersDropdownOpen && (
                                                            <div className="add-warehouse-dropdown-menu">
                                                                {workers
                                                                    .filter(worker => !selectedWorkerIds.includes(worker.id))
                                                                    .map(worker => (
                                                                        <div
                                                                            key={worker.id}
                                                                            className="add-warehouse-dropdown-item"
                                                                            onClick={() => handleSelectWorker(worker)}
                                                                        >
                                                                            {worker.firstName} {worker.lastName}
                                                                        </div>
                                                                    ))}
                                                                {workers.filter(worker => !selectedWorkerIds.includes(worker.id)).length === 0 && (
                                                                    <div className="add-warehouse-dropdown-item">
                                                                        No workers available
                                                                    </div>
                                                                )}
                                                            </div>
                                                        )}
                                                    </div>

                                                    {selectedWorkers.length > 0 && (
                                                        <div className="add-warehouse-workers-list">
                                                            {selectedWorkers.map(worker => (
                                                                <div key={worker.id} className="add-warehouse-worker-chip">
                                                                    <span>{worker.firstName} {worker.lastName}</span>
                                                                    <span
                                                                        className="add-warehouse-remove-worker"
                                                                        onClick={() => handleRemoveWorker(worker.id)}
                                                                    >
                                                                        ×
                                                                    </span>
                                                                </div>
                                                            ))}
                                                        </div>
                                                    )}
                                                </div>
                                            </div>

                                            <div className="add-warehouse-form-actions">
                                                <button
                                                    type="button"
                                                    className="add-warehouse-cancel-button"
                                                    onClick={handleCloseAddModal}
                                                    disabled={isSubmitting}
                                                >
                                                    {t('common.cancel')}
                                                </button>
                                                <button
                                                    type="submit"
                                                    className="add-warehouse-submit-button"
                                                    disabled={isSubmitting}
                                                >
                                                    {isSubmitting ? 'Adding Warehouse...' : 'Add Warehouse'}
                                                </button>
                                            </div>
                                        </form>
                                    </div>
                                </div>
                            </div>
                        </div>
                    </div>
                </div>
            )}

            {/* Edit Warehouse Modal */}
            {showEditModal && (
                <div className="add-warehouse-modal-overlay" onClick={handleOverlayClick}>
                    <div className="add-warehouse-modal-content">
                        <div className="add-warehouse-modal-header">
                            <h2>Edit Warehouse</h2>
                            <button className="add-warehouse-modal-close-button" onClick={handleCloseEditModal}>×</button>
                        </div>

                        <div className="add-warehouse-modal-body">
                            <div className="add-warehouse-form-container">
                                <div className="add-warehouse-form-card">
                                    <div className="add-warehouse-profile-section">
                                        <label htmlFor="warehouseEditImageUpload" className="add-warehouse-image-upload-label">
                                            {editPreviewImage ? (
                                                <img src={editPreviewImage} alt="Warehouse" className="add-warehouse-image-preview" />
                                            ) : (
                                                <div className="add-warehouse-image-placeholder"></div>
                                            )}
                                            <span className="add-warehouse-upload-text">Upload Photo</span>
                                        </label>
                                        <input
                                            type="file"
                                            id="warehouseEditImageUpload"
                                            name="photo"
                                            accept="image/*"
                                            onChange={handleEditFileChange}
                                            style={{ display: "none" }}
                                        />
                                    </div>

                                    <div className="add-warehouse-form-fields-section">
                                        <form onSubmit={handleUpdateWarehouse}>
                                            <div className="add-warehouse-form-grid">
                                                <div className="add-warehouse-form-group">
                                                    <label>
                                                        Warehouse Name <span className="required-asterisk">*</span>
                                                    </label>
                                                    <input
                                                        type="text"
                                                        name="name"
                                                        value={editFormData.name}
                                                        onChange={handleEditInputChange}
                                                        required
                                                        placeholder="Enter warehouse name"
                                                    />
                                                </div>

                                                <div className="add-warehouse-form-group">
                                                    <label>Warehouse Manager</label>
                                                    <select
                                                        name="managerId"
                                                        value={selectedEditManagerId}
                                                        onChange={handleEditInputChange}
                                                    >
                                                        <option value="">Select Manager</option>
                                                        {Array.isArray(editManagers) && editManagers.map(manager => (
                                                            <option key={manager.id} value={manager.id}>
                                                                {manager.firstName} {manager.lastName}
                                                            </option>
                                                        ))}
                                                    </select>
                                                </div>

                                                <div className="add-warehouse-form-group add-warehouse-workers-section">
                                                    <label>Warehouse Workers</label>
                                                    <div className="add-warehouse-workers-dropdown" ref={workersDropdownRef}>
                                                        <div
                                                            className="add-warehouse-dropdown-header"
                                                            onClick={toggleWorkersDropdown}
                                                        >
                                                            <span>Select Workers (Optional)</span>
                                                            <span
                                                                className={`add-warehouse-dropdown-icon ${isWorkersDropdownOpen ? 'open' : ''}`}
                                                            >
                                                    ▼
                                                </span>
                                                        </div>

                                                        {isWorkersDropdownOpen && (
                                                            <div className="add-warehouse-dropdown-menu">
                                                                {editWorkers
                                                                    .filter(worker => !editSelectedWorkerIds.includes(worker.id))
                                                                    .map(worker => (
                                                                        <div
                                                                            key={worker.id}
                                                                            className="add-warehouse-dropdown-item"
                                                                            onClick={() => handleSelectEditWorker(worker)}
                                                                        >
                                                                            {worker.firstName} {worker.lastName}
                                                                        </div>
                                                                    ))}
                                                                {editWorkers.filter(worker => !editSelectedWorkerIds.includes(worker.id)).length === 0 && (
                                                                    <div className="add-warehouse-dropdown-item">
                                                                        No workers available
                                                                    </div>
                                                                )}
                                                            </div>
                                                        )}
                                                    </div>

                                                    {editSelectedWorkers.length > 0 && (
                                                        <div className="add-warehouse-workers-list">
                                                            {editSelectedWorkers.map(worker => (
                                                                <div key={worker.id} className="add-warehouse-worker-chip">
                                                                    <span>{worker.firstName} {worker.lastName}</span>
                                                                    <span
                                                                        className="add-warehouse-remove-worker"
                                                                        onClick={() => handleRemoveEditWorker(worker.id)}
                                                                    >
                                                            ×
                                                        </span>
                                                                </div>
                                                            ))}
                                                        </div>
                                                    )}
                                                </div>
                                            </div>

                                            <div className="add-warehouse-form-actions">
                                                <button
                                                    type="button"
                                                    className="add-warehouse-cancel-button"
                                                    onClick={handleCloseEditModal}
                                                >
                                                    Cancel
                                                </button>
                                                <button
                                                    type="submit"
                                                    className="add-warehouse-submit-button"
                                                >
                                                    Update Warehouse
                                                </button>
                                            </div>
                                        </form>
                                    </div>
                                </div>
                            </div>
                        </div>
                    </div>
                </div>
            )}

            {/* Manage Employees Modal */}
            {showManageEmployeesModal && managingWarehouse && (
                <div className="add-warehouse-modal-overlay" onClick={handleOverlayClick}>
                    <div className="add-warehouse-modal-content warehouse-manage-employees-modal-content">
                        <div className="add-warehouse-modal-header">
                            <h2>Manage Employees - {managingWarehouse.name}</h2>
                            <button className="add-warehouse-modal-close-button" onClick={handleCloseManageEmployeesModal}>×</button>
                        </div>

                        <div className="add-warehouse-modal-body warehouse-manage-employees-modal-body">
                            <DataTable
                                data={warehouseEmployees}
                                columns={warehouseEmployeeColumns}
                                actions={warehouseEmployeeActions}
                                loading={loadingEmployees}
                                showSearch={true}
                                showFilters={true}
                                filterableColumns={warehouseEmployeeFilterableColumns}
                                itemsPerPageOptions={[5, 10, 15, 20]}
                                defaultItemsPerPage={10}
                                tableTitle={`Assigned Employees (${warehouseEmployees.length})`}
                                emptyMessage="No employees assigned to this warehouse"
                                className="warehouse-manage-employees-data-table"
                                showAddButton={false}
                                showExportButton={false}
                                exportButtonText="Export Employees"
                                exportFileName={`warehouse_${managingWarehouse.name}_employees`}
                                actionsColumnWidth="100px"
                            />

                            <div className="warehouse-manage-employees-modal-actions">
                                <button
                                    type="button"
                                    className="add-warehouse-cancel-button"
                                    onClick={handleCloseManageEmployeesModal}
                                >
                                    Close
                                </button>
                            </div>
                        </div>
                    </div>
                </div>
            )}

            {/* Confirmation Dialog */}
            <ConfirmationDialog
                isVisible={confirmDialog.isVisible}
                type={confirmDialog.type}
                title={confirmDialog.title}
                message={confirmDialog.message}
                onConfirm={confirmDialog.onConfirm}
                onCancel={hideConfirmDialog}
                confirmText="Yes, Delete"
                cancelText="Cancel"
            />
        </div>
    );
};

export default SiteWarehousesTab;<|MERGE_RESOLUTION|>--- conflicted
+++ resolved
@@ -1187,7 +1187,6 @@
         },
     ];
 
-<<<<<<< HEAD
     const handleOverlayClick = (e) => {
         // Only close if clicking on the overlay itself, not on the modal content
         if (e.target === e.currentTarget) {
@@ -1205,13 +1204,11 @@
 
 
     if (loading) return <div className="loading-container">Loading warehouse information...</div>;
-=======
     if (loading) return <ContentLoader
         context="employee-details"
         message="Loading Warehouses"
         fadeIn={true}
     />;
->>>>>>> c2bfb832
 
     return (
         <div className="site-warehouses-tab">
