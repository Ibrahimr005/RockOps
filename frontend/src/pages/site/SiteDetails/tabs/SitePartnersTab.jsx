--- conflicted
+++ resolved
@@ -111,9 +111,26 @@
 
     const fetchPartners = async () => {
         try {
-            setLoading(true);
-            const response = await siteService.getSitePartners(siteId);
-            const data = response.data;
+            const token = localStorage.getItem("token");
+            const response = await fetch(`http://localhost:8080/api/v1/site/${siteId}/partners`, {
+                method: "GET",
+                headers: {
+                    "Authorization": `Bearer ${token}`,
+                    "Content-Type": "application/json",
+                },
+            });
+
+            if (!response.ok) {
+                const text = await response.text();
+                try {
+                    const json = JSON.parse(text);
+                    throw new Error(json.message || `HTTP error! Status: ${response.status}`);
+                } catch (err) {
+                    throw new Error(`No Partners found for this site.`);
+                }
+            }
+
+            const data = await response.json();
 
             if (Array.isArray(data)) {
                 const transformedData = data.map((item, index) => ({
@@ -129,11 +146,11 @@
             } else {
                 setPartnersData([]);
             }
+
             setLoading(false);
         } catch (err) {
-            console.error('Error fetching partners:', err);
-            setError(err.message || 'No Partners found for this site.');
-            showError(err.message || 'No Partners found for this site.');
+            setError(err.message);
+            showError(err.message);
             setPartnersData([]);
             setLoading(false);
         }
@@ -155,8 +172,18 @@
 
     const fetchAvailablePartners = async () => {
         try {
-            const response = await siteService.getUnassignedPartners(siteId);
-            const data = response.data;
+            const token = localStorage.getItem("token");
+            const response = await fetch(`http://localhost:8080/api/v1/site/${siteId}/unassigned-partners`, {
+                method: "GET",
+                headers: {
+                    "Authorization": `Bearer ${token}`,
+                    "Content-Type": "application/json",
+                },
+            });
+
+            if (!response.ok) throw new Error("Failed to fetch partners.");
+
+            const data = await response.json();
             const unassignedPartners = data.filter(eq => !eq.site);
             setAvailablePartners(unassignedPartners);
         } catch (err) {
@@ -166,13 +193,9 @@
         }
     };
 
-// Update your React component's handleAssignPartner method
     const handleAssignPartner = async (partnerId) => {
         try {
             const percentageValue = partnerPercentages[partnerId];
-<<<<<<< HEAD
-            await siteService.assignPartner(siteId, partnerId, parseFloat(percentageValue));
-=======
 
             // Enhanced frontend validation
             if (!percentageValue || isNaN(percentageValue)) {
@@ -185,7 +208,6 @@
                 showError("Percentage must be between 0 and 100");
                 return;
             }
->>>>>>> 610b5e0c
 
             console.log(`Assigning partner ${partnerId} with ${numericPercentage}% to site ${siteId}`);
 
@@ -230,7 +252,36 @@
 
     const handleUpdatePartner = async (partnerId, newPercentage) => {
         try {
-            await siteService.updatePartnerPercentage(siteId, partnerId, parseFloat(newPercentage));
+            const token = localStorage.getItem("token");
+            const response = await fetch(`http://localhost:8080/siteadmin/${siteId}/update-partner-percentage/${partnerId}`, {
+                method: "PUT",
+                headers: {
+                    "Authorization": `Bearer ${token}`,
+                    "Content-Type": "application/json",
+                },
+                body: JSON.stringify({ percentage: parseFloat(newPercentage) }),
+            });
+
+            if (!response.ok) {
+                const errorData = await response.text();
+                let errorMessage;
+                try {
+                    // Try to parse as JSON
+                    const jsonError = JSON.parse(errorData);
+                    errorMessage = jsonError.message || jsonError.error || errorData;
+                } catch {
+                    // If not JSON, use the raw error text
+                    errorMessage = errorData;
+                }
+
+                // Check for specific error messages and provide user-friendly versions
+                if (errorMessage.includes("Rock4Mining")) {
+                    throw new Error("Cannot modify the default Rock4Mining partner's percentage directly");
+                } else if (errorMessage.includes("Cannot increase partner percentage")) {
+                    throw new Error("Not enough percentage available to increase. Please reduce other partners first");
+                }
+                throw new Error(errorMessage);
+            }
 
             await fetchPartners();
             setEditingPartner(null);
@@ -238,11 +289,11 @@
             showSuccess("Partner percentage successfully updated");
         } catch (err) {
             console.error("Error updating partner percentage:", err);
-            if (err.message && err.message.includes("Rock4Mining")) {
+            if (err.message.includes("Rock4Mining")) {
                 showError("Cannot modify the default partner's percentage. Please adjust other partners instead");
-            } else if (err.message && err.message.includes("Cannot increase partner percentage")) {
+            } else if (err.message.includes("Cannot increase partner percentage")) {
                 showError("Not enough percentage available. Please reduce other partners first");
-            } else if (err.message && err.message.includes("Server Error")) {
+            } else if (err.message.includes("Server Error")) {
                 showError("Unable to update partner percentage. Please check if the percentage is available");
             } else {
                 showError(err.message || "Unable to update partner percentage");
@@ -252,14 +303,41 @@
 
     const handleRemovePartner = async (partnerId) => {
         try {
-            await siteService.removePartner(siteId, partnerId);
+            const token = localStorage.getItem("token");
+            const response = await fetch(`http://localhost:8080/siteadmin/${siteId}/remove-partner/${partnerId}`, {
+                method: "DELETE",
+                headers: {
+                    "Authorization": `Bearer ${token}`,
+                    "Content-Type": "application/json",
+                },
+            });
+
+            if (!response.ok) {
+                const errorData = await response.text();
+                let errorMessage;
+                try {
+                    // Try to parse as JSON
+                    const jsonError = JSON.parse(errorData);
+                    errorMessage = jsonError.message || jsonError.error || errorData;
+                } catch {
+                    // If not JSON, use the raw error text
+                    errorMessage = errorData;
+                }
+
+                // Check for specific error messages and provide user-friendly versions
+                if (errorMessage.includes("Rock4Mining")) {
+                    throw new Error("The default Rock4Mining partner cannot be removed from the site");
+                }
+                throw new Error(errorMessage);
+            }
+
             await fetchPartners();
             showSuccess("Partner successfully removed from the site");
         } catch (err) {
             console.error("Error removing partner:", err);
-            if (err.message && err.message.includes("Rock4Mining")) {
+            if (err.message.includes("Rock4Mining")) {
                 showError("This partner cannot be removed as they are the default partner for the site");
-            } else if (err.message && err.message.includes("Server Error")) {
+            } else if (err.message.includes("Server Error")) {
                 showError("Unable to remove partner. The partner might be the default partner or have active assignments.");
             } else {
                 showError(err.message || "Unable to remove partner from the site");
@@ -271,6 +349,17 @@
 
     return (
         <div className="site-partners-tab">
+            {/*<div className="departments-header">*/}
+            {/*    <h3>Site Partners Report</h3>*/}
+            {/*    {isSiteAdmin && (*/}
+            {/*        <div className="btn-primary-container">*/}
+            {/*            <button className="assign-button" onClick={handleOpenModal}>*/}
+            {/*                Assign Partner*/}
+            {/*            </button>*/}
+            {/*        </div>*/}
+            {/*    )}*/}
+            {/*</div>*/}
+
             {/* Updated Assign Partner Modal JSX - Replace the existing modal section in your component */}
             {showModal && (
                 <div className="assign-partner-modal-overlay">
