import React, { useState, useEffect, useRef } from 'react';
import {
    FaBell,
    FaCheck,
    FaTimes,
    FaTrash,
    FaFilter,
    FaEye,
    FaEyeSlash,
    FaExternalLinkAlt,
    FaSearch,
    FaCheckCircle,
    FaExclamationTriangle,
    FaTimesCircle,
    FaInfoCircle,
    FaCheckDouble,
    FaChevronLeft,
    FaChevronRight
} from 'react-icons/fa';
import { useAuth } from '../../contexts/AuthContext.jsx';
import IntroCard from '../../components/common/IntroCard/IntroCard.jsx';
import Snackbar from '../../components/common/Snackbar/Snackbar.jsx';
import ConfirmationDialog from '../../components/common/ConfirmationDialog/ConfirmationDialog.jsx';
import { notificationService } from '../../services/notification/notificationService';
import notificationLight from '../../assets/imgs/notificationlight.png';
import notificationDark from '../../assets/imgs/notificationdark.png';
import './Notifications.scss';
import { notificationService } from '../../services/notificationService';

const Notifications = () => {
    const { currentUser, token } = useAuth();
    const [notifications, setNotifications] = useState([]);
    const [loading, setLoading] = useState(true);
    const [filter, setFilter] = useState('all');
    const [searchTerm, setSearchTerm] = useState('');
    const [connectionStatus, setConnectionStatus] = useState('disconnected');
    const [currentPage, setCurrentPage] = useState(1);
    const [notificationsPerPage] = useState(3); // You can make this configurable
    const [snackbar, setSnackbar] = useState({
        show: false,
        message: '',
        type: 'success'
    });
    const [confirmDialog, setConfirmDialog] = useState({
        isVisible: false,
        type: 'warning',
        title: '',
        message: '',
        onConfirm: null,
        isLoading: false
    });

    const stompClientRef = useRef(null);
    const reconnectTimeoutRef = useRef(null);
    const [forceUpdate, setForceUpdate] = useState(0);

    useEffect(() => {
        if (currentUser && token) {
            fetchNotifications();
            connectWebSocket();
        }

        return () => {
            disconnectWebSocket();
            if (reconnectTimeoutRef.current) {
                clearTimeout(reconnectTimeoutRef.current);
            }
        };
    }, [currentUser, token]);

    // Reset to first page when filter or search changes
    useEffect(() => {
        setCurrentPage(1);
    }, [filter, searchTerm]);

    const fetchNotifications = async () => {
        setLoading(true);
        try {
<<<<<<< HEAD
            const response = await notificationService.getAll();
            const data = response.data;
=======
            const data = await notificationService.getAll();
>>>>>>> 0fc16ccc
            setNotifications(data);
            console.log('Notifications fetched:', data);
        } catch (error) {
            console.error('Failed to fetch notifications:', error);
            showSnackbar('Failed to fetch notifications', 'error');
        } finally {
            setLoading(false);
        }
    };

    const connectWebSocket = async () => {
        if (stompClientRef.current?.connected) {
            return;
        }

        setConnectionStatus('connecting');

        try {
            const { Client } = await import('@stomp/stompjs');

            const stompClient = new Client({
                brokerURL: notificationService.getWebSocketUrl(),
                connectHeaders: {
                    'Authorization': `Bearer ${token}`
                },
                debug: (str) => {
                    console.log('STOMP Debug:', str);
                },
                reconnectDelay: 5000,
                heartbeatIncoming: 4000,
                heartbeatOutgoing: 4000,
            });

            stompClient.onConnect = (frame) => {
                console.log('WebSocket Connected:', frame);
                setConnectionStatus('connected');

                stompClient.subscribe('/user/queue/notifications', (message) => {
                    const notification = JSON.parse(message.body);
                    console.log('Received notification:', notification);
                    handleNewNotification(notification);
                });

                stompClient.subscribe(`/user/${currentUser.id}/queue/notifications`, (message) => {
                    const notification = JSON.parse(message.body);
                    console.log('🎯 Received notification via direct user subscription:', notification);
                    handleNewNotification(notification);
                });

                stompClient.subscribe('/user/queue/unread-count', (message) => {
                    const response = JSON.parse(message.body);
                    console.log('Unread count update:', response);
                });

                stompClient.subscribe('/user/queue/responses', (message) => {
                    const response = JSON.parse(message.body);
                    console.log('Operation response:', response);
                    if (response.type === 'SUCCESS') {
                        showSnackbar(response.message, 'success');
                    } else if (response.type === 'ERROR') {
                        showSnackbar(response.message, 'error');
                    }
                });

                stompClient.subscribe('/user/queue/auth-response', (message) => {
                    const response = JSON.parse(message.body);
                    console.log('Auth response:', response);
                });

                stompClient.subscribe('/topic/notifications', (message) => {
                    const notification = JSON.parse(message.body);
                    console.log('Received broadcast notification:', notification);
                    handleNewNotification(notification);
                });

                stompClient.publish({
                    destination: '/app/authenticate',
                    body: JSON.stringify({
                        token: token,
                        userId: currentUser.id,
                        sessionId: Date.now().toString()
                    })
                });
            };

            stompClient.onStompError = (frame) => {
                console.error('STOMP Error:', frame);
                setConnectionStatus('disconnected');
                showSnackbar('Connection error. Attempting to reconnect...', 'error');
                scheduleReconnect();
            };

            stompClient.onDisconnect = () => {
                console.log('WebSocket Disconnected');
                setConnectionStatus('disconnected');
                scheduleReconnect();
            };

            stompClient.onWebSocketError = (error) => {
                console.error('WebSocket Error:', error);
                setConnectionStatus('disconnected');
                showSnackbar('WebSocket connection failed', 'error');
                scheduleReconnect();
            };

            stompClient.activate();
            stompClientRef.current = stompClient;

        } catch (error) {
            console.error('Failed to connect WebSocket:', error);
            setConnectionStatus('disconnected');
            showSnackbar('Failed to connect to notification service', 'error');
            scheduleReconnect();
        }
    };

    const scheduleReconnect = () => {
        if (reconnectTimeoutRef.current) {
            clearTimeout(reconnectTimeoutRef.current);
        }

        reconnectTimeoutRef.current = setTimeout(() => {
            console.log('Attempting to reconnect WebSocket...');
            connectWebSocket();
        }, 5000);
    };

    const disconnectWebSocket = () => {
        if (stompClientRef.current) {
            stompClientRef.current.deactivate();
            stompClientRef.current = null;
        }
        setConnectionStatus('disconnected');
    };

    const handleNewNotification = React.useCallback((notification) => {
        console.log('🎯 handleNewNotification called with:', notification);

        setNotifications(prev => {
            console.log('🎯 Previous notifications count:', prev.length);
            const exists = prev.some(n => n.id === notification.id);
            if (exists) {
                console.log('⚠️ Notification already exists, skipping:', notification.id);
                return prev;
            }
            console.log('✅ Adding new notification to state');
            const newNotifications = [notification, ...prev];
            console.log('🎯 New notifications count:', newNotifications.length);
            return newNotifications;
        });

        setForceUpdate(prev => prev + 1);

        if (Notification.permission === 'granted') {
            new Notification(notification.title, {
                body: notification.message,
                icon: '/favicon.ico',
                tag: notification.id
            });
        }
    }, []);

    useEffect(() => {
        if (Notification.permission === 'default') {
            Notification.requestPermission().then(permission => {
                console.log('Notification permission:', permission);
            });
        }
    }, []);

    const showSnackbar = (message, type = 'success') => {
        setSnackbar({
            show: true,
            message,
            type
        });
    };

    const closeSnackbar = () => {
        setSnackbar(prev => ({ ...prev, show: false }));
    };

    // Filter notifications
    const filteredNotifications = notifications.filter(notification => {
        const matchesFilter = filter === 'all' ||
            (filter === 'unread' && !notification.read) ||
            (filter === 'read' && notification.read);

        const matchesSearch = searchTerm === '' ||
            notification.title.toLowerCase().includes(searchTerm.toLowerCase()) ||
            notification.message.toLowerCase().includes(searchTerm.toLowerCase());

        return matchesFilter && matchesSearch;
    });

    // Pagination logic
    const totalPages = Math.ceil(filteredNotifications.length / notificationsPerPage);
    const startIndex = (currentPage - 1) * notificationsPerPage;
    const endIndex = startIndex + notificationsPerPage;
    const currentNotifications = filteredNotifications.slice(startIndex, endIndex);

    const goToPage = (page) => {
        setCurrentPage(page);
    };

    const goToPrevPage = () => {
        if (currentPage > 1) {
            setCurrentPage(currentPage - 1);
        }
    };

    const goToNextPage = () => {
        if (currentPage < totalPages) {
            setCurrentPage(currentPage + 1);
        }
    };

    const toggleReadStatus = async (notificationId) => {
        if (!stompClientRef.current?.connected) {
            showSnackbar('Not connected to notification service', 'error');
            return;
        }

        try {
            stompClientRef.current.publish({
                destination: '/app/markAsRead',
                body: JSON.stringify({
                    notificationId: notificationId,
                    userId: currentUser.id
                })
            });

            setNotifications(prev =>
                prev.map(notification =>
                    notification.id === notificationId
                        ? { ...notification, read: !notification.read }
                        : notification
                )
            );
        } catch (error) {
            console.error('Failed to update notification:', error);
            showSnackbar('Failed to update notification', 'error');
        }
    };

    const deleteNotification = async (notificationId) => {
<<<<<<< HEAD
        try {
            await notificationService.delete(notificationId);
            showSnackbar('Notification deleted successfully', 'success');
            fetchNotifications(); // Refresh the list
        } catch (error) {
            console.error('Failed to delete notification:', error);
            showSnackbar('Failed to delete notification', 'error');
        }
=======
        setConfirmDialog({
            isVisible: true,
            type: 'delete',
            title: 'Delete Notification',
            message: 'Are you sure you want to delete this notification? This action cannot be undone.',
            onConfirm: async () => {
                setConfirmDialog(prev => ({ ...prev, isLoading: true }));

                try {
                    await notificationService.delete(notificationId);
                    setNotifications(prev => prev.filter(n => n.id !== notificationId));
                    showSnackbar('Notification deleted successfully');
                    setConfirmDialog({ isVisible: false, type: 'warning', title: '', message: '', onConfirm: null, isLoading: false });
                } catch (error) {
                    console.error('Failed to delete notification:', error);
                    showSnackbar('Failed to delete notification', 'error');
                    setConfirmDialog(prev => ({ ...prev, isLoading: false }));
                }
            },
            isLoading: false
        });
>>>>>>> 0fc16ccc
    };

    const markAllAsRead = async () => {
        try {
<<<<<<< HEAD
            setLoading(true);
            let successCount = 0;
            let errorCount = 0;
=======
            const notificationsToUpdate = filteredNotifications.filter(n => !n.read);
>>>>>>> 0fc16ccc

            // Mark each unread notification as read
            for (const notification of notifications.filter(n => !n.read)) {
                try {
                    await notificationService.markAsRead(notification.id);
                    successCount++;
                } catch (error) {
                    console.error(`Failed to mark notification ${notification.id} as read:`, error);
                    errorCount++;
                }
            }

<<<<<<< HEAD
            if (successCount > 0) {
                showSnackbar(`Marked ${successCount} notifications as read`, 'success');
                fetchNotifications(); // Refresh the list
            }

            if (errorCount > 0) {
                showSnackbar(`Failed to mark ${errorCount} notifications as read`, 'error');
            }
=======
            for (const notification of notificationsToUpdate) {
                stompClientRef.current.publish({
                    destination: '/app/markAsRead',
                    body: JSON.stringify({
                        notificationId: notification.id,
                        userId: currentUser.id
                    })
                });
            }

            setNotifications(prev =>
                prev.map(notification =>
                    notificationsToUpdate.some(n => n.id === notification.id)
                        ? { ...notification, read: true }
                        : notification
                )
            );

            const filterText = filter === 'all' ? 'all' : `${filter}`;
            showSnackbar(`Marked ${notificationsToUpdate.length} ${filterText} notifications as read`, 'success');
>>>>>>> 0fc16ccc
        } catch (error) {
            console.error('Failed to mark all as read:', error);
            showSnackbar('Failed to mark all notifications as read', 'error');
        } finally {
            setLoading(false);
        }
    };

    const clearAllNotifications = async () => {
        try {
            setLoading(true);
            let successCount = 0;
            let errorCount = 0;

            // Delete each notification individually
            for (const notification of notifications) {
                try {
<<<<<<< HEAD
                    await notificationService.delete(notification.id);
                    successCount++;
=======
                    for (const notification of notificationsToDelete) {
                        await notificationService.delete(notification.id);
                    }

                    setNotifications(prev =>
                        prev.filter(notification =>
                            !notificationsToDelete.some(n => n.id === notification.id)
                        )
                    );

                    showSnackbar(`Cleared all notifications successfully`, 'success');
                    setConfirmDialog({ isVisible: false, type: 'warning', title: '', message: '', onConfirm: null, isLoading: false });
>>>>>>> 0fc16ccc
                } catch (error) {
                    console.error(`Failed to delete notification ${notification.id}:`, error);
                    errorCount++;
                }
            }

            if (successCount > 0) {
                showSnackbar(`Deleted ${successCount} notifications`, 'success');
                fetchNotifications(); // Refresh the list
            }

            if (errorCount > 0) {
                showSnackbar(`Failed to delete ${errorCount} notifications`, 'error');
            }
        } catch (error) {
            console.error('Failed to clear all notifications:', error);
            showSnackbar('Failed to clear all notifications', 'error');
        } finally {
            setLoading(false);
        }
    };

    const getTimeAgo = (dateString) => {
        const date = new Date(dateString);
        const now = new Date();
        const diffInMinutes = Math.floor((now - date) / (1000 * 60));

        if (diffInMinutes < 1) return 'Just now';
        if (diffInMinutes < 60) return `${diffInMinutes}m ago`;

        const diffInHours = Math.floor(diffInMinutes / 60);
        if (diffInHours < 24) return `${diffInHours}h ago`;

        const diffInDays = Math.floor(diffInHours / 24);
        if (diffInDays < 7) return `${diffInDays}d ago`;

        return date.toLocaleDateString();
    };

    const getNotificationStyle = (type) => {
        switch (type) {
            case 'SUCCESS':
                return { icon: <FaCheckCircle />, color: 'success' };
            case 'WARNING':
                return { icon: <FaExclamationTriangle />, color: 'warning' };
            case 'ERROR':
                return { icon: <FaTimesCircle />, color: 'error' };
            case 'INFO':
            default:
                return { icon: <FaInfoCircle />, color: 'info' };
        }
    };

    const getNotificationStats = () => {
        const unreadCount = notifications.filter(n => !n.read).length;
        const totalCount = notifications.length;

        return [
            { value: totalCount.toString(), label: "Total Notifications" },
        ];
    };

    return (
        <div className="notifications-page">
            <div className={`connection-status ${connectionStatus}`}>
                <div className="status-indicator">
                    <div className="status-dot"></div>
                    <span className="status-text">
                        {connectionStatus === 'connected' && 'Connected'}
                        {connectionStatus === 'connecting' && 'Connecting...'}
                        {connectionStatus === 'disconnected' && 'Disconnected'}
                    </span>
                </div>
            </div>

            <IntroCard
                title="Notifications"
                label="NOTIFICATION CENTER"
                lightModeImage={notificationLight}
                darkModeImage={notificationDark}
                stats={getNotificationStats()}
                onInfoClick={() => console.log('Notification info clicked')}
            />

            {/* New Cleaner Toolbar */}
            <div className="notifications-toolbar-clean">
                {/* Search Bar */}
                <div className="search-bar">
                    <FaSearch className="search-icon" />
                    <input
                        type="text"
                        placeholder="Search notifications..."
                        value={searchTerm}
                        onChange={(e) => setSearchTerm(e.target.value)}
                        className="search-input"
                    />
                    {searchTerm && (
                        <button
                            onClick={() => setSearchTerm('')}
                            className="clear-search"
                        >
                            <FaTimes />
                        </button>
                    )}
                </div>

                {/* Filter Pills */}
                <div className="filter-pills">
                    {[
                        { key: 'all', label: 'All', count: notifications.length },
                        { key: 'unread', label: 'Unread', count: notifications.filter(n => !n.read).length },
                        { key: 'read', label: 'Read', count: notifications.filter(n => n.read).length }
                    ].map((pill) => (
                        <button
                            key={pill.key}
                            onClick={() => setFilter(pill.key)}
                            className={`filter-pill ${filter === pill.key ? 'active' : ''}`}
                        >
                            {pill.label} <span className="count">{pill.count}</span>
                        </button>
                    ))}
                </div>

                {/* Action Buttons */}
                <div className="toolbar-actions">
                    <button
                        onClick={markAllAsRead}
                        disabled={filteredNotifications.filter(n => !n.read).length === 0 || connectionStatus !== 'connected'}
                        className="action-button mark-read"
                    >
                        <FaCheckDouble />
                        Mark All Read
                    </button>
                    <button
                        onClick={clearAllNotifications}
                        disabled={filteredNotifications.length === 0}
                        className="action-button clear-all"
                    >
                        <FaTrash />
                        Clear All
                    </button>
                </div>
            </div>

            <div className="notifications-container">
                {loading ? (
                    <div className="loading-state">
                        <div className="loading-spinner"></div>
                        <p>Loading notifications...</p>
                    </div>
                ) : filteredNotifications.length === 0 ? (
                    <div className="empty-state">
                        <FaBell className="empty-icon" />
                        <h3>
                            {filter === 'all'
                                ? "No notifications yet"
                                : filter === 'unread'
                                    ? "No unread notifications"
                                    : "No read notifications"}
                        </h3>
                        <p>
                            {filter === 'all'
                                ? "You'll see notifications here when you receive them"
                                : filter === 'unread'
                                    ? "All caught up! You have no unread notifications"
                                    : "You haven't read any notifications yet"}
                        </p>
                    </div>
                ) : (
                    <>
                        <div className="notifications-list">
                            {currentNotifications.map((notification) => {
                                const style = getNotificationStyle(notification.type);
                                return (
                                    <div
                                        key={notification.id}
                                        className={`notification-item ${notification.type?.toLowerCase()} ${!notification.read ? 'unread' : 'read'}`}
                                    >
                                        <div className="notification-left">
                                            <div className="notification-icon">
                                                {style.icon}
                                            </div>
                                            <div className="notification-content">
                                                <div className="notification-header">
                                                    <h4 className="notification-title">{notification.title}</h4>
                                                    <div className="header-right">
                                                        {notification.actionUrl && (
                                                            <a href={notification.actionUrl} className="view-details" style={{ color: '#4880ff' }}>
                                                                View Details <FaExternalLinkAlt />
                                                            </a>
                                                        )}
                                                        <span className="notification-time">{getTimeAgo(notification.createdAt)}</span>
                                                    </div>
                                                </div>
                                                <p className="notification-message">{notification.message}</p>

                                                <div className="notification-footer">
                                                    <div className="footer-left">
                                                        {notification.relatedEntity && (
                                                            <span className="related-entity">
                                                                {notification.relatedEntity}
                                                            </span>
                                                        )}
                                                    </div>
                                                    <div className="notification-actions">
                                                        <button
                                                            className="action-btn-small toggle"
                                                            onClick={() => toggleReadStatus(notification.id)}
                                                            title={notification.read ? 'Mark as unread' : 'Mark as read'}
                                                            disabled={connectionStatus !== 'connected'}
                                                        >
                                                            {notification.read ? <FaEyeSlash /> : <FaEye />}
                                                        </button>
                                                        <button
                                                            className="action-btn-small delete"
                                                            onClick={() => deleteNotification(notification.id)}
                                                            title="Delete notification"
                                                        >
                                                            <FaTrash />
                                                        </button>
                                                    </div>
                                                </div>
                                            </div>
                                        </div>

                                        {!notification.read && <div className="unread-dot"></div>}
                                    </div>
                                );
                            })}
                        </div>

                        {/* Pagination */}
                        {totalPages > 1 && (
                            <div className="pagination">
                                <button
                                    onClick={goToPrevPage}
                                    disabled={currentPage === 1}
                                    className="pagination-button prev"
                                >
                                    <FaChevronLeft />
                                    Previous
                                </button>

                                <div className="pagination-info">
                                    <span className="page-numbers">
                                        {Array.from({ length: totalPages }, (_, i) => i + 1)
                                            .filter(page => {
                                                return page === 1 ||
                                                    page === totalPages ||
                                                    (page >= currentPage - 2 && page <= currentPage + 2);
                                            })
                                            .map((page, index, array) => (
                                                <React.Fragment key={page}>
                                                    {index > 0 && array[index - 1] !== page - 1 && (
                                                        <span className="pagination-ellipsis">...</span>
                                                    )}
                                                    <button
                                                        onClick={() => goToPage(page)}
                                                        className={`pagination-number ${currentPage === page ? 'active' : ''}`}
                                                    >
                                                        {page}
                                                    </button>
                                                </React.Fragment>
                                            ))
                                        }
                                    </span>
                                    <span className="pagination-summary">
                                        Showing {startIndex + 1}-{Math.min(endIndex, filteredNotifications.length)} of {filteredNotifications.length}
                                    </span>
                                </div>

                                <button
                                    onClick={goToNextPage}
                                    disabled={currentPage === totalPages}
                                    className="pagination-button next"
                                >
                                    Next
                                    <FaChevronRight />
                                </button>
                            </div>
                        )}
                    </>
                )}
            </div>

            <Snackbar
                show={snackbar.show}
                message={snackbar.message}
                type={snackbar.type}
                onClose={closeSnackbar}
                duration={3000}
            />

            <ConfirmationDialog
                isVisible={confirmDialog.isVisible}
                type={confirmDialog.type}
                title={confirmDialog.title}
                message={confirmDialog.message}
                confirmText="Delete"
                cancelText="Cancel"
                onConfirm={confirmDialog.onConfirm}
                onCancel={() => setConfirmDialog({ isVisible: false, type: 'warning', title: '', message: '', onConfirm: null, isLoading: false })}
                isLoading={confirmDialog.isLoading}
                size="large"
            />
        </div>
    );
};

export default Notifications;<|MERGE_RESOLUTION|>--- conflicted
+++ resolved
@@ -25,7 +25,6 @@
 import notificationLight from '../../assets/imgs/notificationlight.png';
 import notificationDark from '../../assets/imgs/notificationdark.png';
 import './Notifications.scss';
-import { notificationService } from '../../services/notificationService';
 
 const Notifications = () => {
     const { currentUser, token } = useAuth();
@@ -76,12 +75,7 @@
     const fetchNotifications = async () => {
         setLoading(true);
         try {
-<<<<<<< HEAD
-            const response = await notificationService.getAll();
-            const data = response.data;
-=======
             const data = await notificationService.getAll();
->>>>>>> 0fc16ccc
             setNotifications(data);
             console.log('Notifications fetched:', data);
         } catch (error) {
@@ -103,7 +97,7 @@
             const { Client } = await import('@stomp/stompjs');
 
             const stompClient = new Client({
-                brokerURL: notificationService.getWebSocketUrl(),
+                brokerURL: 'ws://localhost:8080/ws-native',
                 connectHeaders: {
                     'Authorization': `Bearer ${token}`
                 },
@@ -328,16 +322,6 @@
     };
 
     const deleteNotification = async (notificationId) => {
-<<<<<<< HEAD
-        try {
-            await notificationService.delete(notificationId);
-            showSnackbar('Notification deleted successfully', 'success');
-            fetchNotifications(); // Refresh the list
-        } catch (error) {
-            console.error('Failed to delete notification:', error);
-            showSnackbar('Failed to delete notification', 'error');
-        }
-=======
         setConfirmDialog({
             isVisible: true,
             type: 'delete',
@@ -359,40 +343,22 @@
             },
             isLoading: false
         });
->>>>>>> 0fc16ccc
     };
 
     const markAllAsRead = async () => {
+        if (!stompClientRef.current?.connected) {
+            showSnackbar('Not connected to notification service', 'error');
+            return;
+        }
+
         try {
-<<<<<<< HEAD
-            setLoading(true);
-            let successCount = 0;
-            let errorCount = 0;
-=======
             const notificationsToUpdate = filteredNotifications.filter(n => !n.read);
->>>>>>> 0fc16ccc
-
-            // Mark each unread notification as read
-            for (const notification of notifications.filter(n => !n.read)) {
-                try {
-                    await notificationService.markAsRead(notification.id);
-                    successCount++;
-                } catch (error) {
-                    console.error(`Failed to mark notification ${notification.id} as read:`, error);
-                    errorCount++;
-                }
+
+            if (notificationsToUpdate.length === 0) {
+                showSnackbar('No unread notifications to mark as read', 'info');
+                return;
             }
 
-<<<<<<< HEAD
-            if (successCount > 0) {
-                showSnackbar(`Marked ${successCount} notifications as read`, 'success');
-                fetchNotifications(); // Refresh the list
-            }
-
-            if (errorCount > 0) {
-                showSnackbar(`Failed to mark ${errorCount} notifications as read`, 'error');
-            }
-=======
             for (const notification of notificationsToUpdate) {
                 stompClientRef.current.publish({
                     destination: '/app/markAsRead',
@@ -413,28 +379,30 @@
 
             const filterText = filter === 'all' ? 'all' : `${filter}`;
             showSnackbar(`Marked ${notificationsToUpdate.length} ${filterText} notifications as read`, 'success');
->>>>>>> 0fc16ccc
         } catch (error) {
             console.error('Failed to mark all as read:', error);
-            showSnackbar('Failed to mark all notifications as read', 'error');
-        } finally {
-            setLoading(false);
+            showSnackbar('Failed to update notifications', 'error');
         }
     };
 
     const clearAllNotifications = async () => {
-        try {
-            setLoading(true);
-            let successCount = 0;
-            let errorCount = 0;
-
-            // Delete each notification individually
-            for (const notification of notifications) {
+        const filterText = filter === 'all' ? 'all' : `${filter}`;
+        const notificationsToDelete = filteredNotifications;
+
+        if (notificationsToDelete.length === 0) {
+            showSnackbar(`No ${filterText} notifications to clear`, 'info');
+            return;
+        }
+
+        setConfirmDialog({
+            isVisible: true,
+            type: 'delete',
+            title: `Clear All ${filterText.charAt(0).toUpperCase() + filterText.slice(1)} Notifications`,
+            message: `Are you sure you want to clear all ${filterText} notifications? This action cannot be undone.`,
+            onConfirm: async () => {
+                setConfirmDialog(prev => ({ ...prev, isLoading: true }));
+
                 try {
-<<<<<<< HEAD
-                    await notificationService.delete(notification.id);
-                    successCount++;
-=======
                     for (const notification of notificationsToDelete) {
                         await notificationService.delete(notification.id);
                     }
@@ -447,27 +415,14 @@
 
                     showSnackbar(`Cleared all notifications successfully`, 'success');
                     setConfirmDialog({ isVisible: false, type: 'warning', title: '', message: '', onConfirm: null, isLoading: false });
->>>>>>> 0fc16ccc
                 } catch (error) {
-                    console.error(`Failed to delete notification ${notification.id}:`, error);
-                    errorCount++;
+                    console.error('Failed to clear notifications:', error);
+                    showSnackbar('Failed to clear notifications', 'error');
+                    setConfirmDialog(prev => ({ ...prev, isLoading: false }));
                 }
-            }
-
-            if (successCount > 0) {
-                showSnackbar(`Deleted ${successCount} notifications`, 'success');
-                fetchNotifications(); // Refresh the list
-            }
-
-            if (errorCount > 0) {
-                showSnackbar(`Failed to delete ${errorCount} notifications`, 'error');
-            }
-        } catch (error) {
-            console.error('Failed to clear all notifications:', error);
-            showSnackbar('Failed to clear all notifications', 'error');
-        } finally {
-            setLoading(false);
-        }
+            },
+            isLoading: false
+        });
     };
 
     const getTimeAgo = (dateString) => {
