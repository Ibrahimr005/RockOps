--- conflicted
+++ resolved
@@ -1044,28 +1044,6 @@
   }
 }
 
-<<<<<<< HEAD
-/* Dark mode adjustments */
-@media (prefers-color-scheme: dark) {
-  .add-item-info {
-    background: var(--color-surface-secondary) !important;
-    border-color: var(--color-primary) !important;
-  }
-
-  .low-stock-warning-banner {
-   
-  }
-
-  .low-stock-warning-banner::before {
-    background: linear-gradient(180deg, #ffd700 0%, #ffb300 100%);
-  }
-
-  .warning-title,
-  .warning-message {
-    color: #ffd700;
-  }
-=======
->>>>>>> e07b7e11
 
 
 /* Utility Classes and Animations */
