import React, { useState, useEffect } from 'react';
import { BarChart, Bar, XAxis, YAxis, CartesianGrid, Tooltip, ResponsiveContainer, PieChart, Pie, Cell, AreaChart, Area } from 'recharts';
import { Package, Users, Warehouse, AlertTriangle, TrendingUp, Search, RefreshCw, Activity, MapPin, CheckCircle, ArrowUp, ArrowDown, Eye, BarChart3, PieChart as PieChartIcon } from 'lucide-react';
import './WarehouseDashboard.scss';
import { warehouseService } from '../../../services/warehouseService';
import { itemTypeService } from '../../../services/itemTypeService';
import { itemCategoryService } from '../../../services/itemCategoryService';

// Import services
import { warehouseService } from '../../../services/warehouse/warehouseService';
import { itemService } from '../../../services/warehouse/itemService';
import { itemTypeService } from '../../../services/warehouse/itemTypeService';
import { itemCategoryService } from '../../../services/warehouse/itemCategoryService';

const WarehouseManagerDashboard = () => {
    const [loading, setLoading] = useState(false);
    const [searchTerm, setSearchTerm] = useState('');
    const [timeframe, setTimeframe] = useState('week');
    const [selectedWarehouse, setSelectedWarehouse] = useState('all');

    // State for all data
    const [warehouses, setWarehouses] = useState([]);
    const [items, setItems] = useState([]);
    const [itemTypes, setItemTypes] = useState([]);
    const [itemCategories, setItemCategories] = useState([]);
    const [warehouseSummaries, setWarehouseSummaries] = useState({});
    const [itemCounts, setItemCounts] = useState({});

<<<<<<< HEAD
    // Remove the hardcoded API_BASE_URL
    // const API_BASE_URL = 'http://localhost:8080/api/v1';

    // API Functions
    const fetchWarehouses = async () => {
        try {
            const response = await warehouseService.getAll();
            const data = response.data;
=======
    // Service Functions
    const fetchWarehouses = async () => {
        try {
            const data = await warehouseService.getAll();
>>>>>>> 0fc16ccc
            setWarehouses(data);
            return data;
        } catch (error) {
            console.error('Error fetching warehouses:', error);
            return [];
        }
    };

    const fetchItemTypes = async () => {
        try {
<<<<<<< HEAD
            const response = await itemTypeService.getAll();
            const data = response.data;
=======
            const data = await itemTypeService.getAll();
>>>>>>> 0fc16ccc
            setItemTypes(data);
            return data;
        } catch (error) {
            console.error('Error fetching item types:', error);
            return [];
        }
    };

    const fetchItemCategories = async () => {
        try {
<<<<<<< HEAD
            const response = await itemCategoryService.getAll();
            const data = response.data;
=======
            const data = await itemCategoryService.getAll();
>>>>>>> 0fc16ccc
            setItemCategories(data);
            return data;
        } catch (error) {
            console.error('Error fetching item categories:', error);
            return [];
        }
    };

    const fetchWarehouseItems = async (warehouseId) => {
        try {
<<<<<<< HEAD
            const response = await warehouseService.getItems(warehouseId);
            return response.data;
=======
            const data = await itemService.getItemsByWarehouse(warehouseId);
            return data;
>>>>>>> 0fc16ccc
        } catch (error) {
            console.error(`Error fetching items for warehouse ${warehouseId}:`, error);
            return [];
        }
    };

    const fetchWarehouseSummary = async (warehouseId) => {
        try {
<<<<<<< HEAD
            const response = await warehouseService.getSummary(warehouseId);
            return response.data;
=======
            const data = await itemService.getWarehouseSummary(warehouseId);
            return data;
>>>>>>> 0fc16ccc
        } catch (error) {
            console.error(`Error fetching summary for warehouse ${warehouseId}:`, error);
            return {};
        }
    };

    const fetchWarehouseItemCounts = async (warehouseId) => {
        try {
<<<<<<< HEAD
            const response = await warehouseService.getCounts(warehouseId);
            return response.data;
=======
            const data = await itemService.getItemStatusCounts(warehouseId);
            return data;
>>>>>>> 0fc16ccc
        } catch (error) {
            console.error(`Error fetching counts for warehouse ${warehouseId}:`, error);
            return {};
        }
    };

    const loadAllData = async () => {
        setLoading(true);
        try {
            // Fetch base data
            const warehousesData = await fetchWarehouses();
            await fetchItemTypes();
            await fetchItemCategories();

            // Fetch warehouse-specific data
            const allItems = [];
            const summaries = {};
            const counts = {};

            for (const warehouse of warehousesData) {
                const warehouseItems = await fetchWarehouseItems(warehouse.id);
                const summary = await fetchWarehouseSummary(warehouse.id);
                const itemCounts = await fetchWarehouseItemCounts(warehouse.id);

                allItems.push(...warehouseItems.map(item => ({ ...item, warehouseName: warehouse.name })));
                summaries[warehouse.id] = summary;
                counts[warehouse.id] = itemCounts;
            }

            setItems(allItems);
            setWarehouseSummaries(summaries);
            setItemCounts(counts);
        } catch (error) {
            console.error('Error loading data:', error);
        }
        setLoading(false);
    };

    useEffect(() => {
        loadAllData();
    }, []);

    // Calculate summary statistics
    const totalWarehouses = warehouses.length;
    const totalItems = items.length;
    const totalEmployees = warehouses.reduce((sum, w) => sum + (w.employees?.length || 0), 0);
    const totalAlerts = Object.values(itemCounts).reduce((sum, counts) =>
        sum + (counts.stolen || 0) + (counts.overReceived || 0), 0);

    const warehouseData = warehouses.map(warehouse => {
        const summary = warehouseSummaries[warehouse.id] || {};
        const counts = itemCounts[warehouse.id] || {};
        return {
            name: warehouse.name,
            totalItems: summary.totalItems || 0,
            activeIssues: summary.activeDiscrepancies || 0,
            inStock: counts.inWarehouse || 0,
            employees: warehouse.employees?.length || 0,
            capacity: 1000,
            utilization: Math.round(((summary.totalItems || 0) / 1000) * 100)
        };
    });

    const statusData = [
        { name: 'In Stock', value: items.filter(item => item.itemStatus === 'IN_WAREHOUSE').length, color: '#10b981' },
        { name: 'Missing', value: items.filter(item => item.itemStatus === 'MISSING').length, color: '#ef4444' },
        { name: 'Over Received', value: items.filter(item => item.itemStatus === 'OVERRECEIVED').length, color: '#f59e0b' },
        { name: 'Delivering', value: items.filter(item => item.itemStatus === 'DELIVERING').length, color: '#3b82f6' },
        { name: 'Pending', value: items.filter(item => item.itemStatus === 'PENDING').length, color: '#8b5cf6' }
    ].filter(item => item.value > 0);

    const categoryData = itemCategories.filter(cat => !cat.parentCategory).map(category => {
        const count = items.filter(item => {
            const itemCategory = item.itemType?.itemCategory;
            return itemCategory?.name === category.name || (itemCategory?.parentCategory?.name === category.name);
        }).length;
        return { name: category.name, value: count };
    }).filter(item => item.value > 0).slice(0, 5);

    const trendData = [
        { name: 'Mon', items: 2400, issues: 24 },
        { name: 'Tue', items: 1398, issues: 13 },
        { name: 'Wed', items: 9800, issues: 98 },
        { name: 'Thu', items: 3908, issues: 39 },
        { name: 'Fri', items: 4800, issues: 48 },
        { name: 'Sat', items: 3800, issues: 38 },
        { name: 'Sun', items: 4300, issues: 43 }
    ];

    return (
        <div className="wh-dashboard">
            {/* Header Section */}
            <header className="wh-header">
                <div className="wh-header-container">
                    <div className="wh-header-content">
                        <div className="wh-title-section">
                            <h1>Warehouse Operations</h1>
                            <p>Real-time insights and analytics dashboard</p>
                        </div>
                        <div className="wh-header-controls">
                            <select value={timeframe} onChange={(e) => setTimeframe(e.target.value)} className="wh-time-filter">
                                <option value="week">This Week</option>
                                <option value="month">This Month</option>
                                <option value="quarter">This Quarter</option>
                            </select>
                            <select value={selectedWarehouse} onChange={(e) => setSelectedWarehouse(e.target.value)} className="wh-warehouse-filter">
                                <option value="all">All Warehouses</option>
                                {warehouses.map(w => (
                                    <option key={w.id} value={w.id}>{w.name}</option>
                                ))}
                            </select>
                            <button onClick={loadAllData} disabled={loading} className="wh-refresh-btn">
                                <RefreshCw className={loading ? "wh-spinning" : ""} />
                                Refresh
                            </button>
                        </div>
                    </div>
                </div>
            </header>

            <div className="wh-content">
                {/* KPI Section */}
                <section className="wh-kpi-section">
                    <div className="wh-section-header">
                        <h2>Key Performance Indicators</h2>
                        <p>Real-time overview of your warehouse operations</p>
                    </div>
                    <div className="wh-kpi-grid">
                        <div className="wh-kpi-card wh-primary">
                            <div className="wh-kpi-icon">
                                <Package />
                            </div>
                            <div className="wh-kpi-content">
                                <div className="wh-kpi-value">{totalItems.toLocaleString()}</div>
                                <div className="wh-kpi-label">Total Inventory</div>
                                <div className="wh-kpi-trend wh-positive">
                                    <ArrowUp size={14} />
                                    +12% from last month
                                </div>
                            </div>
                        </div>

                        <div className="wh-kpi-card wh-success">
                            <div className="wh-kpi-icon">
                                <CheckCircle />
                            </div>
                            <div className="wh-kpi-content">
                                <div className="wh-kpi-value">{Math.round((statusData.find(s => s.name === 'In Stock')?.value || 0) / totalItems * 100) || 0}%</div>
                                <div className="wh-kpi-label">Stock Availability</div>
                                <div className="wh-kpi-trend wh-positive">
                                    <ArrowUp size={14} />
                                    +8% from last week
                                </div>
                            </div>
                        </div>

                        <div className="wh-kpi-card wh-warning">
                            <div className="wh-kpi-icon">
                                <AlertTriangle />
                            </div>
                            <div className="wh-kpi-content">
                                <div className="wh-kpi-value">{totalAlerts}</div>
                                <div className="wh-kpi-label">Active Issues</div>
                                <div className="wh-kpi-trend wh-negative">
                                    <ArrowDown size={14} />
                                    -3% from last week
                                </div>
                            </div>
                        </div>

                        <div className="wh-kpi-card wh-info">
                            <div className="wh-kpi-icon">
                                <Users />
                            </div>
                            <div className="wh-kpi-content">
                                <div className="wh-kpi-value">{totalEmployees}</div>
                                <div className="wh-kpi-label">Team Members</div>
                                <div className="wh-kpi-trend wh-neutral">
                                    <Activity size={14} />
                                    Across {totalWarehouses} locations
                                </div>
                            </div>
                        </div>
                    </div>
                </section>

                {/* Analytics Section */}
                <section className="wh-analytics-section">
                    <div className="wh-section-header">
                        <h2>Performance Analytics</h2>
                        <p>Deep insights into warehouse operations and trends</p>
                    </div>
                    <div className="wh-analytics-grid">
                        {/* Main Chart */}
                        <div className="wh-chart-card wh-main-chart">
                            <div className="wh-chart-header">
                                <div className="wh-chart-title">
                                    <BarChart3 className="wh-chart-icon" />
                                    <div>
                                        <h3>Warehouse Performance</h3>
                                        <p>Inventory levels and capacity utilization</p>
                                    </div>
                                </div>
                                <button className="wh-view-details-btn">
                                    <Eye size={16} />
                                    View Details
                                </button>
                            </div>
                            <div className="wh-chart-container">
                                <ResponsiveContainer width="100%" height={320}>
                                    <BarChart data={warehouseData} margin={{ top: 20, right: 30, left: 20, bottom: 5 }}>
                                        <CartesianGrid strokeDasharray="3 3" stroke="var(--border-color)" />
                                        <XAxis dataKey="name" tick={{ fontSize: 12, fill: 'var(--color-text-secondary)' }} />
                                        <YAxis tick={{ fontSize: 12, fill: 'var(--color-text-secondary)' }} />
                                        <Tooltip contentStyle={{
                                            backgroundColor: 'var(--color-surface)',
                                            border: '1px solid var(--border-color)',
                                            borderRadius: '8px',
                                            color: 'var(--color-text-primary)'
                                        }} />
                                        <Bar dataKey="totalItems" fill="#3b82f6" name="Total Items" radius={[4, 4, 0, 0]} />
                                        <Bar dataKey="activeIssues" fill="#ef4444" name="Active Issues" radius={[4, 4, 0, 0]} />
                                    </BarChart>
                                </ResponsiveContainer>
                            </div>
                        </div>

                        {/* Status Chart */}
                        <div className="wh-chart-card">
                            <div className="wh-chart-header">
                                <div className="wh-chart-title">
                                    <PieChartIcon className="wh-chart-icon" />
                                    <div>
                                        <h3>Inventory Status</h3>
                                        <p>Current distribution</p>
                                    </div>
                                </div>
                            </div>
                            <div className="wh-chart-container">
                                <ResponsiveContainer width="100%" height={220}>
                                    <PieChart>
                                        <Pie data={statusData} cx="50%" cy="50%" innerRadius={40} outerRadius={80} paddingAngle={2} dataKey="value">
                                            {statusData.map((entry, index) => (
                                                <Cell key={`cell-${index}`} fill={entry.color} />
                                            ))}
                                        </Pie>
                                        <Tooltip />
                                    </PieChart>
                                </ResponsiveContainer>
                            </div>
                            <div className="wh-chart-legend">
                                {statusData.map((item, index) => (
                                    <div key={item.name} className="wh-legend-item">
                                        <div className="wh-legend-color" style={{ backgroundColor: item.color }} />
                                        <span className="wh-legend-label">{item.name}</span>
                                        <span className="wh-legend-value">{item.value}</span>
                                    </div>
                                ))}
                            </div>
                        </div>

                        {/* Trends Chart */}
                        <div className="wh-chart-card">
                            <div className="wh-chart-header">
                                <div className="wh-chart-title">
                                    <TrendingUp className="wh-chart-icon" />
                                    <div>
                                        <h3>Weekly Trends</h3>
                                        <p>Items vs issues</p>
                                    </div>
                                </div>
                            </div>
                            <div className="wh-chart-container">
                                <ResponsiveContainer width="100%" height={220}>
                                    <AreaChart data={trendData}>
                                        <CartesianGrid strokeDasharray="3 3" stroke="var(--border-color)" />
                                        <XAxis dataKey="name" tick={{ fontSize: 12, fill: 'var(--color-text-secondary)' }} />
                                        <YAxis tick={{ fontSize: 12, fill: 'var(--color-text-secondary)' }} />
                                        <Tooltip />
                                        <Area type="monotone" dataKey="items" stroke="#3b82f6" fill="#3b82f6" fillOpacity={0.1} />
                                        <Area type="monotone" dataKey="issues" stroke="#ef4444" fill="#ef4444" fillOpacity={0.1} />
                                    </AreaChart>
                                </ResponsiveContainer>
                            </div>
                        </div>
                    </div>
                </section>

                {/* Warehouse Management Section */}
                <section className="wh-warehouse-section">
                    <div className="wh-section-header">
                        <h2>Warehouse Management</h2>
                        <p>Monitor and manage individual warehouse locations</p>
                    </div>
                    <div className="wh-warehouse-content">
                        <div className="wh-warehouse-overview">
                            <div className="wh-overview-header">
                                <div className="wh-overview-title">
                                    <Warehouse className="wh-overview-icon" />
                                    <div>
                                        <h3>Active Locations</h3>
                                        <p>Real-time status and metrics</p>
                                    </div>
                                </div>
                                <div className="wh-search-container">
                                    <Search className="wh-search-icon" />
                                    <input
                                        type="text"
                                        placeholder="Search warehouses..."
                                        value={searchTerm}
                                        onChange={(e) => setSearchTerm(e.target.value)}
                                        className="wh-search-input"
                                    />
                                </div>
                            </div>
                            <div className="wh-warehouse-grid">
                                {warehouseData.filter(w =>
                                    w.name.toLowerCase().includes(searchTerm.toLowerCase())
                                ).map((warehouse, index) => (
                                    <div key={warehouse.name} className="wh-warehouse-card">
                                        <div className="wh-warehouse-header">
                                            <div className="wh-warehouse-info">
                                                <h4>{warehouse.name}</h4>
                                                <div className="wh-warehouse-meta">
                                                    <span><MapPin size={12} /> Location {index + 1}</span>
                                                    <span><Users size={12} /> {warehouse.employees} staff</span>
                                                </div>
                                            </div>
                                            <div className={`wh-status-badge ${warehouse.activeIssues === 0 ? 'wh-success' : 'wh-warning'}`}>
                                                {warehouse.activeIssues === 0 ? <CheckCircle size={16} /> : <AlertTriangle size={16} />}
                                            </div>
                                        </div>
                                        <div className="wh-warehouse-stats">
                                            <div className="wh-stat">
                                                <span className="wh-stat-value">{warehouse.totalItems.toLocaleString()}</span>
                                                <span className="wh-stat-label">Items</span>
                                            </div>
                                            <div className="wh-stat">
                                                <span className="wh-stat-value">{warehouse.utilization}%</span>
                                                <span className="wh-stat-label">Capacity</span>
                                            </div>
                                            <div className="wh-stat">
                                                <span className={`wh-stat-value ${warehouse.activeIssues > 0 ? 'wh-warning' : 'wh-success'}`}>
                                                    {warehouse.activeIssues}
                                                </span>
                                                <span className="wh-stat-label">Issues</span>
                                            </div>
                                        </div>
                                        <div className="wh-capacity-indicator">
                                            <div className="wh-capacity-bar">
                                                <div
                                                    className="wh-capacity-fill"
                                                    style={{
                                                        width: `${warehouse.utilization}%`,
                                                        backgroundColor: warehouse.utilization > 80 ? '#ef4444' :
                                                            warehouse.utilization > 60 ? '#f59e0b' : '#10b981'
                                                    }}
                                                />
                                            </div>
                                            <span className="wh-capacity-text">{warehouse.utilization}% utilized</span>
                                        </div>
                                    </div>
                                ))}
                            </div>
                        </div>

                        <div className="wh-category-overview">
                            <div className="wh-category-header">
                                <div className="wh-category-title">
                                    <Package className="wh-category-icon" />
                                    <div>
                                        <h3>Category Distribution</h3>
                                        <p>Items by main categories</p>
                                    </div>
                                </div>
                            </div>
                            <div className="wh-category-list">
                                {categoryData.map((category, index) => (
                                    <div key={category.name} className="wh-category-item">
                                        <div className="wh-category-info">
                                            <span className="wh-category-name">{category.name}</span>
                                            <span className="wh-category-count">{category.value} items</span>
                                        </div>
                                        <div className="wh-category-bar">
                                            <div
                                                className="wh-category-fill"
                                                style={{
                                                    width: `${(category.value / Math.max(...categoryData.map(c => c.value))) * 100}%`,
                                                    backgroundColor: `hsl(${200 + index * 40}, 70%, 50%)`
                                                }}
                                            />
                                        </div>
                                    </div>
                                ))}
                            </div>
                        </div>
                    </div>
                </section>
            </div>
        </div>
    );
};

export default WarehouseManagerDashboard;<|MERGE_RESOLUTION|>--- conflicted
+++ resolved
@@ -2,9 +2,6 @@
 import { BarChart, Bar, XAxis, YAxis, CartesianGrid, Tooltip, ResponsiveContainer, PieChart, Pie, Cell, AreaChart, Area } from 'recharts';
 import { Package, Users, Warehouse, AlertTriangle, TrendingUp, Search, RefreshCw, Activity, MapPin, CheckCircle, ArrowUp, ArrowDown, Eye, BarChart3, PieChart as PieChartIcon } from 'lucide-react';
 import './WarehouseDashboard.scss';
-import { warehouseService } from '../../../services/warehouseService';
-import { itemTypeService } from '../../../services/itemTypeService';
-import { itemCategoryService } from '../../../services/itemCategoryService';
 
 // Import services
 import { warehouseService } from '../../../services/warehouse/warehouseService';
@@ -26,21 +23,10 @@
     const [warehouseSummaries, setWarehouseSummaries] = useState({});
     const [itemCounts, setItemCounts] = useState({});
 
-<<<<<<< HEAD
-    // Remove the hardcoded API_BASE_URL
-    // const API_BASE_URL = 'http://localhost:8080/api/v1';
-
-    // API Functions
-    const fetchWarehouses = async () => {
-        try {
-            const response = await warehouseService.getAll();
-            const data = response.data;
-=======
     // Service Functions
     const fetchWarehouses = async () => {
         try {
             const data = await warehouseService.getAll();
->>>>>>> 0fc16ccc
             setWarehouses(data);
             return data;
         } catch (error) {
@@ -51,12 +37,7 @@
 
     const fetchItemTypes = async () => {
         try {
-<<<<<<< HEAD
-            const response = await itemTypeService.getAll();
-            const data = response.data;
-=======
             const data = await itemTypeService.getAll();
->>>>>>> 0fc16ccc
             setItemTypes(data);
             return data;
         } catch (error) {
@@ -67,12 +48,7 @@
 
     const fetchItemCategories = async () => {
         try {
-<<<<<<< HEAD
-            const response = await itemCategoryService.getAll();
-            const data = response.data;
-=======
             const data = await itemCategoryService.getAll();
->>>>>>> 0fc16ccc
             setItemCategories(data);
             return data;
         } catch (error) {
@@ -83,13 +59,8 @@
 
     const fetchWarehouseItems = async (warehouseId) => {
         try {
-<<<<<<< HEAD
-            const response = await warehouseService.getItems(warehouseId);
-            return response.data;
-=======
             const data = await itemService.getItemsByWarehouse(warehouseId);
             return data;
->>>>>>> 0fc16ccc
         } catch (error) {
             console.error(`Error fetching items for warehouse ${warehouseId}:`, error);
             return [];
@@ -98,13 +69,8 @@
 
     const fetchWarehouseSummary = async (warehouseId) => {
         try {
-<<<<<<< HEAD
-            const response = await warehouseService.getSummary(warehouseId);
-            return response.data;
-=======
             const data = await itemService.getWarehouseSummary(warehouseId);
             return data;
->>>>>>> 0fc16ccc
         } catch (error) {
             console.error(`Error fetching summary for warehouse ${warehouseId}:`, error);
             return {};
@@ -113,13 +79,8 @@
 
     const fetchWarehouseItemCounts = async (warehouseId) => {
         try {
-<<<<<<< HEAD
-            const response = await warehouseService.getCounts(warehouseId);
-            return response.data;
-=======
             const data = await itemService.getItemStatusCounts(warehouseId);
             return data;
->>>>>>> 0fc16ccc
         } catch (error) {
             console.error(`Error fetching counts for warehouse ${warehouseId}:`, error);
             return {};
