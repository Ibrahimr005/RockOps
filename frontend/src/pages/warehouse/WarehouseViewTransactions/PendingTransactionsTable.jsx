import React, { useState, useEffect } from "react";
import "./WarehouseViewTransactions.scss";
import UpdatePendingTransactionModal from "./UpdatePendingTransactionModal.jsx";
import Table from "../../../components/common/OurTable/Table.jsx";
import Snackbar from "../../../components/common/Snackbar/Snackbar.jsx"; // Import your existing snackbar

const PendingTransactionsTable = ({ warehouseId }) => {
    const [loading, setLoading] = useState(false);
    const [pendingTransactions, setPendingTransactions] = useState([]);
    const [isUpdateModalOpen, setIsUpdateModalOpen] = useState(false);
    const [selectedTransaction, setSelectedTransaction] = useState(null);

    // Replace old notification states with snackbar state
    const [snackbar, setSnackbar] = useState({
        isOpen: false,
        message: "",
        type: "success"
    });

    // Helper function to show snackbar
    const showSnackbar = (message, type = "success") => {
        setSnackbar({
            isOpen: true,
            message,
            type
        });
    };

    // Helper function to close snackbar
    const closeSnackbar = () => {
        setSnackbar({
            ...snackbar,
            isOpen: false
        });
    };

    // Fetch transactions when component mounts or warehouseId changes
    useEffect(() => {
        fetchPendingTransactions();
    }, [warehouseId]);

    // Function to fetch pending transactions directly from backend
    const fetchPendingTransactions = async () => {
        if (!warehouseId) {
            console.error("Warehouse ID is not available");
            return;
        }
        setLoading(true);
        try {
            const token = localStorage.getItem("token");
            // Fetch all transactions for this warehouse
            const response = await fetch(`http://localhost:8080/api/v1/transactions/warehouse/${warehouseId}`, {
                headers: {
                    "Authorization": `Bearer ${token}`
                }
            });
            if (response.ok) {
                const data = await response.json();
                // Filter for only pending transactions where this warehouse is the sentFirst (initiator)
                const pendingData = await Promise.all(
                    data
                        .filter(transaction =>
                            transaction.status === "PENDING" &&
                            (transaction.receiverId === warehouseId || transaction.senderId === warehouseId) &&
                            transaction.sentFirst === warehouseId // Filter for transactions where current warehouse is the initiator
                        )
                        .map(async (transaction) => {
                            const sender = await fetchEntityDetails(transaction.senderType, transaction.senderId);
                            const receiver = await fetchEntityDetails(transaction.receiverType, transaction.receiverId);
                            return {
                                ...transaction,
                                sender,
                                receiver
                            };
                        })
                );
                setPendingTransactions(pendingData);
            } else {
                console.error("Failed to fetch transactions, status:", response.status);
            }
        } catch (error) {
            console.error("Failed to fetch transactions:", error);
        } finally {
            setLoading(false);
        }
    };

    // Helper function to fetch entity details
    const fetchEntityDetails = async (entityType, entityId) => {
        if (!entityType || !entityId) return null;

        try {
            const token = localStorage.getItem("token");
            let endpoint;

            // Handle different entity types
            if (entityType === "WAREHOUSE") {
                endpoint = `http://localhost:8080/api/v1/warehouses/${entityId}`;
            } else if (entityType === "SITE") {
                endpoint = `http://localhost:8080/api/v1/sites/${entityId}`;
            } else if (entityType === "EQUIPMENT") {
                endpoint = `http://localhost:8080/equipment/${entityId}`;
            } else {
                // Fallback for other entity types using lowercase pluralization
                endpoint = `http://localhost:8080/api/v1/${entityType.toLowerCase()}s/${entityId}`;
            }

            const response = await fetch(endpoint, {
                headers: {
                    "Authorization": `Bearer ${token}`
                }
            });
            if (response.ok) {
                return await response.json();
            } else {
                console.error(`Failed to fetch ${entityType} details, status:`, response.status);
                return null;
            }
        } catch (error) {
            console.error(`Failed to fetch ${entityType} details:`, error);
            return null;
        }
    };

    // Function to handle opening the update modal
    const handleOpenUpdateModal = (transaction) => {
        setSelectedTransaction(transaction);
        setIsUpdateModalOpen(true);
    };

    // Function to handle update transaction
    const handleUpdateTransaction = async (updatedData) => {
        try {
            const token = localStorage.getItem("token");

            // Create a proper request body
            const requestBody = {
                ...updatedData,
                // Ensure we send the IDs, not entire object references
                items: updatedData.items.map(item => ({
                    id: item.id, // Include ID if it exists
                    itemType: {
                        id: item.itemType.id
                    },
                    quantity: parseInt(item.quantity)
                }))
            };

            const response = await fetch(`http://localhost:8080/api/v1/transactions/${updatedData.id}`, {
                method: "PUT",
                headers: {
                    "Content-Type": "application/json",
                    "Authorization": `Bearer ${token}`
                },
                body: JSON.stringify(requestBody)
            });

            if (response.ok) {
                // Refresh the transactions list
                await fetchPendingTransactions();

                // Show success snackbar
                showSnackbar("Transaction successfully updated", "success");
                return true;
            } else {
                const errorData = await response.json();
                showSnackbar("Failed to update transaction", "error");
                throw new Error(errorData.message || "Failed to update transaction");
            }
        } catch (error) {
            console.error("Error updating transaction:", error);
            showSnackbar("Error updating transaction", "error");
            throw error;
        }
    };

    // Function to close the update modal
    const handleCloseUpdateModal = () => {
        setIsUpdateModalOpen(false);
        setSelectedTransaction(null);
    };

    // Format date helper function
    const formatDate = (dateString) => {
        if (!dateString) return "N/A";
        return new Date(dateString).toLocaleDateString('en-GB');
    };

    const formatDateTime = (dateString) => {
        if (!dateString) return "N/A";
        return new Date(dateString).toLocaleString('en-GB', {
            day: '2-digit',
            month: '2-digit',
            year: 'numeric',
            hour: '2-digit',
            minute: '2-digit',
            second: '2-digit',
        });
    };

    // Define table columns
    const columns = [
        {
            id: 'items',
            label: 'ITEMS',
            width: '200px',
            render: (row) => row.items?.length || 0,
            sortType: 'number',
            filterType: 'number'
        },
        {
            id: 'sender',
            label: 'SENDER',
            width: '200px',
            render: (row) => {
                if (!row.sender) return "N/A";
                return row.sender.name || row.sender.fullModelName || row.sender.equipment?.fullModelName || "N/A";
            },
            filterType: 'text'
        },
        {
            id: 'receiver',
            label: 'RECEIVER',
            width: '200px',
            render: (row) => {
                if (!row.receiver) return "N/A";
                return row.receiver.name || row.receiver.fullModelName || row.receiver.equipment?.fullModelName || "N/A";
            },
            filterType: 'text'
        },
        {
            id: 'batchNumber',
            label: 'BATCH NUMBER',
            width: '200px',
            render: (row) => row.batchNumber || "N/A",
            sortType: 'number',
            filterType: 'number'
        },
        {
            id: 'transactionDate',
            label: 'TRANSACTION DATE',
            width: '200px',
            render: (row) => formatDate(row.transactionDate),
            sortType: 'date',
            filterType: 'text'
        },
        {
            id: 'createdAt',
            label: 'CREATED AT',
            width: '200px',
            render: (row) => formatDateTime(row.createdAt),
            sortType: 'date',
            filterType: 'text'
        },
        {
            id: 'addedBy',
            label: 'CREATED BY',
            width: '200px',
            render: (row) => row.addedBy || "N/A",
            filterType: 'text'
        },


<<<<<<< HEAD
=======
    // Action configuration for DataTable
    const actions = [
>>>>>>> 31e28bf9
        {
            id: 'status',
            label: 'STATUS',
            width: '200px',
            render: (row) => (
                <span className={`status-badge3 ${row.status?.toLowerCase()}`}>
                    {row.status}
                </span>
            ),
            filterType: 'select'
        }
    ];

    // Define action configuration
    const actionConfig = {
        label: 'ACTIONS',
        width: '200px',
        renderActions: (row) => (
            <button
                className="edit-button3"
                onClick={() => handleOpenUpdateModal(row)}
                title="Edit transaction"
            >
                <svg viewBox="0 0 24 24" fill="none" stroke="currentColor" strokeWidth="2">
                    <path d="M11 4H4a2 2 0 00-2 2v14a2 2 0 002 2h14a2 2 0 002-2v-7" />
                    <path d="M18.5 2.5a2.121 2.121 0 013 3L12 15l-4 1 1-4 9.5-9.5z" />
                </svg>
            </button>
        )
    };

    return (
        <div className="transaction-table-section">
            <div className="table-header-section">
                <div className="left-section3">
                    <h2 className="transaction-section-title">Pending Transactions</h2>
                    <div className="item-count3">{pendingTransactions.length} pending transactions</div>
                </div>
            </div>

            <div className="section-description">
                (Transactions you've initiated that are waiting for approval)
            </div>

            {/* New Table Component */}
            <Table
                columns={columns}
<<<<<<< HEAD
                data={pendingTransactions}
                isLoading={loading}
                emptyMessage="You haven't created any transactions that are waiting for approval"
                actionConfig={actionConfig}
=======
                loading={loading}
                showSearch={true}
                showFilters={true}
                filterableColumns={columns.filter(col => col.sortable)}
                itemsPerPageOptions={[10, 25, 50]}
                defaultItemsPerPage={10}
                actions={actions}
>>>>>>> 31e28bf9
                className="pending-transactions-table"
                itemsPerPage={10}
                enablePagination={true}
                enableSorting={true}
                enableFiltering={true}
            />

            {/* Update Transaction Modal */}
            {isUpdateModalOpen && selectedTransaction && (
                <UpdatePendingTransactionModal
                    transaction={selectedTransaction}
                    isOpen={isUpdateModalOpen}
                    onClose={handleCloseUpdateModal}
                    onUpdate={handleUpdateTransaction}
                    warehouseId={warehouseId}
                />
            )}

            {/* Snackbar Component - Replace old notifications */}
            <Snackbar
                isOpen={snackbar.isOpen}
                message={snackbar.message}
                type={snackbar.type}
                onClose={closeSnackbar}
                duration={3000}
            />
        </div>
    );
};

export default PendingTransactionsTable;<|MERGE_RESOLUTION|>--- conflicted
+++ resolved
@@ -1,7 +1,7 @@
 import React, { useState, useEffect } from "react";
 import "./WarehouseViewTransactions.scss";
 import UpdatePendingTransactionModal from "./UpdatePendingTransactionModal.jsx";
-import Table from "../../../components/common/OurTable/Table.jsx";
+import DataTable from "../../../components/common/DataTable/DataTable.jsx"; // Updated import
 import Snackbar from "../../../components/common/Snackbar/Snackbar.jsx"; // Import your existing snackbar
 
 const PendingTransactionsTable = ({ warehouseId }) => {
@@ -198,104 +198,137 @@
         });
     };
 
-    // Define table columns
+    // Define table columns for DataTable
     const columns = [
         {
-            id: 'items',
-            label: 'ITEMS',
-            width: '200px',
-            render: (row) => row.items?.length || 0,
-            sortType: 'number',
-            filterType: 'number'
-        },
-        {
-            id: 'sender',
-            label: 'SENDER',
-            width: '200px',
+            header: 'ITEMS',
+            accessor: 'items',
+            sortable: true,
+            width: '200px',
+            minWidth: '120px',
+            render: (row) => row.items?.length || 0
+        },
+        {
+            header: 'SENDER',
+            accessor: 'sender',
+            sortable: true,
+            width: '200px',
+            minWidth: '150px',
             render: (row) => {
                 if (!row.sender) return "N/A";
                 return row.sender.name || row.sender.fullModelName || row.sender.equipment?.fullModelName || "N/A";
-            },
-            filterType: 'text'
-        },
-        {
-            id: 'receiver',
-            label: 'RECEIVER',
-            width: '200px',
+            }
+        },
+        {
+            header: 'RECEIVER',
+            accessor: 'receiver',
+            sortable: true,
+            width: '200px',
+            minWidth: '150px',
             render: (row) => {
                 if (!row.receiver) return "N/A";
                 return row.receiver.name || row.receiver.fullModelName || row.receiver.equipment?.fullModelName || "N/A";
-            },
-            filterType: 'text'
-        },
-        {
-            id: 'batchNumber',
-            label: 'BATCH NUMBER',
-            width: '200px',
-            render: (row) => row.batchNumber || "N/A",
-            sortType: 'number',
-            filterType: 'number'
-        },
-        {
-            id: 'transactionDate',
-            label: 'TRANSACTION DATE',
-            width: '200px',
-            render: (row) => formatDate(row.transactionDate),
-            sortType: 'date',
-            filterType: 'text'
-        },
-        {
-            id: 'createdAt',
-            label: 'CREATED AT',
-            width: '200px',
-            render: (row) => formatDateTime(row.createdAt),
-            sortType: 'date',
-            filterType: 'text'
-        },
-        {
-            id: 'addedBy',
-            label: 'CREATED BY',
-            width: '200px',
-            render: (row) => row.addedBy || "N/A",
-            filterType: 'text'
-        },
-
-
-<<<<<<< HEAD
-=======
-    // Action configuration for DataTable
-    const actions = [
->>>>>>> 31e28bf9
-        {
-            id: 'status',
-            label: 'STATUS',
-            width: '200px',
+            }
+        },
+        {
+            header: 'BATCH NUMBER',
+            accessor: 'batchNumber',
+            sortable: true,
+            width: '200px',
+            minWidth: '120px',
+            render: (row) => row.batchNumber || "N/A"
+        },
+        {
+            header: 'TRANSACTION DATE',
+            accessor: 'transactionDate',
+            sortable: true,
+            width: '200px',
+            minWidth: '150px',
+            render: (row) => formatDate(row.transactionDate)
+        },
+        {
+            header: 'CREATED AT',
+            accessor: 'createdAt',
+            sortable: true,
+            width: '200px',
+            minWidth: '150px',
+            render: (row) => formatDateTime(row.createdAt)
+        },
+        {
+            header: 'CREATED BY',
+            accessor: 'addedBy',
+            sortable: true,
+            width: '200px',
+            minWidth: '120px',
+            render: (row) => row.addedBy || "N/A"
+        },
+        {
+            header: 'STATUS',
+            accessor: 'status',
+            sortable: true,
+            width: '200px',
+            minWidth: '100px',
             render: (row) => (
                 <span className={`status-badge3 ${row.status?.toLowerCase()}`}>
                     {row.status}
                 </span>
-            ),
-            filterType: 'select'
+            )
         }
     ];
 
-    // Define action configuration
-    const actionConfig = {
-        label: 'ACTIONS',
-        width: '200px',
-        renderActions: (row) => (
-            <button
-                className="edit-button3"
-                onClick={() => handleOpenUpdateModal(row)}
-                title="Edit transaction"
-            >
+    // Filterable columns for DataTable
+    const filterableColumns = [
+        {
+            header: 'ITEMS',
+            accessor: 'items',
+            filterType: 'number'
+        },
+        {
+            header: 'SENDER',
+            accessor: 'sender',
+            filterType: 'text'
+        },
+        {
+            header: 'RECEIVER',
+            accessor: 'receiver',
+            filterType: 'text'
+        },
+        {
+            header: 'BATCH NUMBER',
+            accessor: 'batchNumber',
+            filterType: 'number'
+        },
+        {
+            header: 'TRANSACTION DATE',
+            accessor: 'transactionDate',
+            filterType: 'text'
+        },
+        {
+            header: 'CREATED AT',
+            accessor: 'createdAt',
+            filterType: 'text'
+        },
+        {
+            header: 'CREATED BY',
+            accessor: 'addedBy',
+            filterType: 'text'
+        }
+    ];
+
+    // Actions array for DataTable
+    const actions = [
+        {
+            label: 'Edit',
+            icon: (
                 <svg viewBox="0 0 24 24" fill="none" stroke="currentColor" strokeWidth="2">
                     <path d="M11 4H4a2 2 0 00-2 2v14a2 2 0 002 2h14a2 2 0 002-2v-7" />
                     <path d="M18.5 2.5a2.121 2.121 0 013 3L12 15l-4 1 1-4 9.5-9.5z" />
                 </svg>
-            </button>
-        )
-    };
+            ),
+            className: 'edit-button3',
+            onClick: (row) => handleOpenUpdateModal(row)
+        }
+    ];
 
     return (
         <div className="transaction-table-section">
@@ -310,28 +343,20 @@
                 (Transactions you've initiated that are waiting for approval)
             </div>
 
-            {/* New Table Component */}
-            <Table
+            {/* DataTable Component */}
+            <DataTable
+                data={pendingTransactions}
                 columns={columns}
-<<<<<<< HEAD
-                data={pendingTransactions}
-                isLoading={loading}
+                loading={loading}
                 emptyMessage="You haven't created any transactions that are waiting for approval"
-                actionConfig={actionConfig}
-=======
-                loading={loading}
+                actions={actions}
+                className="pending-transactions-table"
                 showSearch={true}
                 showFilters={true}
-                filterableColumns={columns.filter(col => col.sortable)}
-                itemsPerPageOptions={[10, 25, 50]}
+                filterableColumns={filterableColumns}
+                itemsPerPageOptions={[5, 10, 15, 20]}
                 defaultItemsPerPage={10}
-                actions={actions}
->>>>>>> 31e28bf9
-                className="pending-transactions-table"
-                itemsPerPage={10}
-                enablePagination={true}
-                enableSorting={true}
-                enableFiltering={true}
+                actionsColumnWidth="200px"
             />
 
             {/* Update Transaction Modal */}
