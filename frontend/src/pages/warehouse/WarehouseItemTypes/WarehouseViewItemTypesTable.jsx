--- conflicted
+++ resolved
@@ -1,11 +1,5 @@
-<<<<<<< HEAD
 import React, { useState, useEffect, useRef } from "react";
-import Table from "../../../components/common/OurTable/Table.jsx";
-=======
-import React, { useState, useEffect, useRef, useMemo } from "react";
-import DataTable from "../../../components/common/DataTable/DataTable.jsx";
-import { FaEdit, FaTrash, FaPlus } from 'react-icons/fa';
->>>>>>> cc602100
+import DataTable from "../../../components/common/DataTable/DataTable.jsx"; // Updated import
 import Snackbar from "../../../components/common/Snackbar2/Snackbar2.jsx";
 import "./WarehouseViewItemTypesTable.scss";
 
@@ -124,134 +118,120 @@
         setShowNotification(true);
     };
 
-    // Define table columns
+    // Define table columns for DataTable
     const columns = [
         {
-            id: 'itemCategory.name',
-            label: 'ITEM CATEGORY',
+            header: 'ITEM CATEGORY',
+            accessor: 'itemCategory.name',
+            sortable: true,
             width: '250px',
             minWidth: '150px',
-            sortable: true,
-            filterable: true,
-            filterType: 'select',
             render: (row) => (
                 <span className="category-tag">
                     {row.itemCategory ? row.itemCategory.name : "No Category"}
                 </span>
-            ),
-            sortFunction: (a, b) => {
-                const aVal = a.itemCategory ? a.itemCategory.name : '';
-                const bVal = b.itemCategory ? b.itemCategory.name : '';
-                return aVal.localeCompare(bVal);
-            }
-        },
-        {
-            id: 'name',
-            label: 'ITEM TYPE',
+            )
+        },
+        {
+            header: 'ITEM TYPE',
+            accessor: 'name',
+            sortable: true,
             width: '220px',
-            minWidth: '150px',
+            minWidth: '150px'
+        },
+        {
+            header: 'MIN QUANTITY',
+            accessor: 'minQuantity',
             sortable: true,
-            filterable: true,
-            filterType: 'text'
-        },
-        {
-            id: 'minQuantity',
-            label: 'MIN QUANTITY',
             width: '220px',
             minWidth: '120px',
+            align: 'left'
+        },
+        {
+            header: 'UNIT',
+            accessor: 'measuringUnit',
             sortable: true,
-            filterable: true,
-            filterType: 'number',
-            align: 'left',
-            sortType: 'number'
-        },
-        {
-            id: 'measuringUnit',
-            label: 'UNIT',
             width: '200px',
             minWidth: '100px',
+            align: 'left'
+        },
+        {
+            header: 'SERIAL NUMBER',
+            accessor: 'serialNumber',
             sortable: true,
-            filterable: true,
-            filterType: 'select',
-            align: 'left'
-        },
-        {
-            id: 'serialNumber',
-            label: 'SERIAL NUMBER',
             width: '200px',
-            minWidth: '130px',
+            minWidth: '130px'
+        },
+        {
+            header: 'COMMENT',
+            accessor: 'comment',
             sortable: true,
-            filterable: true,
+            width: '250px',
+            minWidth: '250px',
+            render: (row) => row.comment || "No comment"
+        }
+    ];
+
+    // Filterable columns for DataTable
+    const filterableColumns = [
+        {
+            header: 'ITEM CATEGORY',
+            accessor: 'itemCategory.name',
+            filterType: 'select'
+        },
+        {
+            header: 'ITEM TYPE',
+            accessor: 'name',
             filterType: 'text'
         },
         {
-            id: 'comment',
-            label: 'COMMENT',
-            flexWeight: 2,
-            minWidth: '250px',
-            sortable: true,
-            filterable: true,
-            filterType: 'text',
-            render: (row) => row.comment || "No comment"
+            header: 'MIN QUANTITY',
+            accessor: 'minQuantity',
+            filterType: 'number'
+        },
+        {
+            header: 'UNIT',
+            accessor: 'measuringUnit',
+            filterType: 'select'
+        },
+        {
+            header: 'SERIAL NUMBER',
+            accessor: 'serialNumber',
+            filterType: 'text'
+        },
+        {
+            header: 'COMMENT',
+            accessor: 'comment',
+            filterType: 'text'
         }
     ];
 
-<<<<<<< HEAD
-    // Action configuration
-    const actionConfig = {
-        label: 'ACTIONS',
-        width: '120px',
-        renderActions: (row) => (
-            <div className="table-actions">
-                <button
-                    className="edit-button0"
-                    onClick={(e) => {
-                        e.stopPropagation();
-                        openItemModal(row);
-                    }}
-                    title="Edit item type"
-                >
-                    <svg viewBox="0 0 24 24" fill="none" stroke="currentColor" strokeWidth="2">
-                        <path d="M11 4H4a2 2 0 00-2 2v14a2 2 0 002 2h14a2 2 0 002-2v-7" />
-                        <path d="M18.5 2.5a2.121 2.121 0 013 3L12 15l-4 1 1-4 9.5-9.5z" />
-                    </svg>
-                </button>
-                <button
-                    className="delete-button0"
-                    onClick={(e) => {
-                        e.stopPropagation();
-                        deleteItemType(row.id);
-                    }}
-                    title="Delete item type"
-                >
-                    <svg viewBox="0 0 24 24" fill="none" stroke="currentColor" strokeWidth="2">
-                        <path d="M3 6h18M19 6v14a2 2 0 01-2 2H7a2 2 0 01-2-2V6m3 0V4a2 2 0 012-2h4a2 2 0 012 2v2" />
-                        <line x1="10" y1="11" x2="10" y2="17" />
-                        <line x1="14" y1="11" x2="14" y2="17" />
-                    </svg>
-                </button>
-            </div>
-        )
-    };
-=======
-    // Action configuration for DataTable
-    const actions = useMemo(() => [
-        {
-            label: 'Edit item type',
-            icon: <FaEdit />,
-            onClick: (row) => openItemModal(row),
-            className: 'primary',
-            isDisabled: () => userRole !== "WAREHOUSE_MANAGER"
-        },
-        {
-            label: 'Delete item type',
-            icon: <FaTrash />,
-            onClick: (row) => deleteItemType(row.id),
-            className: 'danger',
-            isDisabled: () => userRole !== "WAREHOUSE_MANAGER"
-        }
-    ], [userRole]);
->>>>>>> cc602100
+    // Actions array for DataTable
+    const actions = [
+        {
+            label: 'Edit',
+            icon: (
+                <svg viewBox="0 0 24 24" fill="none" stroke="currentColor" strokeWidth="2">
+                    <path d="M11 4H4a2 2 0 00-2 2v14a2 2 0 002 2h14a2 2 0 002-2v-7" />
+                    <path d="M18.5 2.5a2.121 2.121 0 013 3L12 15l-4 1 1-4 9.5-9.5z" />
+                </svg>
+            ),
+            className: 'edit-button0',
+            onClick: (row) => openItemModal(row)
+        },
+        {
+            label: 'Delete',
+            icon: (
+                <svg viewBox="0 0 24 24" fill="none" stroke="currentColor" strokeWidth="2">
+                    <path d="M3 6h18M19 6v14a2 2 0 01-2 2H7a2 2 0 01-2-2V6m3 0V4a2 2 0 012-2h4a2 2 0 012 2v2" />
+                    <line x1="10" y1="11" x2="10" y2="17" />
+                    <line x1="14" y1="11" x2="14" y2="17" />
+                </svg>
+            ),
+            className: 'delete-button0',
+            onClick: (row) => deleteItemType(row.id)
+        }
+    ];
 
     const handleInputChange = (e) => {
         const { name, value } = e.target;
@@ -285,7 +265,6 @@
             return; // Stop the form submission
         }
 
-<<<<<<< HEAD
         // Create payload based on the backend's expected format
         const payload = {
             name: newItemType.name,
@@ -309,35 +288,6 @@
                 // Updated to use global endpoint
                 const response = await fetch("http://localhost:8080/api/v1/itemTypes", {
                     method: 'POST',
-=======
-        // Additional validation to ensure itemCategory is not empty
-        if (!newItemType.itemCategory || newItemType.itemCategory === "") {
-            showSnackbar("Please select a valid item category.", 'error');
-            return;
-        }
-
-        try {
-            const token = localStorage.getItem("token");
-
-            const requestBody = {
-                name: newItemType.name,
-                itemCategory: newItemType.itemCategory,
-                minQuantity: newItemType.minQuantity,
-                measuringUnit: newItemType.measuringUnit,
-                serialNumber: newItemType.serialNumber,
-                status: newItemType.status,
-                comment: newItemType.comment
-            };
-
-            console.log("Sending request body:", JSON.stringify(requestBody, null, 2));
-
-            let response;
-            if (selectedItem) {
-                response = await updateItemType(selectedItem.id, requestBody);
-            } else {
-                response = await fetch("http://localhost:8080/api/v1/itemTypes", {
-                    method: "POST",
->>>>>>> cc602100
                     headers: {
                         'Content-Type': 'application/json',
                         'Authorization': `Bearer ${token}`
@@ -483,28 +433,20 @@
                 </div>
             </div>
 
-            {/* Table with integrated search and filters */}
-            <Table
+            {/* DataTable with integrated search and filters */}
+            <DataTable
+                data={tableData}
                 columns={columns}
-<<<<<<< HEAD
-                data={tableData}
-                isLoading={loading}
+                loading={loading}
                 emptyMessage="No item types found. Try adjusting your search or add a new item type"
-                actionConfig={actionConfig}
-=======
-                loading={loading}
+                actions={actions}
+                className="item-types-table"
                 showSearch={true}
                 showFilters={true}
-                filterableColumns={columns.filter(col => col.sortable)}
-                itemsPerPageOptions={[10, 25, 50, 100]}
+                filterableColumns={filterableColumns}
+                itemsPerPageOptions={[10, 15, 20, 25]}
                 defaultItemsPerPage={15}
-                actions={actions}
->>>>>>> cc602100
-                className="item-types-table"
-                itemsPerPage={15}
-                enablePagination={true}
-                enableSorting={true}
-                enableFiltering={true}
+                actionsColumnWidth="160px"
             />
 
             {/* Add button */}
