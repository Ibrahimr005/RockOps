--- conflicted
+++ resolved
@@ -44,8 +44,8 @@
         try {
             const response = await jobPositionService.getAll();
             const data = response.data;
-            console.log(data)
-
+
+            console.log(data);
             setPositions(Array.isArray(data) ? data : []);
         } catch (err) {
             console.error('Error fetching positions:', err);
@@ -65,7 +65,8 @@
     const handleAddPosition = async (formData) => {
         try {
             setError(null);
-            await jobPositionService.create(formData);
+            const response = await jobPositionService.create(formData);
+
             await fetchPositions();
             setShowAddForm(false);
             showSuccess('Job position created successfully!');
@@ -114,11 +115,7 @@
 
         try {
             setError(null);
-<<<<<<< HEAD
             await jobPositionService.delete(positionToDelete.id);
-=======
-            await jobPositionService.delete(id);
->>>>>>> d262f464
             await fetchPositions();
             showSuccess('Job position deleted successfully!');
         } catch (err) {
@@ -128,14 +125,12 @@
                 'Failed to delete position';
             setError(errorMessage);
             showError(errorMessage);
-<<<<<<< HEAD
         } finally {
             setPositionToDelete(null);
-=======
->>>>>>> d262f464
-        }
-    };
-
+        }
+    };
+
+    // Handle row click to navigate to details
     const handleRowClick = (row) => {
         navigate(`/hr/positions/${row.id}`);
     };
@@ -143,8 +138,11 @@
     // Helper function to format time range
     const formatTimeRange = (startTime, endTime) => {
         if (!startTime || !endTime) return null;
+
+        // Handle different time formats
         const formatTime = (time) => {
             if (!time) return '';
+            // If time is in HH:mm:ss format, extract HH:mm
             if (time.includes(':')) {
                 const parts = time.split(':');
                 return `${parts[0]}:${parts[1]}`;
@@ -157,6 +155,7 @@
     // Helper function to calculate working hours from time range
     const calculateWorkingHours = (startTime, endTime) => {
         if (!startTime || !endTime) return null;
+
         try {
             const start = new Date(`1970-01-01T${startTime}`);
             const end = new Date(`1970-01-01T${endTime}`);
@@ -176,11 +175,7 @@
             render: (row) => (
                 <div className="position-name-cell">
                     <div className="position-title">
-<<<<<<< HEAD
                         {row.positionName} - {row.experienceLevel?.replace("_", " ")}
-=======
-                        {row.positionName} - {row.experienceLevel?.replace("_"," ")}
->>>>>>> d262f464
                     </div>
                     {row.hierarchyPath && (
                         <div className="hierarchy-path">
@@ -195,6 +190,7 @@
             accessor: 'department',
             sortable: true
         },
+        // Conditional hierarchy column - only show if any position has hierarchy data
         ...(positions.some(p => p.hierarchyLevel !== undefined || p.isRootPosition !== undefined) ? [{
             header: 'Hierarchy',
             accessor: 'hierarchyLevel',
@@ -234,12 +230,24 @@
                 return contractType ? contractType.replace('_', ' ') : 'N/A';
             }
         },
+        // {
+        //     header: 'Experience Level',
+        //     accessor: 'experienceLevel',
+        //     sortable: true,
+        //     render: (row) => {
+        //         if (!row.experienceLevel) return 'N/A';
+        //         return row.experienceLevel.replace('_', ' ').toLowerCase()
+        //             .replace(/\b\w/g, l => l.toUpperCase());
+        //     }
+        // },
         {
             header: 'Base Salary',
             accessor: 'baseSalary',
             sortable: true,
             render: (row) => {
+                // Use calculated monthly salary if available, otherwise use base salary
                 const salary = row.calculatedMonthlySalary || row.monthlyBaseSalary || row.baseSalary;
+
                 if (!salary) return 'N/A';
 
                 const contractType = row.contractType || row.type;
@@ -264,22 +272,30 @@
 
                 switch (contractType) {
                     case 'HOURLY':
+                        const daysPerWeek = row.workingDaysPerWeek;
+                        const hoursPerShift = row.hoursPerShift;
                         return (
                             <div className="schedule-info">
                                 {row.workingDaysPerWeek && <div>{row.workingDaysPerWeek} days/week</div>}
                                 {row.hoursPerShift && <div>{row.hoursPerShift}h/shift</div>}
                             </div>
                         );
+
                     case 'DAILY':
+                        const daysPerMonth = row.workingDaysPerMonth;
+                        const includesWeekends = row.includesWeekends;
                         return (
                             <div className="schedule-info">
                                 {row.workingDaysPerMonth && <div>{row.workingDaysPerMonth} days/month</div>}
                                 {row.includesWeekends && <div className="schedule-badge">Weekends</div>}
                             </div>
                         );
+
                     case 'MONTHLY':
                         const timeRange = formatTimeRange(row.startTime, row.endTime);
                         const workingHours = calculateWorkingHours(row.startTime, row.endTime) || row.workingHours;
+                        const monthlyDays = row.workingDaysPerMonth;
+
                         return (
                             <div className="schedule-info">
                                 {timeRange && (
@@ -292,9 +308,36 @@
                                 {row.workingDaysPerMonth && <div>{row.workingDaysPerMonth} days/month</div>}
                             </div>
                         );
+
                     default:
                         return 'N/A';
                 }
+            }
+        },
+        {
+            header: 'Reporting To',
+            accessor: 'head',
+            sortable: true,
+            render: (row) => {
+                // Show both manager and parent position info if available
+                const manager = row.head;
+                const parentPosition = row.parentJobPositionName;
+
+                return (
+                    <div className="reporting-info">
+                        {manager && (
+                            <div className="manager-name">
+                                {manager}
+                            </div>
+                        )}
+                        {parentPosition && (
+                            <div className="parent-position">
+                                <FiTrendingUp size={12} /> {parentPosition}
+                            </div>
+                        )}
+                        {!manager && !parentPosition && 'N/A'}
+                    </div>
+                );
             }
         },
         {
@@ -310,6 +353,7 @@
     ];
 
     const actions = [
+
         {
             label: 'Edit',
             icon: <FiEdit />,
@@ -327,13 +371,16 @@
         }
     ];
 
+    // Create filterable columns array based on actual data structure
     const getFilterableColumns = () => {
         const baseColumns = [
             { accessor: 'department', header: 'Department', filterType: 'select' },
             { accessor: 'contractType', header: 'Contract Type', filterType: 'select' },
             { accessor: 'experienceLevel', header: 'Experience Level', filterType: 'select' },
+            // { accessor: 'active', header: 'Status', filterType: 'select' }
         ];
 
+        // Only add hierarchy filters if hierarchy data exists
         if (positions.some(p => p.hierarchyLevel !== undefined || p.isRootPosition !== undefined)) {
             baseColumns.push(
                 { accessor: 'hierarchyLevel', header: 'Hierarchy Level', filterType: 'select' }
@@ -376,9 +423,10 @@
                 emptyMessage="No job positions found. Click 'Add Position' to create one."
                 onRowClick={handleRowClick}
                 showAddButton={true}
-                addButtonText="Add Positions"
+                addButtonText="Add Position"
                 addButtonIcon={<FiPlus />}
                 onAddClick={() => setShowAddForm(true)}
+                // Export functionality
                 showExportButton={true}
                 exportFileName="job_positions"
                 exportButtonText="Export Positions"
