import React, { useState, useEffect } from 'react';
import { useSnackbar } from '../../../../contexts/SnackbarContext';
import './AddPositionForm.scss';
import {employeeService} from "../../../../services/hr/employeeService.js";
import {departmentService} from "../../../../services/hr/departmentService.js";
import {jobPositionService} from "../../../../services/hr/jobPositionService.js";
<<<<<<< HEAD
=======

const STEPS = [
    { id: 1, label: 'Basic Info & Hierarchy' },
    { id: 2, label: 'Contract Configuration' },
    { id: 3, label: 'Review & Finish' }
];
>>>>>>> 16fd0676

const AddPositionForm = ({ isOpen, onClose, onSubmit }) => {
    const { showError } = useSnackbar();

    // --- State Management ---
    const [currentStep, setCurrentStep] = useState(1);
    const [formErrors, setFormErrors] = useState({});

    const [formData, setFormData] = useState({
        // Basics
        positionName: '',
        department: '',
        head: '',
        active: true,
        experienceLevel: 'ENTRY_LEVEL',
        probationPeriod: 90,
        parentJobPositionId: '',

<<<<<<< HEAD
        // NEW: Hierarchy fields
        parentJobPositionId: '',

        // HOURLY fields
=======
        // Contract General
        contractType: 'MONTHLY',

        // HOURLY
>>>>>>> 16fd0676
        workingDaysPerWeek: 5,
        hoursPerShift: 8,
        hourlyRate: '',
        overtimeMultiplier: 1.5,
        trackBreaks: false,
        breakDurationMinutes: 30,

<<<<<<< HEAD
        // DAILY fields
        dailyRate: 0,
=======
        // DAILY
        dailyRate: '',
>>>>>>> 16fd0676
        includesWeekends: false,

        // MONTHLY
        monthlyBaseSalary: '',
        workingDaysPerMonth: 22,
        shifts: 'Day Shift',
        workingHours: 8,
        workingDaysPerMonth: 22,
        vacations: '21 days annual leave',
<<<<<<< HEAD

        // NEW: Time fields for MONTHLY contracts
        startTime: '09:00',
        endTime: '17:00',

        // Legacy compatibility
        baseSalary: '',
        type: '',
        workingDays: '',
        customVacationDays: ''
=======
        startTime: '09:00',
        endTime: '17:00',

        // Deductions (Only for MONTHLY)
        absentDeduction: '',
        lateDeduction: '',
        lateForgivenessMinutes: 0,
        lateForgivenessCountPerQuarter: 0,
        leaveDeduction: '',
>>>>>>> 16fd0676
    });

    const [loading, setLoading] = useState(false);
    const [employees, setEmployees] = useState([]);
    const [departments, setDepartments] = useState([]);
<<<<<<< HEAD
    const [jobPositions, setJobPositions] = useState([]); // NEW: For parent position selection
    const [loadingEmployees, setLoadingEmployees] = useState(false);
    const [loadingDepartments, setLoadingDepartments] = useState(false);
    const [loadingPositions, setLoadingPositions] = useState(false); // NEW: Loading state for positions
=======
    const [jobPositions, setJobPositions] = useState([]);

    // Calculated values (Visual only)
>>>>>>> 16fd0676
    const [calculatedSalary, setCalculatedSalary] = useState({
        daily: 0,
        monthly: 0,
        workingHours: 0,
        workingTimeRange: ''
    });

    // --- Options ---
    const contractTypes = [
        { value: 'HOURLY', label: 'Hourly Contract', description: 'Pay per hour worked with time tracking' },
        { value: 'DAILY', label: 'Daily Contract', description: 'Fixed daily rate for attendance' },
        { value: 'MONTHLY', label: 'Monthly Contract', description: 'Fixed monthly salary with set working hours' }
    ];

    const experienceLevels = [
        { value: 'ENTRY_LEVEL', label: 'Entry Level' },
        { value: 'MID_LEVEL', label: 'Mid Level' },
        { value: 'SENIOR_LEVEL', label: 'Senior Level' },
        { value: 'EXPERT_LEVEL', label: 'Expert Level' }
    ];

<<<<<<< HEAD
    // Fetch employees, departments, and job positions when modal opens
    useEffect(() => {
        if (isOpen) {
            fetchEmployees();
            fetchDepartments();
            fetchJobPositions(); // NEW: Fetch positions for hierarchy
        }
    }, [isOpen]);
=======
    // --- Effects ---
>>>>>>> 16fd0676

    useEffect(() => {
        if (isOpen) {
<<<<<<< HEAD
            setFormData({
                positionName: '',
                department: '',
                head: '',
                contractType: 'MONTHLY',
                experienceLevel: 'ENTRY_LEVEL',
                probationPeriod: 90,
                active: true,

                // NEW: Reset hierarchy fields
                parentJobPositionId: '',

                // HOURLY fields
                workingDaysPerWeek: 5,
                hoursPerShift: 8,
                hourlyRate: 0,
                overtimeMultiplier: 1.5,
                trackBreaks: false,
                breakDurationMinutes: 30,

                // DAILY fields
                dailyRate: 0,
                workingDaysPerMonth: 22,
                includesWeekends: false,

                // MONTHLY fields
                monthlyBaseSalary: 0,
                shifts: 'Day Shift',
                workingHours: 8,
                vacations: '21 days annual leave',

                // NEW: Time fields for MONTHLY contracts
                startTime: '09:00',
                endTime: '17:00',

                // Legacy compatibility
                baseSalary: '',
                type: '',
                workingDays: '',
                customVacationDays: ''
            });
            setError(null);
=======
            fetchInitialData();
            resetForm();
>>>>>>> 16fd0676
        }
    }, [isOpen]);

    useEffect(() => {
        calculateSalaries();
    }, [formData]);

    // --- Data Fetching & Calculations ---

    const fetchInitialData = async () => {
        try {
            const [empRes, deptRes, posRes] = await Promise.all([
                employeeService.getAll(),
                departmentService.getAll(),
                jobPositionService.getAll()
            ]);
            setEmployees(Array.isArray(empRes.data) ? empRes.data : []);
            setDepartments(Array.isArray(deptRes.data) ? deptRes.data : []);
            setJobPositions(Array.isArray(posRes.data) ? posRes.data : []);
        } catch (err) {
            console.error(err);
            showError("Failed to load required data.");
        }
    };

    const resetForm = () => {
        setFormData({
            positionName: '', department: '', head: '', active: true,
            experienceLevel: 'ENTRY_LEVEL', probationPeriod: 90, parentJobPositionId: '',
            contractType: 'MONTHLY',
            workingDaysPerWeek: 5, hoursPerShift: 8, hourlyRate: '', overtimeMultiplier: 1.5,
            trackBreaks: false, breakDurationMinutes: 30,
            dailyRate: '', includesWeekends: false,
            monthlyBaseSalary: '', workingDaysPerMonth: 22, shifts: 'Day Shift', workingHours: 8,
            vacations: '21 days annual leave', startTime: '09:00', endTime: '17:00',
            absentDeduction: '', lateDeduction: '', lateForgivenessMinutes: 0,
            lateForgivenessCountPerQuarter: 0, leaveDeduction: ''
        });
        setCurrentStep(1);
        setFormErrors({});
    };

    const calculateSalaries = () => {
        let daily = 0;
        let monthly = 0;
        let workingHours = 0;
        let workingTimeRange = '';
<<<<<<< HEAD
=======

        const { contractType, hourlyRate, hoursPerShift, workingDaysPerWeek, dailyRate, workingDaysPerMonth, monthlyBaseSalary, startTime, endTime } = formData;
>>>>>>> 16fd0676

        switch (contractType) {
            case 'HOURLY':
<<<<<<< HEAD
                // Daily salary: hourly rate * hours per shift
                daily = (formData.hourlyRate || 0) * (formData.hoursPerShift || 0);
                // Monthly salary: hourly rate * hours per shift * working days per week * 4 weeks
                monthly = daily * (formData.workingDaysPerWeek || 0) * 4;
                workingHours = formData.hoursPerShift || 0;
                break;
            case 'DAILY':
                // Daily salary: daily rate
                daily = formData.dailyRate || 0;
                // Monthly salary: daily rate * working days per month
                monthly = daily * (formData.workingDaysPerMonth || 0);
                workingHours = formData.workingHours || 8; // Default to 8 hours
                break;
            case 'MONTHLY':
                // Monthly salary: monthly base salary
                monthly = formData.monthlyBaseSalary || 0;
                // Daily salary: monthly salary / working days per month (default 22)
                const workingDaysPerMonth = formData.workingDaysPerMonth || 22;
                daily = workingDaysPerMonth > 0 ? monthly / workingDaysPerMonth : 0;

                // Calculate working hours from time range
                if (formData.startTime && formData.endTime) {
                    const start = new Date(`1970-01-01T${formData.startTime}:00`);
                    const end = new Date(`1970-01-01T${formData.endTime}:00`);
                    let diffHours = (end - start) / (1000 * 60 * 60);

                    // Handle overnight shifts
                    if (diffHours < 0) {
                        diffHours += 24;
                    }

                    workingHours = Math.round(diffHours * 100) / 100;
                    workingTimeRange = `${formData.startTime} - ${formData.endTime}`;
                } else {
                    workingHours = formData.workingHours || 8;
                }
                break;
            default:
                daily = 0;
                monthly = 0;
                workingHours = 0;
=======
                daily = (Number(hourlyRate) || 0) * (Number(hoursPerShift) || 0);
                monthly = daily * (Number(workingDaysPerWeek) || 0) * 4;
                workingHours = Number(hoursPerShift) || 0;
                break;
            case 'DAILY':
                daily = Number(dailyRate) || 0;
                monthly = daily * (Number(workingDaysPerMonth) || 0);
                workingHours = Number(formData.workingHours) || 8;
                break;
            case 'MONTHLY':
                monthly = Number(monthlyBaseSalary) || 0;
                // Using standard 22 working days per month
                daily = monthly > 0 ? monthly / 22 : 0;

                if (startTime && endTime) {
                    const start = new Date(`1970-01-01T${startTime}:00`);
                    const end = new Date(`1970-01-01T${endTime}:00`);
                    let diff = (end - start) / (1000 * 60 * 60);
                    if (diff < 0) diff += 24;
                    workingHours = Math.round(diff * 100) / 100;
                    workingTimeRange = `${startTime} - ${endTime}`;
                } else {
                    workingHours = Number(formData.workingHours) || 8;
                }
                break;
>>>>>>> 16fd0676
        }

        setCalculatedSalary({
            daily: Math.round(daily * 100) / 100,
            monthly: Math.round(monthly * 100) / 100,
<<<<<<< HEAD
            workingHours: workingHours,
            workingTimeRange: workingTimeRange
        });
    };

    const fetchEmployees = async () => {
        try {
            setLoadingEmployees(true);
            const response = await employeeService.getAll();
            setEmployees(Array.isArray(response.data) ? response.data : []);
        } catch (err) {
            console.error('Error fetching employees:', err);
            const errorMessage = err.response?.data?.message || err.message || 'Failed to load employees';
            showError(errorMessage);
            setError(prev => prev || errorMessage);
        } finally {
            setLoadingEmployees(false);
=======
            workingHours,
            workingTimeRange
        });
    };

    const getSelectedParentHierarchyInfo = () => {
        if (!formData.parentJobPositionId) return null;
        const parent = jobPositions.find(p => p.id === formData.parentJobPositionId);
        if (!parent) return null;
        return {
            name: parent.positionName,
            department: parent.department,
            hierarchyPath: parent.hierarchyPath || parent.positionName,
            hierarchyLevel: (parent.hierarchyLevel || 0) + 1
        };
    };

    // --- Validation Logic ---

    const validateStep = (step) => {
        const errors = {};
        let isValid = true;

        // Step 1: Basic Info
        if (step === 1) {
            if (!formData.positionName.trim()) {
                errors.positionName = 'Position name is required';
                isValid = false;
            }
            if (!formData.department) {
                errors.department = 'Department is required';
                isValid = false;
            }
>>>>>>> 16fd0676
        }

<<<<<<< HEAD
    const fetchDepartments = async () => {
        try {
            setLoadingDepartments(true);
            const response = await departmentService.getAll();
            setDepartments(Array.isArray(response.data) ? response.data : []);
        } catch (err) {
            console.error('Error fetching departments:', err);
            const errorMessage = err.response?.data?.message || err.message || 'Failed to load departments';
            showError(errorMessage);
            setError(prev => prev || errorMessage);
        } finally {
            setLoadingDepartments(false);
=======
        // Step 2: Contract Config
        if (step === 2) {
            if (formData.contractType === 'HOURLY') {
                if (!formData.hourlyRate || formData.hourlyRate <= 0) {
                    errors.hourlyRate = 'Valid hourly rate is required';
                    isValid = false;
                }
                if (!formData.hoursPerShift || formData.hoursPerShift <= 0) {
                    errors.hoursPerShift = 'Shift hours must be positive';
                    isValid = false;
                }
            } else if (formData.contractType === 'DAILY') {
                if (!formData.dailyRate || formData.dailyRate <= 0) {
                    errors.dailyRate = 'Valid daily rate is required';
                    isValid = false;
                }
                if (!formData.workingDaysPerMonth || formData.workingDaysPerMonth > 31) {
                    errors.workingDaysPerMonth = 'Invalid days per month';
                    isValid = false;
                }
            } else if (formData.contractType === 'MONTHLY') {
                if (!formData.monthlyBaseSalary || formData.monthlyBaseSalary <= 0) {
                    errors.monthlyBaseSalary = 'Valid monthly salary is required';
                    isValid = false;
                }
                if (formData.startTime === formData.endTime) {
                    errors.endTime = 'End time cannot be same as start time';
                    isValid = false;
                }
            }
        }

        // Step 3: Deductions (Only validate if Monthly)
        if (step === 3) {
            if (formData.contractType === 'MONTHLY') {
                if (formData.absentDeduction !== '' && Number(formData.absentDeduction) < 0) errors.absentDeduction = 'Cannot be negative';
                if (formData.lateDeduction !== '' && Number(formData.lateDeduction) < 0) errors.lateDeduction = 'Cannot be negative';
                if (formData.leaveDeduction !== '' && Number(formData.leaveDeduction) < 0) errors.leaveDeduction = 'Cannot be negative';
            }

            if (Object.keys(errors).length > 0) isValid = false;
>>>>>>> 16fd0676
        }

        setFormErrors(errors);
        return isValid;
    };

<<<<<<< HEAD
    // NEW: Fetch job positions for hierarchy selection
    const fetchJobPositions = async () => {
        try {
            setLoadingPositions(true);
            const response = await jobPositionService.getAll();
            setJobPositions(Array.isArray(response.data) ? response.data : []);
        } catch (err) {
            console.error('Error fetching job positions:', err);
            const errorMessage = err.response?.data?.message || err.message || 'Failed to load job positions';
            showError(errorMessage);
            setError(prev => prev || errorMessage);
        } finally {
            setLoadingPositions(false);
        }
    };

    // NEW: Get hierarchy path for selected parent position
    const getSelectedParentHierarchyInfo = () => {
        if (!formData.parentJobPositionId) return null;

        const parentPosition = jobPositions.find(pos => pos.id === formData.parentJobPositionId);
        if (!parentPosition) return null;

        return {
            name: parentPosition.positionName,
            department: parentPosition.department,
            hierarchyPath: parentPosition.hierarchyPath || parentPosition.positionName,
            hierarchyLevel: (parentPosition.hierarchyLevel || 0) + 1
        };
    };
=======
    // --- Event Handlers ---
>>>>>>> 16fd0676

    const handleChange = (e) => {
        const { name, value, type, checked } = e.target;
        setFormData(prev => ({
            ...prev,
            [name]: type === 'checkbox' ? checked : value
        }));

        if (formErrors[name]) {
            setFormErrors(prev => ({ ...prev, [name]: undefined }));
        }
    };

<<<<<<< HEAD
        // Contract-specific validation
        switch (formData.contractType) {
            case 'HOURLY':
                if (!formData.hourlyRate || formData.hourlyRate <= 0) {
                    errors.push('Hourly rate must be greater than 0');
                }
                if (!formData.hoursPerShift || formData.hoursPerShift <= 0) {
                    errors.push('Hours per shift must be greater than 0');
                }
                if (!formData.workingDaysPerWeek || formData.workingDaysPerWeek <= 0 || formData.workingDaysPerWeek > 7) {
                    errors.push('Working days per week must be between 1 and 7');
                }
                break;

            case 'DAILY':
                if (!formData.dailyRate || formData.dailyRate <= 0) {
                    errors.push('Daily rate must be greater than 0');
                }
                if (!formData.workingDaysPerMonth || formData.workingDaysPerMonth <= 0 || formData.workingDaysPerMonth > 31) {
                    errors.push('Working days per month must be between 1 and 31');
                }
                break;

            case 'MONTHLY':
                if (!formData.monthlyBaseSalary || formData.monthlyBaseSalary <= 0) {
                    errors.push('Monthly salary must be greater than 0');
                }
                if (!formData.workingDaysPerMonth || formData.workingDaysPerMonth <= 0 || formData.workingDaysPerMonth > 31) {
                    errors.push('Working days per month must be between 1 and 31');
                }

                // Validate time fields if provided
                if (formData.startTime && formData.endTime) {
                    const start = new Date(`1970-01-01T${formData.startTime}:00`);
                    const end = new Date(`1970-01-01T${formData.endTime}:00`);

                    if (isNaN(start.getTime()) || isNaN(end.getTime())) {
                        errors.push('Invalid time format. Please use HH:MM format');
                    } else if (start >= end && (end.getHours() !== 0 || end.getMinutes() !== 0)) {
                        // Allow overnight shifts but warn if end time is same as start time
                        if (start.getTime() === end.getTime()) {
                            errors.push('End time must be different from start time');
                        }
                    }
                }
                break;
=======
    const handleNext = () => {
        if (validateStep(currentStep)) {
            setCurrentStep(prev => prev + 1);
>>>>>>> 16fd0676
        }
    };

    const handleBack = () => {
        setCurrentStep(prev => prev - 1);
    };

    const handleSubmit = async (e) => {
        e.preventDefault();
        if (!validateStep(3)) return;

        setLoading(true);
        try {
            const { contractType } = formData;

            // Start with essential fields
            const submitData = {
                positionName: formData.positionName.trim(),
                department: formData.department,
                head: formData.head,
                active: formData.active,
                experienceLevel: formData.experienceLevel,
                probationPeriod: Number(formData.probationPeriod),
                parentJobPositionId: formData.parentJobPositionId || null,
                contractType: contractType,
                // NOTE: We do NOT send calculated fields (daily, monthly, workingHours, timeRange)
                // as they are derived on the backend and sending them may cause deserialization errors.
            };

<<<<<<< HEAD
                // NEW: Include hierarchy fields
                ...(formData.parentJobPositionId && {
                    parentJobPositionId: formData.parentJobPositionId
                }),

                // Contract-specific fields
                ...(formData.contractType === 'HOURLY' && {
                    workingDaysPerWeek: formData.workingDaysPerWeek,
                    hoursPerShift: formData.hoursPerShift,
                    hourlyRate: formData.hourlyRate,
                    overtimeMultiplier: formData.overtimeMultiplier,
                    trackBreaks: formData.trackBreaks,
                    breakDurationMinutes: formData.trackBreaks ? formData.breakDurationMinutes : null
                }),

                ...(formData.contractType === 'DAILY' && {
                    dailyRate: formData.dailyRate,
                    workingDaysPerMonth: formData.workingDaysPerMonth,
                    includesWeekends: formData.includesWeekends
                }),

                ...(formData.contractType === 'MONTHLY' && {
                    monthlyBaseSalary: formData.monthlyBaseSalary,
                    workingDaysPerMonth: formData.workingDaysPerMonth,
                    shifts: formData.shifts,
                    workingHours: formData.workingHours,
                    vacations: formData.vacations,
                    // NEW: Include time fields
                    ...(formData.startTime && { startTime: formData.startTime + ':00' }), // Convert to HH:mm:ss format
                    ...(formData.endTime && { endTime: formData.endTime + ':00' })
                }),

                // Calculated fields
                calculatedDailySalary: calculatedSalary.daily,
                calculatedMonthlySalary: calculatedSalary.monthly,
                calculatedWorkingHours: calculatedSalary.workingHours,
                workingTimeRange: calculatedSalary.workingTimeRange
            };
=======
            // Add contract-specific fields and ensure numbers are parsed
            if (contractType === 'HOURLY') {
                Object.assign(submitData, {
                    workingDaysPerWeek: Number(formData.workingDaysPerWeek),
                    hoursPerShift: Number(formData.hoursPerShift),
                    hourlyRate: Number(formData.hourlyRate),
                    overtimeMultiplier: Number(formData.overtimeMultiplier),
                    trackBreaks: formData.trackBreaks,
                    breakDurationMinutes: Number(formData.breakDurationMinutes),
                    dailyRate: null,
                    monthlyBaseSalary: null,
                    baseSalary: null, // Let backend calculate based on hourly rate
                });
            } else if (contractType === 'DAILY') {
                Object.assign(submitData, {
                    dailyRate: Number(formData.dailyRate),
                    workingDaysPerMonth: Number(formData.workingDaysPerMonth),
                    includesWeekends: formData.includesWeekends,
                    hourlyRate: null,
                    monthlyBaseSalary: null,
                    baseSalary: null, // Let backend calculate based on daily rate
                });
            } else if (contractType === 'MONTHLY') {
                Object.assign(submitData, {
                    monthlyBaseSalary: Number(formData.monthlyBaseSalary),
                    baseSalary: Number(formData.monthlyBaseSalary),
                    workingDaysPerMonth: Number(formData.workingDaysPerMonth),
                    shifts: formData.shifts,
                    workingHours: Number(formData.workingHours),
                    vacations: formData.vacations,
                    startTime: formData.startTime ? `${formData.startTime}:00` : null,
                    endTime: formData.endTime ? `${formData.endTime}:00` : null,

                    // Deductions
                    absentDeduction: formData.absentDeduction ? Number(formData.absentDeduction) : null,
                    lateDeduction: formData.lateDeduction ? Number(formData.lateDeduction) : null,
                    leaveDeduction: formData.leaveDeduction ? Number(formData.leaveDeduction) : null,
                    lateForgivenessMinutes: Number(formData.lateForgivenessMinutes),
                    lateForgivenessCountPerQuarter: Number(formData.lateForgivenessCountPerQuarter),

                    hourlyRate: null,
                    dailyRate: null,
                });
            }

            // Remove any fields that are null/empty/undefined
            Object.keys(submitData).forEach(key => {
                if (submitData[key] === null || submitData[key] === '' || submitData[key] === undefined) {
                    delete submitData[key];
                }
            });
>>>>>>> 16fd0676

            await onSubmit(submitData);
            onClose();
        } catch (err) {
<<<<<<< HEAD
            console.error('Error submitting form:', err);
            showError(err?.response?.data?.message  || 'Failed to add position');
            setError(err?.response?.data?.message || 'Failed to add position');
=======
            console.error(err);
>>>>>>> 16fd0676
        } finally {
            setLoading(false);
        }
    };

<<<<<<< HEAD
    const renderContractSpecificFields = () => {
        switch (formData.contractType) {
            case 'HOURLY':
                return (
                    <div className="jp-section">
                        <h4>Hourly Contract Configuration</h4>
                        <div className="jp-form-row">
                            <div className="jp-form-group">
                                <label htmlFor="hourlyRate">
                                    Hourly Rate ($) <span className="jp-required">*</span>
                                </label>
                                <input
                                    type="number"
                                    id="hourlyRate"
                                    name="hourlyRate"
                                    value={formData.hourlyRate}
                                    onChange={handleChange}
                                    min="0"
                                    step="0.01"
                                    required
                                    placeholder="0.00"
                                />
                            </div>
                            <div className="jp-form-group">
                                <label htmlFor="hoursPerShift">
                                    Hours per Shift <span className="jp-required">*</span>
                                </label>
                                <input
                                    type="number"
                                    id="hoursPerShift"
                                    name="hoursPerShift"
                                    value={formData.hoursPerShift}
                                    onChange={handleChange}
                                    min="1"
                                    max="24"
                                    required
                                />
                            </div>
                        </div>
                        <div className="jp-form-row">
                            <div className="jp-form-group">
                                <label htmlFor="workingDaysPerWeek">
                                    Working Days per Week <span className="jp-required">*</span>
                                </label>
                                <input
                                    type="number"
                                    id="workingDaysPerWeek"
                                    name="workingDaysPerWeek"
                                    value={formData.workingDaysPerWeek}
                                    onChange={handleChange}
                                    min="1"
                                    max="7"
                                    required
                                />
                            </div>
                            <div className="jp-form-group">
                                <label htmlFor="overtimeMultiplier">Overtime Multiplier</label>
                                <input
                                    type="number"
                                    id="overtimeMultiplier"
                                    name="overtimeMultiplier"
                                    value={formData.overtimeMultiplier}
                                    onChange={handleChange}
                                    min="1"
                                    max="3"
                                    step="0.1"
                                />
                            </div>
                        </div>
                        <div className="jp-form-row">
                            <div className="jp-form-group jp-checkbox-group">
                                <label>
                                    <input
                                        type="checkbox"
                                        name="trackBreaks"
                                        checked={formData.trackBreaks}
                                        onChange={handleChange}
                                    />
                                    Track Break Time
                                </label>
                            </div>
                            {formData.trackBreaks && (
                                <div className="jp-form-group">
                                    <label htmlFor="breakDurationMinutes">Break Duration (minutes)</label>
                                    <input
                                        type="number"
                                        id="breakDurationMinutes"
                                        name="breakDurationMinutes"
                                        value={formData.breakDurationMinutes}
                                        onChange={handleChange}
                                        min="0"
                                        max="120"
                                    />
                                </div>
                            )}
                        </div>
                    </div>
                );

            case 'DAILY':
                return (
                    <div className="jp-section">
                        <h4>Daily Contract Configuration</h4>
                        <div className="jp-form-row">
                            <div className="jp-form-group">
                                <label htmlFor="dailyRate">
                                    Daily Rate ($) <span className="jp-required">*</span>
                                </label>
                                <input
                                    type="number"
                                    id="dailyRate"
                                    name="dailyRate"
                                    value={formData.dailyRate}
                                    onChange={handleChange}
                                    min="0"
                                    step="0.01"
                                    required
                                    placeholder="0.00"
                                />
                            </div>
                            <div className="jp-form-group">
                                <label htmlFor="workingDaysPerMonth">
                                    Working Days per Month <span className="jp-required">*</span>
                                </label>
                                <input
                                    type="number"
                                    id="workingDaysPerMonth"
                                    name="workingDaysPerMonth"
                                    value={formData.workingDaysPerMonth}
                                    onChange={handleChange}
                                    min="1"
                                    max="31"
                                    required
                                />
                            </div>
                        </div>
                        <div className="jp-form-row">
                            <div className="jp-form-group jp-checkbox-group">
                                <label>
                                    <input
                                        type="checkbox"
                                        name="includesWeekends"
                                        checked={formData.includesWeekends}
                                        onChange={handleChange}
                                    />
                                    Includes Weekend Work
                                </label>
                            </div>
                        </div>
                    </div>
                );

            case 'MONTHLY':
                return (
                    <div className="jp-section">
                        <h4>Monthly Contract Configuration</h4>
                        <div className="jp-form-row">
                            <div className="jp-form-group">
                                <label htmlFor="monthlyBaseSalary">
                                    Monthly Base Salary ($) <span className="jp-required">*</span>
                                </label>
                                <input
                                    type="number"
                                    id="monthlyBaseSalary"
                                    name="monthlyBaseSalary"
                                    value={formData.monthlyBaseSalary}
                                    onChange={handleChange}
                                    min="0"
                                    step="0.01"
                                    required
                                    placeholder="0.00"
                                />
                            </div>
                            <div className="jp-form-group">
                                <label htmlFor="workingDaysPerMonth">Working Days per Month</label>
                                <input
                                    type="number"
                                    id="workingDaysPerMonth"
                                    name="workingDaysPerMonth"
                                    value={formData.workingDaysPerMonth}
                                    onChange={handleChange}
                                    min="1"
                                    max="31"
                                    placeholder="22"
                                />
                            </div>
                        </div>

                        {/* NEW: Working Time Section */}
                        <div className="jp-time-section">
                            <h5>Working Hours Schedule</h5>
                            <div className="jp-form-row">
                                <div className="jp-form-group">
                                    <label htmlFor="startTime">Start Time</label>
                                    <input
                                        type="time"
                                        id="startTime"
                                        name="startTime"
                                        value={formData.startTime}
                                        onChange={handleChange}
                                        className="jp-time-input"
                                    />
                                </div>
                                <div className="jp-form-group">
                                    <label htmlFor="endTime">End Time</label>
                                    <input
                                        type="time"
                                        id="endTime"
                                        name="endTime"
                                        value={formData.endTime}
                                        onChange={handleChange}
                                        className="jp-time-input"
                                    />
                                </div>
                            </div>
                            {calculatedSalary.workingTimeRange && (
                                <div className="jp-time-preview">
                                    <span className="jp-time-label">Working Hours:</span>
                                    <span className="jp-time-value">
                                        {calculatedSalary.workingTimeRange} ({calculatedSalary.workingHours}h/day)
                                    </span>
                                </div>
                            )}
                        </div>

                        <div className="jp-form-row">
                            <div className="jp-form-group">
                                <label htmlFor="shifts">Shifts</label>
                                <div className="jp-select-wrapper">
                                    <select
                                        id="shifts"
                                        name="shifts"
                                        value={formData.shifts}
                                        onChange={handleChange}
                                    >
                                        <option value="Day Shift">Day Shift</option>
                                        <option value="Night Shift">Night Shift</option>
                                        <option value="Rotating Shifts">Rotating Shifts</option>
                                        <option value="Flexible">Flexible</option>
                                    </select>
                                </div>
                            </div>
                            <div className="jp-form-group">
                                <label htmlFor="workingHours">Manual Working Hours per Day</label>
                                <input
                                    type="number"
                                    id="workingHours"
                                    name="workingHours"
                                    value={formData.workingHours}
                                    onChange={handleChange}
                                    min="1"
                                    max="24"
                                    placeholder="Leave empty to auto-calculate from time range"
                                />
                                <small className="jp-field-hint">
                                    Leave empty to auto-calculate from start/end time
                                </small>
                            </div>
                        </div>
                        <div className="jp-form-row">
                            <div className="jp-form-group">
                                <label htmlFor="vacations">Vacation Policy</label>
                                <input
                                    type="text"
                                    id="vacations"
                                    name="vacations"
                                    value={formData.vacations}
                                    onChange={handleChange}
                                    placeholder="e.g., 21 days annual leave"
                                />
                            </div>
                        </div>
                    </div>
                );

            default:
                return null;
        }
    };
=======
    // --- Render Helpers ---

    const renderField = (label, name, type = "text", required = false, props = {}) => (
        <div className="jp-form-group">
            <label htmlFor={name}>
                {label} {required && <span className="jp-required">*</span>}
            </label>
            <input
                type={type}
                id={name}
                name={name}
                value={formData[name]}
                onChange={handleChange}
                className={formErrors[name] ? 'has-error' : ''}
                {...props}
            />
            {formErrors[name] && <div className="jp-field-error">{formErrors[name]}</div>}
        </div>
    );
>>>>>>> 16fd0676

    const handleOverlayClick = (e) => {
        // Only close if clicking on the overlay itself, not on the modal content
        if (e.target === e.currentTarget) {
            onClose();
        }
    };

    if (!isOpen) return null;

    return (
<<<<<<< HEAD
        <div className="modal-overlay" onClick={handleOverlayClick}>
            <div className="modal-content modal-xl">
=======
        <div className="jp-modal" onClick={(e) => e.target.className === 'jp-modal' && onClose()}>
            <div className=" modal-content modal-lg">
>>>>>>> 16fd0676
                <div className="modal-header">
                    <h2>Add New Position</h2>
                    <button className="btn-close" onClick={onClose}>×</button>
                </div>



                <div className="modal-body">
                    {/* Stepper Indicator */}
                    <div className="jp-stepper">
                        {STEPS.map(step => (
                            <div key={step.id} className={`step-item ${currentStep === step.id ? 'active' : ''} ${currentStep > step.id ? 'completed' : ''}`}>
                                <div className="step-circle">{currentStep > step.id ? '✓' : step.id}</div>
                                <span className="step-label">{step.label}</span>
                            </div>
                        ))}
                    </div>
<<<<<<< HEAD
                )}

                {(loadingDepartments || loadingEmployees || loadingPositions) ? (
                    <div className="jp-loading">Loading form data...</div>
                ) : (
                    <div className="modal-body">   <form onSubmit={handleSubmit}>
                        {/* Basic Information */}
                        <div className="jp-section">
                            <h3>Basic Information</h3>
                            <div className="jp-form-row">
                                <div className="jp-form-group">
                                    <label htmlFor="positionName">
                                        Position Name <span className="jp-required">*</span>
                                    </label>
                                    <input
                                        type="text"
                                        id="positionName"
                                        name="positionName"
                                        value={formData.positionName}
                                        onChange={handleChange}
                                        required
                                        placeholder="e.g. Software Engineer"
                                    />
=======
                    {/* STEP 1: BASIC INFO & HIERARCHY */}
                    {currentStep === 1 && (
                        <div className="step-content animation-fade">
                            <div className="jp-section">
                                <h3>Basic Information</h3>
                                <div className="jp-form-row">
                                    {renderField("Position Name", "positionName", "text", true, { placeholder: "e.g. Senior Developer" })}

                                    <div className="jp-form-group">
                                        <label>Department <span className="jp-required">*</span></label>
                                        <div className="jp-select-wrapper">
                                            <select
                                                name="department"
                                                value={formData.department}
                                                onChange={handleChange}
                                                className={formErrors.department ? 'has-error' : ''}
                                            >
                                                <option value="">Select Department</option>
                                                {departments.map(d => <option key={d.id} value={d.name}>{d.name}</option>)}
                                            </select>
                                        </div>
                                        {formErrors.department && <div className="jp-field-error">{formErrors.department}</div>}
                                    </div>
>>>>>>> 16fd0676
                                </div>

                                <div className="jp-form-row">
                                    <div className="jp-form-group">
                                        <label>Experience Level</label>
                                        <div className="jp-select-wrapper">
                                            <select name="experienceLevel" value={formData.experienceLevel} onChange={handleChange}>
                                                {experienceLevels.map(l => <option key={l.value} value={l.value}>{l.label}</option>)}
                                            </select>
                                        </div>
                                    </div>
                                    {renderField("Probation Period (days)", "probationPeriod", "number", false, { min: 0, max: 365 })}
                                </div>
                            </div>

                            <div className="jp-section">
                                <h3>Hierarchy</h3>
                                <div className="jp-form-group">
                                    <label>Parent Position (Optional)</label>
                                    <div className="jp-select-wrapper">
                                        <select name="parentJobPositionId" value={formData.parentJobPositionId} onChange={handleChange}>
                                            <option value="">No Parent (Root Position)</option>
                                            {jobPositions.map(p => (
                                                <option key={p.id} value={p.id}>
                                                    {p.positionName} ({p.department})
                                                </option>
                                            ))}
                                        </select>
                                    </div>
                                    <small className="jp-field-hint">Defines the promotion path and reporting structure.</small>
                                </div>

                                {getSelectedParentHierarchyInfo() && (
                                    <div className="jp-hierarchy-preview">
                                        <h5>Hierarchy Preview</h5>
                                        <div className="jp-hierarchy-info">
                                            <div className="jp-hierarchy-item">
                                                <span className="jp-hierarchy-label">Parent:</span>
                                                <span className="jp-hierarchy-value">{getSelectedParentHierarchyInfo().name}</span>
                                            </div>
                                            <div className="jp-hierarchy-item">
                                                <span className="jp-hierarchy-label">New Level:</span>
                                                <span className="jp-hierarchy-value">Level {getSelectedParentHierarchyInfo().hierarchyLevel}</span>
                                            </div>
                                        </div>
                                    </div>
                                )}
                            </div>
                        </div>
                    )}

                    {/* STEP 2: CONTRACT CONFIGURATION */}
                    {currentStep === 2 && (
                        <div className="step-content animation-fade">
                            <div className="jp-section">
                                <h3>Contract Type</h3>
                                <div className="jp-contract-selector">
                                    {contractTypes.map(type => (
                                        <div
                                            key={type.value}
                                            className={`jp-contract-option ${formData.contractType === type.value ? 'selected' : ''}`}
                                            onClick={() => setFormData(prev => ({ ...prev, contractType: type.value }))}
                                        >
                                            <div className="jp-contract-header">
                                                <input
                                                    type="radio"
                                                    name="contractType"
                                                    value={type.value}
                                                    checked={formData.contractType === type.value}
                                                    onChange={handleChange}
                                                />
                                                <span className="jp-contract-label">{type.label}</span>
                                            </div>
                                        </div>
                                    ))}
                                </div>
                            </div>

<<<<<<< HEAD
                        {/* NEW: Position Hierarchy Section */}
                        <div className="jp-section">
                            <h3>Position Hierarchy</h3>
                            <div className="jp-form-row">
                                <div className="jp-form-group">
                                    <label htmlFor="parentJobPositionId">Parent Position (Optional)</label>
                                    <div className="jp-select-wrapper">
                                        <select
                                            id="parentJobPositionId"
                                            name="parentJobPositionId"
                                            value={formData.parentJobPositionId}
                                            onChange={handleChange}
                                        >
                                            <option value="">Create as Root Position (No Parent)</option>
                                            {jobPositions
                                                .filter(pos => pos.active) // Only show active positions
                                                .map(position => (
                                                    <option key={position.id} value={position.id}>
                                                        {position.positionName} ({position.department})
                                                        {position.hierarchyLevel !== undefined &&
                                                            ` - Level ${position.hierarchyLevel}`}
                                                    </option>
                                                ))}
                                        </select>
                                    </div>
                                    <small className="jp-field-hint">
                                        Select a parent position to create a hierarchical relationship.
                                        This will determine promotion paths and organizational structure.
                                    </small>
                                </div>
                            </div>

                            {/* NEW: Show hierarchy preview if parent is selected */}
                            {getSelectedParentHierarchyInfo() && (
                                <div className="jp-hierarchy-preview">
                                    <h5>Hierarchy Preview</h5>
                                    <div className="jp-hierarchy-info">
                                        <div className="jp-hierarchy-item">
                                            <span className="jp-hierarchy-label">Parent Position:</span>
                                            <span className="jp-hierarchy-value">
                                                {getSelectedParentHierarchyInfo().name}
                                            </span>
                                        </div>
                                        <div className="jp-hierarchy-item">
                                            <span className="jp-hierarchy-label">Parent Department:</span>
                                            <span className="jp-hierarchy-value">
                                                {getSelectedParentHierarchyInfo().department}
                                            </span>
                                        </div>
                                        <div className="jp-hierarchy-item">
                                            <span className="jp-hierarchy-label">New Position Level:</span>
                                            <span className="jp-hierarchy-value">
                                                Level {getSelectedParentHierarchyInfo().hierarchyLevel}
                                            </span>
                                        </div>
                                        <div className="jp-hierarchy-item">
                                            <span className="jp-hierarchy-label">Hierarchy Path:</span>
                                            <span className="jp-hierarchy-value">
                                                {getSelectedParentHierarchyInfo().hierarchyPath} → {formData.positionName || 'New Position'}
                                            </span>
                                        </div>
                                    </div>
                                    <div className="jp-hierarchy-note">
                                        <strong>Note:</strong> Employees in this position will only be able to be promoted to the parent position.
                                    </div>
                                </div>
                            )}
                        </div>

                        {/* Contract Type Selection */}
                        <div className="jp-section">
                            <h3>Contract Type</h3>
                            <div className="jp-contract-selector">
                                {contractTypes.map(type => (
                                    <div
                                        key={type.value}
                                        className={`jp-contract-option ${formData.contractType === type.value ? 'selected' : ''}`}
                                        onClick={() => setFormData(prev => ({ ...prev, contractType: type.value }))}
                                    >
                                        <div className="jp-contract-header">
                                            <input
                                                type="radio"
                                                name="contractType"
                                                value={type.value}
                                                checked={formData.contractType === type.value}
                                                onChange={handleChange}
                                            />
                                            <span className="jp-contract-label">{type.label}</span>
=======
                            <div className="jp-section">
                                <h4>{formData.contractType} Details</h4>

                                {formData.contractType === 'HOURLY' && (
                                    <>
                                        <div className="jp-form-row">
                                            {renderField("Hourly Rate ($)", "hourlyRate", "number", true, { step: "0.01", placeholder: "0.00" })}
                                            {renderField("Hours Per Shift", "hoursPerShift", "number", true)}
>>>>>>> 16fd0676
                                        </div>
                                        <div className="jp-form-row">
                                            {renderField("Working Days/Week", "workingDaysPerWeek", "number", true, { max: 7 })}
                                            {renderField("Overtime Multiplier", "overtimeMultiplier", "number", false, { step: "0.1" })}
                                        </div>
                                    </>
                                )}

                                {formData.contractType === 'DAILY' && (
                                    <div className="jp-form-row">
                                        {renderField("Daily Rate ($)", "dailyRate", "number", true, { step: "0.01", placeholder: "0.00" })}
                                        {renderField("Days Per Month", "workingDaysPerMonth", "number", true, { max: 31 })}
                                    </div>
                                )}

                                {formData.contractType === 'MONTHLY' && (
                                    <>
                                        <div className="jp-form-row">
                                            {renderField("Monthly Salary ($)", "monthlyBaseSalary", "number", true, { step: "0.01", placeholder: "0.00" })}
                                        </div>
                                        <div className="jp-form-row">
                                            {renderField("Start Time", "startTime", "time", false)}
                                            {renderField("End Time", "endTime", "time", false)}
                                        </div>
                                        <div className="jp-form-row">
                                            <div className="jp-form-group">
                                                <label>Shift Type</label>
                                                <div className="jp-select-wrapper">
                                                    <select name="shifts" value={formData.shifts} onChange={handleChange}>
                                                        <option>Day Shift</option>
                                                        <option>Night Shift</option>
                                                        <option>Rotating</option>
                                                    </select>
                                                </div>
                                            </div>
                                            {renderField("Manual Hours (Optional)", "workingHours", "number", false)}
                                        </div>
                                    </>
                                )}
                            </div>
                        </div>
                    )}

                    {/* STEP 3: DEDUCTIONS & REVIEW */}
                    {currentStep === 3 && (
                        <div className="step-content animation-fade">

                            {/* DEDUCTIONS SECTION - ONLY VISIBLE IF MONTHLY */}
                            {formData.contractType === 'MONTHLY' && (
                                <div className="jp-section">
                                    <h3>Deductions & Policies</h3>
                                    <p className="jp-section-description">Set automatic penalties for attendance violations.</p>

                                    <div className="jp-form-row">
                                        {renderField("Absent Penalty ($)", "absentDeduction", "number", false, { min: 0, step: "0.01" })}
                                        {renderField("Late Penalty ($)", "lateDeduction", "number", false, { min: 0, step: "0.01" })}
                                    </div>

                                    <div className="jp-form-row">
                                        {renderField("Late Forgiveness (Mins)", "lateForgivenessMinutes", "number", false, { placeholder: "e.g. 15" })}
                                        {renderField("Forgiveness Count (Per Qtr)", "lateForgivenessCountPerQuarter", "number", false)}
                                    </div>

                                    {renderField("Vacation Policy", "vacations", "text", false, { placeholder: "e.g. 21 Days" })}
                                </div>
                            )}

                            {/* SUMMARY SECTION - VISIBLE FOR ALL */}
                            <div className="jp-section">
                                <h3>Final Summary</h3>
                                <div className="jp-salary-preview">
                                    <div className="jp-salary-item">
                                        <span className="jp-salary-label">Calculated Daily:</span>
                                        <span className="jp-salary-value">${calculatedSalary.daily.toFixed(2)}</span>
                                    </div>
                                    <div className="jp-salary-item">
                                        <span className="jp-salary-label">Calculated Monthly:</span>
                                        <span className="jp-salary-value">${calculatedSalary.monthly.toFixed(2)}</span>
                                    </div>
                                    {calculatedSalary.workingTimeRange && (
                                        <div className="jp-salary-item">
                                            <span className="jp-salary-label">Schedule:</span>
                                            <span className="jp-salary-value">{calculatedSalary.workingTimeRange}</span>
                                        </div>
                                    )}
                                    <div className="jp-salary-item">
                                        <span className="jp-salary-label">Contract Type:</span>
                                        <span className="jp-salary-value" style={{fontSize: '1rem', textTransform: 'capitalize'}}>
                                            {formData.contractType.toLowerCase()}
                                        </span>
                                    </div>
                                </div>
                                {formData.contractType === 'MONTHLY' && calculatedSalary.workingHours > 0 && (
                                    <div className="jp-salary-item">
                                        <span className="jp-salary-label">Working Hours per Day:</span>
                                        <span className="jp-salary-value">{calculatedSalary.workingHours}h</span>
                                    </div>
                                )}
                                {formData.contractType === 'MONTHLY' && calculatedSalary.workingTimeRange && (
                                    <div className="jp-salary-item">
                                        <span className="jp-salary-label">Working Time Range:</span>
                                        <span className="jp-salary-value">{calculatedSalary.workingTimeRange}</span>
                                    </div>
                                )}
                            </div>
                        </div>
<<<<<<< HEAD


                    </form></div>

                )}
                <div className="modal-footer">
                    <button
                        type="button"
                        className="btn-cancel"
                        onClick={onClose}
                        disabled={loading}
                    >
                        Cancel
                    </button>
                    <button
                        type="submit"
                        className="btn-primary"
                        disabled={loading}
                        onClick={handleSubmit}
                    >
                        {loading ? 'Adding...' : 'Add Position'}
                    </button>
=======
                    )}
                </div>
                <div className="jp-wizard-actions modal-footer">
                    <button
                        type="button"
                        className="jp-btn-secondary"
                        onClick={currentStep === 1 ? onClose : handleBack}
                        disabled={loading}
                    >
                        {currentStep === 1 ? 'Cancel' : 'Back'}
                    </button>

                    {currentStep < 3 ? (
                        <button
                            type="button"
                            className="jp-submit-button"
                            onClick={handleNext}
                        >
                            Next Step
                        </button>
                    ) : (
                        <button
                            type="button"
                            className="jp-submit-button"
                            onClick={handleSubmit}
                            disabled={loading}
                        >
                            {loading ? 'Creating Position...' : 'Create Position'}
                        </button>
                    )}
>>>>>>> 16fd0676
                </div>
            </div>

        </div>
    );
};

export default AddPositionForm;<|MERGE_RESOLUTION|>--- conflicted
+++ resolved
@@ -4,15 +4,12 @@
 import {employeeService} from "../../../../services/hr/employeeService.js";
 import {departmentService} from "../../../../services/hr/departmentService.js";
 import {jobPositionService} from "../../../../services/hr/jobPositionService.js";
-<<<<<<< HEAD
-=======
 
 const STEPS = [
     { id: 1, label: 'Basic Info & Hierarchy' },
     { id: 2, label: 'Contract Configuration' },
     { id: 3, label: 'Review & Finish' }
 ];
->>>>>>> 16fd0676
 
 const AddPositionForm = ({ isOpen, onClose, onSubmit }) => {
     const { showError } = useSnackbar();
@@ -31,17 +28,10 @@
         probationPeriod: 90,
         parentJobPositionId: '',
 
-<<<<<<< HEAD
-        // NEW: Hierarchy fields
-        parentJobPositionId: '',
-
-        // HOURLY fields
-=======
         // Contract General
         contractType: 'MONTHLY',
 
         // HOURLY
->>>>>>> 16fd0676
         workingDaysPerWeek: 5,
         hoursPerShift: 8,
         hourlyRate: '',
@@ -49,13 +39,8 @@
         trackBreaks: false,
         breakDurationMinutes: 30,
 
-<<<<<<< HEAD
-        // DAILY fields
-        dailyRate: 0,
-=======
         // DAILY
         dailyRate: '',
->>>>>>> 16fd0676
         includesWeekends: false,
 
         // MONTHLY
@@ -63,20 +48,7 @@
         workingDaysPerMonth: 22,
         shifts: 'Day Shift',
         workingHours: 8,
-        workingDaysPerMonth: 22,
         vacations: '21 days annual leave',
-<<<<<<< HEAD
-
-        // NEW: Time fields for MONTHLY contracts
-        startTime: '09:00',
-        endTime: '17:00',
-
-        // Legacy compatibility
-        baseSalary: '',
-        type: '',
-        workingDays: '',
-        customVacationDays: ''
-=======
         startTime: '09:00',
         endTime: '17:00',
 
@@ -86,22 +58,14 @@
         lateForgivenessMinutes: 0,
         lateForgivenessCountPerQuarter: 0,
         leaveDeduction: '',
->>>>>>> 16fd0676
     });
 
     const [loading, setLoading] = useState(false);
     const [employees, setEmployees] = useState([]);
     const [departments, setDepartments] = useState([]);
-<<<<<<< HEAD
-    const [jobPositions, setJobPositions] = useState([]); // NEW: For parent position selection
-    const [loadingEmployees, setLoadingEmployees] = useState(false);
-    const [loadingDepartments, setLoadingDepartments] = useState(false);
-    const [loadingPositions, setLoadingPositions] = useState(false); // NEW: Loading state for positions
-=======
     const [jobPositions, setJobPositions] = useState([]);
 
     // Calculated values (Visual only)
->>>>>>> 16fd0676
     const [calculatedSalary, setCalculatedSalary] = useState({
         daily: 0,
         monthly: 0,
@@ -123,68 +87,12 @@
         { value: 'EXPERT_LEVEL', label: 'Expert Level' }
     ];
 
-<<<<<<< HEAD
-    // Fetch employees, departments, and job positions when modal opens
+    // --- Effects ---
+
     useEffect(() => {
         if (isOpen) {
-            fetchEmployees();
-            fetchDepartments();
-            fetchJobPositions(); // NEW: Fetch positions for hierarchy
-        }
-    }, [isOpen]);
-=======
-    // --- Effects ---
->>>>>>> 16fd0676
-
-    useEffect(() => {
-        if (isOpen) {
-<<<<<<< HEAD
-            setFormData({
-                positionName: '',
-                department: '',
-                head: '',
-                contractType: 'MONTHLY',
-                experienceLevel: 'ENTRY_LEVEL',
-                probationPeriod: 90,
-                active: true,
-
-                // NEW: Reset hierarchy fields
-                parentJobPositionId: '',
-
-                // HOURLY fields
-                workingDaysPerWeek: 5,
-                hoursPerShift: 8,
-                hourlyRate: 0,
-                overtimeMultiplier: 1.5,
-                trackBreaks: false,
-                breakDurationMinutes: 30,
-
-                // DAILY fields
-                dailyRate: 0,
-                workingDaysPerMonth: 22,
-                includesWeekends: false,
-
-                // MONTHLY fields
-                monthlyBaseSalary: 0,
-                shifts: 'Day Shift',
-                workingHours: 8,
-                vacations: '21 days annual leave',
-
-                // NEW: Time fields for MONTHLY contracts
-                startTime: '09:00',
-                endTime: '17:00',
-
-                // Legacy compatibility
-                baseSalary: '',
-                type: '',
-                workingDays: '',
-                customVacationDays: ''
-            });
-            setError(null);
-=======
             fetchInitialData();
             resetForm();
->>>>>>> 16fd0676
         }
     }, [isOpen]);
 
@@ -232,57 +140,11 @@
         let monthly = 0;
         let workingHours = 0;
         let workingTimeRange = '';
-<<<<<<< HEAD
-=======
 
         const { contractType, hourlyRate, hoursPerShift, workingDaysPerWeek, dailyRate, workingDaysPerMonth, monthlyBaseSalary, startTime, endTime } = formData;
->>>>>>> 16fd0676
 
         switch (contractType) {
             case 'HOURLY':
-<<<<<<< HEAD
-                // Daily salary: hourly rate * hours per shift
-                daily = (formData.hourlyRate || 0) * (formData.hoursPerShift || 0);
-                // Monthly salary: hourly rate * hours per shift * working days per week * 4 weeks
-                monthly = daily * (formData.workingDaysPerWeek || 0) * 4;
-                workingHours = formData.hoursPerShift || 0;
-                break;
-            case 'DAILY':
-                // Daily salary: daily rate
-                daily = formData.dailyRate || 0;
-                // Monthly salary: daily rate * working days per month
-                monthly = daily * (formData.workingDaysPerMonth || 0);
-                workingHours = formData.workingHours || 8; // Default to 8 hours
-                break;
-            case 'MONTHLY':
-                // Monthly salary: monthly base salary
-                monthly = formData.monthlyBaseSalary || 0;
-                // Daily salary: monthly salary / working days per month (default 22)
-                const workingDaysPerMonth = formData.workingDaysPerMonth || 22;
-                daily = workingDaysPerMonth > 0 ? monthly / workingDaysPerMonth : 0;
-
-                // Calculate working hours from time range
-                if (formData.startTime && formData.endTime) {
-                    const start = new Date(`1970-01-01T${formData.startTime}:00`);
-                    const end = new Date(`1970-01-01T${formData.endTime}:00`);
-                    let diffHours = (end - start) / (1000 * 60 * 60);
-
-                    // Handle overnight shifts
-                    if (diffHours < 0) {
-                        diffHours += 24;
-                    }
-
-                    workingHours = Math.round(diffHours * 100) / 100;
-                    workingTimeRange = `${formData.startTime} - ${formData.endTime}`;
-                } else {
-                    workingHours = formData.workingHours || 8;
-                }
-                break;
-            default:
-                daily = 0;
-                monthly = 0;
-                workingHours = 0;
-=======
                 daily = (Number(hourlyRate) || 0) * (Number(hoursPerShift) || 0);
                 monthly = daily * (Number(workingDaysPerWeek) || 0) * 4;
                 workingHours = Number(hoursPerShift) || 0;
@@ -308,31 +170,11 @@
                     workingHours = Number(formData.workingHours) || 8;
                 }
                 break;
->>>>>>> 16fd0676
         }
 
         setCalculatedSalary({
             daily: Math.round(daily * 100) / 100,
             monthly: Math.round(monthly * 100) / 100,
-<<<<<<< HEAD
-            workingHours: workingHours,
-            workingTimeRange: workingTimeRange
-        });
-    };
-
-    const fetchEmployees = async () => {
-        try {
-            setLoadingEmployees(true);
-            const response = await employeeService.getAll();
-            setEmployees(Array.isArray(response.data) ? response.data : []);
-        } catch (err) {
-            console.error('Error fetching employees:', err);
-            const errorMessage = err.response?.data?.message || err.message || 'Failed to load employees';
-            showError(errorMessage);
-            setError(prev => prev || errorMessage);
-        } finally {
-            setLoadingEmployees(false);
-=======
             workingHours,
             workingTimeRange
         });
@@ -366,23 +208,8 @@
                 errors.department = 'Department is required';
                 isValid = false;
             }
->>>>>>> 16fd0676
-        }
-
-<<<<<<< HEAD
-    const fetchDepartments = async () => {
-        try {
-            setLoadingDepartments(true);
-            const response = await departmentService.getAll();
-            setDepartments(Array.isArray(response.data) ? response.data : []);
-        } catch (err) {
-            console.error('Error fetching departments:', err);
-            const errorMessage = err.response?.data?.message || err.message || 'Failed to load departments';
-            showError(errorMessage);
-            setError(prev => prev || errorMessage);
-        } finally {
-            setLoadingDepartments(false);
-=======
+        }
+
         // Step 2: Contract Config
         if (step === 2) {
             if (formData.contractType === 'HOURLY') {
@@ -424,47 +251,13 @@
             }
 
             if (Object.keys(errors).length > 0) isValid = false;
->>>>>>> 16fd0676
         }
 
         setFormErrors(errors);
         return isValid;
     };
 
-<<<<<<< HEAD
-    // NEW: Fetch job positions for hierarchy selection
-    const fetchJobPositions = async () => {
-        try {
-            setLoadingPositions(true);
-            const response = await jobPositionService.getAll();
-            setJobPositions(Array.isArray(response.data) ? response.data : []);
-        } catch (err) {
-            console.error('Error fetching job positions:', err);
-            const errorMessage = err.response?.data?.message || err.message || 'Failed to load job positions';
-            showError(errorMessage);
-            setError(prev => prev || errorMessage);
-        } finally {
-            setLoadingPositions(false);
-        }
-    };
-
-    // NEW: Get hierarchy path for selected parent position
-    const getSelectedParentHierarchyInfo = () => {
-        if (!formData.parentJobPositionId) return null;
-
-        const parentPosition = jobPositions.find(pos => pos.id === formData.parentJobPositionId);
-        if (!parentPosition) return null;
-
-        return {
-            name: parentPosition.positionName,
-            department: parentPosition.department,
-            hierarchyPath: parentPosition.hierarchyPath || parentPosition.positionName,
-            hierarchyLevel: (parentPosition.hierarchyLevel || 0) + 1
-        };
-    };
-=======
     // --- Event Handlers ---
->>>>>>> 16fd0676
 
     const handleChange = (e) => {
         const { name, value, type, checked } = e.target;
@@ -478,58 +271,9 @@
         }
     };
 
-<<<<<<< HEAD
-        // Contract-specific validation
-        switch (formData.contractType) {
-            case 'HOURLY':
-                if (!formData.hourlyRate || formData.hourlyRate <= 0) {
-                    errors.push('Hourly rate must be greater than 0');
-                }
-                if (!formData.hoursPerShift || formData.hoursPerShift <= 0) {
-                    errors.push('Hours per shift must be greater than 0');
-                }
-                if (!formData.workingDaysPerWeek || formData.workingDaysPerWeek <= 0 || formData.workingDaysPerWeek > 7) {
-                    errors.push('Working days per week must be between 1 and 7');
-                }
-                break;
-
-            case 'DAILY':
-                if (!formData.dailyRate || formData.dailyRate <= 0) {
-                    errors.push('Daily rate must be greater than 0');
-                }
-                if (!formData.workingDaysPerMonth || formData.workingDaysPerMonth <= 0 || formData.workingDaysPerMonth > 31) {
-                    errors.push('Working days per month must be between 1 and 31');
-                }
-                break;
-
-            case 'MONTHLY':
-                if (!formData.monthlyBaseSalary || formData.monthlyBaseSalary <= 0) {
-                    errors.push('Monthly salary must be greater than 0');
-                }
-                if (!formData.workingDaysPerMonth || formData.workingDaysPerMonth <= 0 || formData.workingDaysPerMonth > 31) {
-                    errors.push('Working days per month must be between 1 and 31');
-                }
-
-                // Validate time fields if provided
-                if (formData.startTime && formData.endTime) {
-                    const start = new Date(`1970-01-01T${formData.startTime}:00`);
-                    const end = new Date(`1970-01-01T${formData.endTime}:00`);
-
-                    if (isNaN(start.getTime()) || isNaN(end.getTime())) {
-                        errors.push('Invalid time format. Please use HH:MM format');
-                    } else if (start >= end && (end.getHours() !== 0 || end.getMinutes() !== 0)) {
-                        // Allow overnight shifts but warn if end time is same as start time
-                        if (start.getTime() === end.getTime()) {
-                            errors.push('End time must be different from start time');
-                        }
-                    }
-                }
-                break;
-=======
     const handleNext = () => {
         if (validateStep(currentStep)) {
             setCurrentStep(prev => prev + 1);
->>>>>>> 16fd0676
         }
     };
 
@@ -559,46 +303,6 @@
                 // as they are derived on the backend and sending them may cause deserialization errors.
             };
 
-<<<<<<< HEAD
-                // NEW: Include hierarchy fields
-                ...(formData.parentJobPositionId && {
-                    parentJobPositionId: formData.parentJobPositionId
-                }),
-
-                // Contract-specific fields
-                ...(formData.contractType === 'HOURLY' && {
-                    workingDaysPerWeek: formData.workingDaysPerWeek,
-                    hoursPerShift: formData.hoursPerShift,
-                    hourlyRate: formData.hourlyRate,
-                    overtimeMultiplier: formData.overtimeMultiplier,
-                    trackBreaks: formData.trackBreaks,
-                    breakDurationMinutes: formData.trackBreaks ? formData.breakDurationMinutes : null
-                }),
-
-                ...(formData.contractType === 'DAILY' && {
-                    dailyRate: formData.dailyRate,
-                    workingDaysPerMonth: formData.workingDaysPerMonth,
-                    includesWeekends: formData.includesWeekends
-                }),
-
-                ...(formData.contractType === 'MONTHLY' && {
-                    monthlyBaseSalary: formData.monthlyBaseSalary,
-                    workingDaysPerMonth: formData.workingDaysPerMonth,
-                    shifts: formData.shifts,
-                    workingHours: formData.workingHours,
-                    vacations: formData.vacations,
-                    // NEW: Include time fields
-                    ...(formData.startTime && { startTime: formData.startTime + ':00' }), // Convert to HH:mm:ss format
-                    ...(formData.endTime && { endTime: formData.endTime + ':00' })
-                }),
-
-                // Calculated fields
-                calculatedDailySalary: calculatedSalary.daily,
-                calculatedMonthlySalary: calculatedSalary.monthly,
-                calculatedWorkingHours: calculatedSalary.workingHours,
-                workingTimeRange: calculatedSalary.workingTimeRange
-            };
-=======
             // Add contract-specific fields and ensure numbers are parsed
             if (contractType === 'HOURLY') {
                 Object.assign(submitData, {
@@ -650,304 +354,16 @@
                     delete submitData[key];
                 }
             });
->>>>>>> 16fd0676
 
             await onSubmit(submitData);
             onClose();
         } catch (err) {
-<<<<<<< HEAD
-            console.error('Error submitting form:', err);
-            showError(err?.response?.data?.message  || 'Failed to add position');
-            setError(err?.response?.data?.message || 'Failed to add position');
-=======
             console.error(err);
->>>>>>> 16fd0676
         } finally {
             setLoading(false);
         }
     };
 
-<<<<<<< HEAD
-    const renderContractSpecificFields = () => {
-        switch (formData.contractType) {
-            case 'HOURLY':
-                return (
-                    <div className="jp-section">
-                        <h4>Hourly Contract Configuration</h4>
-                        <div className="jp-form-row">
-                            <div className="jp-form-group">
-                                <label htmlFor="hourlyRate">
-                                    Hourly Rate ($) <span className="jp-required">*</span>
-                                </label>
-                                <input
-                                    type="number"
-                                    id="hourlyRate"
-                                    name="hourlyRate"
-                                    value={formData.hourlyRate}
-                                    onChange={handleChange}
-                                    min="0"
-                                    step="0.01"
-                                    required
-                                    placeholder="0.00"
-                                />
-                            </div>
-                            <div className="jp-form-group">
-                                <label htmlFor="hoursPerShift">
-                                    Hours per Shift <span className="jp-required">*</span>
-                                </label>
-                                <input
-                                    type="number"
-                                    id="hoursPerShift"
-                                    name="hoursPerShift"
-                                    value={formData.hoursPerShift}
-                                    onChange={handleChange}
-                                    min="1"
-                                    max="24"
-                                    required
-                                />
-                            </div>
-                        </div>
-                        <div className="jp-form-row">
-                            <div className="jp-form-group">
-                                <label htmlFor="workingDaysPerWeek">
-                                    Working Days per Week <span className="jp-required">*</span>
-                                </label>
-                                <input
-                                    type="number"
-                                    id="workingDaysPerWeek"
-                                    name="workingDaysPerWeek"
-                                    value={formData.workingDaysPerWeek}
-                                    onChange={handleChange}
-                                    min="1"
-                                    max="7"
-                                    required
-                                />
-                            </div>
-                            <div className="jp-form-group">
-                                <label htmlFor="overtimeMultiplier">Overtime Multiplier</label>
-                                <input
-                                    type="number"
-                                    id="overtimeMultiplier"
-                                    name="overtimeMultiplier"
-                                    value={formData.overtimeMultiplier}
-                                    onChange={handleChange}
-                                    min="1"
-                                    max="3"
-                                    step="0.1"
-                                />
-                            </div>
-                        </div>
-                        <div className="jp-form-row">
-                            <div className="jp-form-group jp-checkbox-group">
-                                <label>
-                                    <input
-                                        type="checkbox"
-                                        name="trackBreaks"
-                                        checked={formData.trackBreaks}
-                                        onChange={handleChange}
-                                    />
-                                    Track Break Time
-                                </label>
-                            </div>
-                            {formData.trackBreaks && (
-                                <div className="jp-form-group">
-                                    <label htmlFor="breakDurationMinutes">Break Duration (minutes)</label>
-                                    <input
-                                        type="number"
-                                        id="breakDurationMinutes"
-                                        name="breakDurationMinutes"
-                                        value={formData.breakDurationMinutes}
-                                        onChange={handleChange}
-                                        min="0"
-                                        max="120"
-                                    />
-                                </div>
-                            )}
-                        </div>
-                    </div>
-                );
-
-            case 'DAILY':
-                return (
-                    <div className="jp-section">
-                        <h4>Daily Contract Configuration</h4>
-                        <div className="jp-form-row">
-                            <div className="jp-form-group">
-                                <label htmlFor="dailyRate">
-                                    Daily Rate ($) <span className="jp-required">*</span>
-                                </label>
-                                <input
-                                    type="number"
-                                    id="dailyRate"
-                                    name="dailyRate"
-                                    value={formData.dailyRate}
-                                    onChange={handleChange}
-                                    min="0"
-                                    step="0.01"
-                                    required
-                                    placeholder="0.00"
-                                />
-                            </div>
-                            <div className="jp-form-group">
-                                <label htmlFor="workingDaysPerMonth">
-                                    Working Days per Month <span className="jp-required">*</span>
-                                </label>
-                                <input
-                                    type="number"
-                                    id="workingDaysPerMonth"
-                                    name="workingDaysPerMonth"
-                                    value={formData.workingDaysPerMonth}
-                                    onChange={handleChange}
-                                    min="1"
-                                    max="31"
-                                    required
-                                />
-                            </div>
-                        </div>
-                        <div className="jp-form-row">
-                            <div className="jp-form-group jp-checkbox-group">
-                                <label>
-                                    <input
-                                        type="checkbox"
-                                        name="includesWeekends"
-                                        checked={formData.includesWeekends}
-                                        onChange={handleChange}
-                                    />
-                                    Includes Weekend Work
-                                </label>
-                            </div>
-                        </div>
-                    </div>
-                );
-
-            case 'MONTHLY':
-                return (
-                    <div className="jp-section">
-                        <h4>Monthly Contract Configuration</h4>
-                        <div className="jp-form-row">
-                            <div className="jp-form-group">
-                                <label htmlFor="monthlyBaseSalary">
-                                    Monthly Base Salary ($) <span className="jp-required">*</span>
-                                </label>
-                                <input
-                                    type="number"
-                                    id="monthlyBaseSalary"
-                                    name="monthlyBaseSalary"
-                                    value={formData.monthlyBaseSalary}
-                                    onChange={handleChange}
-                                    min="0"
-                                    step="0.01"
-                                    required
-                                    placeholder="0.00"
-                                />
-                            </div>
-                            <div className="jp-form-group">
-                                <label htmlFor="workingDaysPerMonth">Working Days per Month</label>
-                                <input
-                                    type="number"
-                                    id="workingDaysPerMonth"
-                                    name="workingDaysPerMonth"
-                                    value={formData.workingDaysPerMonth}
-                                    onChange={handleChange}
-                                    min="1"
-                                    max="31"
-                                    placeholder="22"
-                                />
-                            </div>
-                        </div>
-
-                        {/* NEW: Working Time Section */}
-                        <div className="jp-time-section">
-                            <h5>Working Hours Schedule</h5>
-                            <div className="jp-form-row">
-                                <div className="jp-form-group">
-                                    <label htmlFor="startTime">Start Time</label>
-                                    <input
-                                        type="time"
-                                        id="startTime"
-                                        name="startTime"
-                                        value={formData.startTime}
-                                        onChange={handleChange}
-                                        className="jp-time-input"
-                                    />
-                                </div>
-                                <div className="jp-form-group">
-                                    <label htmlFor="endTime">End Time</label>
-                                    <input
-                                        type="time"
-                                        id="endTime"
-                                        name="endTime"
-                                        value={formData.endTime}
-                                        onChange={handleChange}
-                                        className="jp-time-input"
-                                    />
-                                </div>
-                            </div>
-                            {calculatedSalary.workingTimeRange && (
-                                <div className="jp-time-preview">
-                                    <span className="jp-time-label">Working Hours:</span>
-                                    <span className="jp-time-value">
-                                        {calculatedSalary.workingTimeRange} ({calculatedSalary.workingHours}h/day)
-                                    </span>
-                                </div>
-                            )}
-                        </div>
-
-                        <div className="jp-form-row">
-                            <div className="jp-form-group">
-                                <label htmlFor="shifts">Shifts</label>
-                                <div className="jp-select-wrapper">
-                                    <select
-                                        id="shifts"
-                                        name="shifts"
-                                        value={formData.shifts}
-                                        onChange={handleChange}
-                                    >
-                                        <option value="Day Shift">Day Shift</option>
-                                        <option value="Night Shift">Night Shift</option>
-                                        <option value="Rotating Shifts">Rotating Shifts</option>
-                                        <option value="Flexible">Flexible</option>
-                                    </select>
-                                </div>
-                            </div>
-                            <div className="jp-form-group">
-                                <label htmlFor="workingHours">Manual Working Hours per Day</label>
-                                <input
-                                    type="number"
-                                    id="workingHours"
-                                    name="workingHours"
-                                    value={formData.workingHours}
-                                    onChange={handleChange}
-                                    min="1"
-                                    max="24"
-                                    placeholder="Leave empty to auto-calculate from time range"
-                                />
-                                <small className="jp-field-hint">
-                                    Leave empty to auto-calculate from start/end time
-                                </small>
-                            </div>
-                        </div>
-                        <div className="jp-form-row">
-                            <div className="jp-form-group">
-                                <label htmlFor="vacations">Vacation Policy</label>
-                                <input
-                                    type="text"
-                                    id="vacations"
-                                    name="vacations"
-                                    value={formData.vacations}
-                                    onChange={handleChange}
-                                    placeholder="e.g., 21 days annual leave"
-                                />
-                            </div>
-                        </div>
-                    </div>
-                );
-
-            default:
-                return null;
-        }
-    };
-=======
     // --- Render Helpers ---
 
     const renderField = (label, name, type = "text", required = false, props = {}) => (
@@ -967,28 +383,15 @@
             {formErrors[name] && <div className="jp-field-error">{formErrors[name]}</div>}
         </div>
     );
->>>>>>> 16fd0676
-
-    const handleOverlayClick = (e) => {
-        // Only close if clicking on the overlay itself, not on the modal content
-        if (e.target === e.currentTarget) {
-            onClose();
-        }
-    };
 
     if (!isOpen) return null;
 
     return (
-<<<<<<< HEAD
-        <div className="modal-overlay" onClick={handleOverlayClick}>
-            <div className="modal-content modal-xl">
-=======
         <div className="jp-modal" onClick={(e) => e.target.className === 'jp-modal' && onClose()}>
             <div className=" modal-content modal-lg">
->>>>>>> 16fd0676
                 <div className="modal-header">
                     <h2>Add New Position</h2>
-                    <button className="btn-close" onClick={onClose}>×</button>
+                    <button className="jp-modal-close" onClick={onClose}>×</button>
                 </div>
 
 
@@ -1003,31 +406,6 @@
                             </div>
                         ))}
                     </div>
-<<<<<<< HEAD
-                )}
-
-                {(loadingDepartments || loadingEmployees || loadingPositions) ? (
-                    <div className="jp-loading">Loading form data...</div>
-                ) : (
-                    <div className="modal-body">   <form onSubmit={handleSubmit}>
-                        {/* Basic Information */}
-                        <div className="jp-section">
-                            <h3>Basic Information</h3>
-                            <div className="jp-form-row">
-                                <div className="jp-form-group">
-                                    <label htmlFor="positionName">
-                                        Position Name <span className="jp-required">*</span>
-                                    </label>
-                                    <input
-                                        type="text"
-                                        id="positionName"
-                                        name="positionName"
-                                        value={formData.positionName}
-                                        onChange={handleChange}
-                                        required
-                                        placeholder="e.g. Software Engineer"
-                                    />
-=======
                     {/* STEP 1: BASIC INFO & HIERARCHY */}
                     {currentStep === 1 && (
                         <div className="step-content animation-fade">
@@ -1051,7 +429,6 @@
                                         </div>
                                         {formErrors.department && <div className="jp-field-error">{formErrors.department}</div>}
                                     </div>
->>>>>>> 16fd0676
                                 </div>
 
                                 <div className="jp-form-row">
@@ -1130,96 +507,6 @@
                                 </div>
                             </div>
 
-<<<<<<< HEAD
-                        {/* NEW: Position Hierarchy Section */}
-                        <div className="jp-section">
-                            <h3>Position Hierarchy</h3>
-                            <div className="jp-form-row">
-                                <div className="jp-form-group">
-                                    <label htmlFor="parentJobPositionId">Parent Position (Optional)</label>
-                                    <div className="jp-select-wrapper">
-                                        <select
-                                            id="parentJobPositionId"
-                                            name="parentJobPositionId"
-                                            value={formData.parentJobPositionId}
-                                            onChange={handleChange}
-                                        >
-                                            <option value="">Create as Root Position (No Parent)</option>
-                                            {jobPositions
-                                                .filter(pos => pos.active) // Only show active positions
-                                                .map(position => (
-                                                    <option key={position.id} value={position.id}>
-                                                        {position.positionName} ({position.department})
-                                                        {position.hierarchyLevel !== undefined &&
-                                                            ` - Level ${position.hierarchyLevel}`}
-                                                    </option>
-                                                ))}
-                                        </select>
-                                    </div>
-                                    <small className="jp-field-hint">
-                                        Select a parent position to create a hierarchical relationship.
-                                        This will determine promotion paths and organizational structure.
-                                    </small>
-                                </div>
-                            </div>
-
-                            {/* NEW: Show hierarchy preview if parent is selected */}
-                            {getSelectedParentHierarchyInfo() && (
-                                <div className="jp-hierarchy-preview">
-                                    <h5>Hierarchy Preview</h5>
-                                    <div className="jp-hierarchy-info">
-                                        <div className="jp-hierarchy-item">
-                                            <span className="jp-hierarchy-label">Parent Position:</span>
-                                            <span className="jp-hierarchy-value">
-                                                {getSelectedParentHierarchyInfo().name}
-                                            </span>
-                                        </div>
-                                        <div className="jp-hierarchy-item">
-                                            <span className="jp-hierarchy-label">Parent Department:</span>
-                                            <span className="jp-hierarchy-value">
-                                                {getSelectedParentHierarchyInfo().department}
-                                            </span>
-                                        </div>
-                                        <div className="jp-hierarchy-item">
-                                            <span className="jp-hierarchy-label">New Position Level:</span>
-                                            <span className="jp-hierarchy-value">
-                                                Level {getSelectedParentHierarchyInfo().hierarchyLevel}
-                                            </span>
-                                        </div>
-                                        <div className="jp-hierarchy-item">
-                                            <span className="jp-hierarchy-label">Hierarchy Path:</span>
-                                            <span className="jp-hierarchy-value">
-                                                {getSelectedParentHierarchyInfo().hierarchyPath} → {formData.positionName || 'New Position'}
-                                            </span>
-                                        </div>
-                                    </div>
-                                    <div className="jp-hierarchy-note">
-                                        <strong>Note:</strong> Employees in this position will only be able to be promoted to the parent position.
-                                    </div>
-                                </div>
-                            )}
-                        </div>
-
-                        {/* Contract Type Selection */}
-                        <div className="jp-section">
-                            <h3>Contract Type</h3>
-                            <div className="jp-contract-selector">
-                                {contractTypes.map(type => (
-                                    <div
-                                        key={type.value}
-                                        className={`jp-contract-option ${formData.contractType === type.value ? 'selected' : ''}`}
-                                        onClick={() => setFormData(prev => ({ ...prev, contractType: type.value }))}
-                                    >
-                                        <div className="jp-contract-header">
-                                            <input
-                                                type="radio"
-                                                name="contractType"
-                                                value={type.value}
-                                                checked={formData.contractType === type.value}
-                                                onChange={handleChange}
-                                            />
-                                            <span className="jp-contract-label">{type.label}</span>
-=======
                             <div className="jp-section">
                                 <h4>{formData.contractType} Details</h4>
 
@@ -1228,7 +515,6 @@
                                         <div className="jp-form-row">
                                             {renderField("Hourly Rate ($)", "hourlyRate", "number", true, { step: "0.01", placeholder: "0.00" })}
                                             {renderField("Hours Per Shift", "hoursPerShift", "number", true)}
->>>>>>> 16fd0676
                                         </div>
                                         <div className="jp-form-row">
                                             {renderField("Working Days/Week", "workingDaysPerWeek", "number", true, { max: 7 })}
@@ -1321,44 +607,8 @@
                                         </span>
                                     </div>
                                 </div>
-                                {formData.contractType === 'MONTHLY' && calculatedSalary.workingHours > 0 && (
-                                    <div className="jp-salary-item">
-                                        <span className="jp-salary-label">Working Hours per Day:</span>
-                                        <span className="jp-salary-value">{calculatedSalary.workingHours}h</span>
-                                    </div>
-                                )}
-                                {formData.contractType === 'MONTHLY' && calculatedSalary.workingTimeRange && (
-                                    <div className="jp-salary-item">
-                                        <span className="jp-salary-label">Working Time Range:</span>
-                                        <span className="jp-salary-value">{calculatedSalary.workingTimeRange}</span>
-                                    </div>
-                                )}
                             </div>
                         </div>
-<<<<<<< HEAD
-
-
-                    </form></div>
-
-                )}
-                <div className="modal-footer">
-                    <button
-                        type="button"
-                        className="btn-cancel"
-                        onClick={onClose}
-                        disabled={loading}
-                    >
-                        Cancel
-                    </button>
-                    <button
-                        type="submit"
-                        className="btn-primary"
-                        disabled={loading}
-                        onClick={handleSubmit}
-                    >
-                        {loading ? 'Adding...' : 'Add Position'}
-                    </button>
-=======
                     )}
                 </div>
                 <div className="jp-wizard-actions modal-footer">
@@ -1389,10 +639,8 @@
                             {loading ? 'Creating Position...' : 'Create Position'}
                         </button>
                     )}
->>>>>>> 16fd0676
                 </div>
             </div>
-
         </div>
     );
 };
