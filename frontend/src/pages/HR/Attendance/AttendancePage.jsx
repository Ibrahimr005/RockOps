--- conflicted
+++ resolved
@@ -33,17 +33,10 @@
     // Navigation blocking
     const pendingNavigationRef = useRef(null);
     const allowNavigationRef = useRef(false);
-<<<<<<< HEAD
 
     // Check if there are unsaved changes
     const hasUnsavedChanges = modifiedRecords.size > 0;
 
-=======
-
-    // Check if there are unsaved changes
-    const hasUnsavedChanges = modifiedRecords.size > 0;
-
->>>>>>> 16fd0676
     // Handle browser back/forward/refresh
     useEffect(() => {
         const handleBeforeUnload = (e) => {
@@ -105,7 +98,6 @@
 
         // Capture phase to intercept before React Router processes the click
         document.addEventListener('click', handleClick, true);
-<<<<<<< HEAD
 
         return () => {
             document.removeEventListener('click', handleClick, true);
@@ -117,19 +109,6 @@
         fetchSites();
     }, []);
 
-=======
-
-        return () => {
-            document.removeEventListener('click', handleClick, true);
-        };
-    }, [hasUnsavedChanges]);
-
-    // Fetch sites on component mount
-    useEffect(() => {
-        fetchSites();
-    }, []);
-
->>>>>>> 16fd0676
     // Fetch attendance when site or month changes
     useEffect(() => {
         if (selectedSite) {
@@ -152,22 +131,14 @@
         setLoading(true);
         try {
             const response = await attendanceService.getMonthlyAttendance(
-<<<<<<< HEAD
-                selectedSite, // Pass the string directly (can be UUID or "no-site")
-=======
                 selectedSite,
->>>>>>> 16fd0676
                 selectedYear,
                 selectedMonth
             );
 
             const data = response.data || response;
             setMonthlyAttendance(data);
-<<<<<<< HEAD
-            setModifiedRecords(new Map()); // Reset modified records
-=======
             setModifiedRecords(new Map());
->>>>>>> 16fd0676
         } catch (error) {
             console.error('Error fetching attendance:', error);
             showSnackbar('Failed to load attendance data', 'error');
@@ -182,17 +153,9 @@
         // Ensure date is in correct format (YYYY-MM-DD)
         let formattedDate = date;
         if (date && typeof date === 'string') {
-<<<<<<< HEAD
-            // If date is already in ISO format, use it
             if (date.match(/^\d{4}-\d{2}-\d{2}$/)) {
                 formattedDate = date;
             } else {
-                // Try to parse and format the date
-=======
-            if (date.match(/^\d{4}-\d{2}-\d{2}$/)) {
-                formattedDate = date;
-            } else {
->>>>>>> 16fd0676
                 const parsedDate = new Date(date);
                 if (!isNaN(parsedDate.getTime())) {
                     formattedDate = parsedDate.toISOString().split('T')[0];
@@ -246,10 +209,6 @@
 
         setSaving(true);
         try {
-<<<<<<< HEAD
-            // Group records by date for bulk save
-=======
->>>>>>> 16fd0676
             const recordsByDate = new Map();
 
             Array.from(modifiedRecords.values()).forEach(record => {
@@ -268,10 +227,6 @@
 
             console.log('Saving attendance updates grouped by date:', recordsByDate);
 
-<<<<<<< HEAD
-            // Save each date group as a separate bulk request
-=======
->>>>>>> 16fd0676
             let totalSaved = 0;
             for (const [date, attendanceRecords] of recordsByDate) {
                 const bulkData = {
@@ -289,10 +244,6 @@
             showSnackbar(`Successfully saved ${totalSaved} attendance record(s)`, 'success');
             setModifiedRecords(new Map());
 
-<<<<<<< HEAD
-            // Refresh data after save
-=======
->>>>>>> 16fd0676
             await fetchMonthlyAttendance();
         } catch (error) {
             console.error('Error saving attendance:', error);
@@ -349,22 +300,11 @@
 
     const handleConfirmDialogAction = useCallback(async (shouldSave) => {
         if (shouldSave) {
-<<<<<<< HEAD
-            // Save changes first
-            await handleSaveAttendance();
-        } else {
-            // Discard changes
-            setModifiedRecords(new Map());
-        }
-
-        // Execute the pending action
-=======
             await handleSaveAttendance();
         } else {
             setModifiedRecords(new Map());
         }
 
->>>>>>> 16fd0676
         if (pendingAction) {
             if (pendingAction.type === 'site-change') {
                 setSelectedSite(pendingAction.newValue);
@@ -393,10 +333,6 @@
             return [];
         }
 
-<<<<<<< HEAD
-        // Determine group label based on selected site
-=======
->>>>>>> 16fd0676
         let groupLabel = '';
         if (selectedSite === 'no-site') {
             groupLabel = 'Unassigned Employees';
@@ -428,144 +364,6 @@
             stats.totalOnLeave += employee.leaveDays || 0;
             stats.totalHours += employee.totalHours || 0;
         });
-<<<<<<< HEAD
-
-        if (stats.totalEmployees > 0) {
-            const totalAttendance = monthlyAttendance.reduce((sum, emp) =>
-                sum + (emp.attendancePercentage || 0), 0
-            );
-            stats.avgAttendance = totalAttendance / stats.totalEmployees;
-        }
-
-        return stats;
-    }, [monthlyAttendance]);
-
-    const monthNames = [
-        'January', 'February', 'March', 'April', 'May', 'June',
-        'July', 'August', 'September', 'October', 'November', 'December'
-    ];
-
-    if (loading && monthlyAttendance.length === 0) {
-        return <ContentLoader />;
-    }
-
-    return (
-        <div className="attendance-page">
-            <div className="departments-header">
-                <h1>
-                    Attendance Sheet
-                    <p className="employees-header__subtitle">Track and manage employee attendance records</p>
-                </h1>
-                <div className="header-actions">
-                    <button
-                        className="btn btn-primary"
-                        onClick={handleSaveAttendance}
-                        disabled={saving || modifiedRecords.size === 0}
-                    >
-                        <FaSave /> Save Changes ({modifiedRecords.size})
-                    </button>
-                </div>
-            </div>
-
-            <div className="attendance-controls">
-                <div className="control-group">
-                    <label>Site / Employee Group</label>
-                    <select
-                        value={selectedSite}
-                        onChange={handleSiteChange}
-                        className="form-control"
-                    >
-                        <option value="">Select Site or Group</option>
-                        <optgroup label="Employee Groups">
-                            <option value="no-site">
-                                🚫 Unassigned Employees
-                            </option>
-                        </optgroup>
-                        <optgroup label="Sites">
-                            {sites.map(site => (
-                                <option key={site.id} value={site.id}>
-                                    {site.name}
-                                </option>
-                            ))}
-                        </optgroup>
-                    </select>
-                </div>
-
-                <div className="month-selector">
-                    <button
-                        className="month-nav-btn"
-                        onClick={() => handleMonthChange('prev')}
-                    >
-                        <FaChevronLeft />
-                    </button>
-                    <div className="month-display">
-                        <span className="month-name">{monthNames[selectedMonth - 1]}</span>
-                        <span className="year">{selectedYear}</span>
-                    </div>
-                    <button
-                        className="month-nav-btn"
-                        onClick={() => handleMonthChange('next')}
-                        disabled={selectedYear === new Date().getFullYear() && selectedMonth >= new Date().getMonth() + 1}
-                    >
-                        <FaChevronRight />
-                    </button>
-                </div>
-            </div>
-
-            <div className="attendance-summary">
-                <AttendanceSummaryCard
-                    icon={<FaUsers />}
-                    title="Total Employees"
-                    value={summary.totalEmployees}
-                    color="primary"
-                />
-                <AttendanceSummaryCard
-                    icon={<FaUserCheck />}
-                    title="Average Attendance"
-                    value={`${summary.avgAttendance.toFixed(1)}%`}
-                    color="success"
-                />
-                <AttendanceSummaryCard
-                    icon={<FaUserTimes />}
-                    title="Total Absent Days"
-                    value={summary.totalAbsent}
-                    color="danger"
-                />
-                <AttendanceSummaryCard
-                    icon={<FaClock />}
-                    title="Total Hours"
-                    value={summary.totalHours.toFixed(1)}
-                    subValue="hours"
-                    color="info"
-                />
-            </div>
-
-            {/* Legend moved to top */}
-            <div className="attendance-legend-top">
-                <div className="legend-item">
-                    <span className="legend-color present"></span>
-                    <span>Present</span>
-                </div>
-                <div className="legend-item">
-                    <span className="legend-color absent"></span>
-                    <span>Absent</span>
-                </div>
-                <div className="legend-item">
-                    <span className="legend-color off"></span>
-                    <span>Off Day</span>
-                </div>
-                <div className="legend-item">
-                    <span className="legend-color leave"></span>
-                    <span>On Leave</span>
-                </div>
-                <div className="legend-item">
-                    <span className="legend-color late"></span>
-                    <span>Late</span>
-                </div>
-                <div className="legend-item">
-                    <span className="legend-color half-day"></span>
-                    <span>Half Day</span>
-=======
 
         if (stats.totalEmployees > 0) {
             const totalAttendance = monthlyAttendance.reduce((sum, emp) =>
@@ -672,27 +470,12 @@
                             <FaSave /> Save Changes {modifiedRecords.size > 0 && `(${modifiedRecords.size})`}
                         </button>
                     </div>
->>>>>>> 16fd0676
                 </div>
 
-<<<<<<< HEAD
-            <div className="attendance-content">
-=======
->>>>>>> 16fd0676
                 {monthlyAttendance.length > 0 ? (
                     <>
                         {groupedEmployees.map((group, index) => (
                             <div key={index} className="site-group">
-<<<<<<< HEAD
-                                {group.siteName && (
-                                    <div className={`site-group-header ${selectedSite === 'no-site' ? 'unassigned-header' : ''}`}>
-                                        {selectedSite === 'no-site' && <FaUserSlash className="header-icon" />}
-                                        <h3>{group.siteName}</h3>
-                                        <span className="employee-count">{group.employees.length} employee{group.employees.length !== 1 ? 's' : ''}</span>
-                                    </div>
-                                )}
-=======
->>>>>>> 16fd0676
                                 <AttendanceMonthlyView
                                     monthlyData={group.employees}
                                     onAttendanceUpdate={handleAttendanceUpdate}
@@ -700,10 +483,7 @@
                                     month={selectedMonth}
                                     year={selectedYear}
                                     showLegend={false}
-<<<<<<< HEAD
-=======
                                     employeeCount={group.employees.length}
->>>>>>> 16fd0676
                                 />
                             </div>
                         ))}
@@ -731,11 +511,7 @@
                 )}
             </div>
 
-<<<<<<< HEAD
-            {/* Confirmation Dialog for Unsaved Changes */}
-=======
             {/* Confirmation Dialog */}
->>>>>>> 16fd0676
             <ConfirmationDialog
                 isVisible={showConfirmDialog}
                 type="danger"
