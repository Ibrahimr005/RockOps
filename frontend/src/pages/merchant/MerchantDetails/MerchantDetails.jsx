--- conflicted
+++ resolved
@@ -7,13 +7,8 @@
 
 // Import reorganized tab components
 import OverviewTab from './tabs/OverviewTab/OverviewTab.jsx'
-<<<<<<< HEAD
-import ContactDetailsTab from './tabs/ContactDetailsTab.jsx';
-import PerformanceTab from './tabs/PerformanceTab.jsx';
-=======
 
 import PerformanceTab from './tabs/PerformanceTab/PerformanceTab.jsx';
->>>>>>> 16fd0676
 import DocumentsTab from './tabs/DocuementsTab/DocumentsTab.jsx';
 import TransactionsTab from './tabs/TransactionsTab/TransactionsTab.jsx';
 import ContactsTab from './tabs/ContactsTab/ContactsTab.jsx';
@@ -178,16 +173,7 @@
                         >
                             Basic Info
                         </button>
-<<<<<<< HEAD
-                        <button
-                            className={`tab-button ${activeTab === 'contact' ? 'active' : ''}`}
-                            onClick={() => setActiveTab('contact')}
-                        >
-                            Contact Details
-                        </button>
-=======
-
->>>>>>> 16fd0676
+
                         <button
                             className={`tab-button ${activeTab === 'performance' ? 'active' : ''}`}
                             onClick={() => setActiveTab('performance')}
@@ -216,10 +202,6 @@
 
                     <div className="tab-content">
                         {activeTab === 'basic' && <OverviewTab merchant={merchant} formatDate={formatDate} getSiteName={getSiteName} />}
-<<<<<<< HEAD
-                        {activeTab === 'contact' && <ContactDetailsTab merchant={merchant} />}
-=======
->>>>>>> 16fd0676
                         {activeTab === 'performance' && <PerformanceTab merchant={merchant} formatDate={formatDate} />}
                         {activeTab === 'documents' && <DocumentsTab merchant={merchant} />}
                         {activeTab === 'transactions' && <TransactionsTab merchant={merchant} />}
