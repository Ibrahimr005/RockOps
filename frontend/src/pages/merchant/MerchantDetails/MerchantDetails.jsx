--- conflicted
+++ resolved
@@ -205,47 +205,11 @@
                 {/* Reorganized Tabs */}
                 {/* Reorganized Tabs */}
                 <div className="merchant-details-tabs">
-<<<<<<< HEAD
-                    <div className="tabs-header">
-                        <button
-                            className={`tab-button ${activeTab === 'basic' ? 'active' : ''}`}
-                            onClick={() => setActiveTab('basic')}
-                        >
-                            Basic Info
-                        </button>
-
-                        <button
-                            className={`tab-button ${activeTab === 'performance' ? 'active' : ''}`}
-                            onClick={() => setActiveTab('performance')}
-                        >
-                            Performance
-                        </button>
-                        <button
-                            className={`tab-button ${activeTab === 'documents' ? 'active' : ''}`}
-                            onClick={() => setActiveTab('documents')}
-                        >
-                            Documents
-                        </button>
-                        <button
-                            className={`tab-button ${activeTab === 'transactions' ? 'active' : ''}`}
-                            onClick={() => setActiveTab('transactions')}
-                        >
-                            Transactions
-                        </button>
-                        <button
-                            className={`tab-button ${activeTab === 'contacts' ? 'active' : ''}`}
-                            onClick={() => setActiveTab('contacts')}
-                        >
-                            Contacts
-                        </button>
-                    </div>
-=======
                     <Tabs
                         tabs={tabs}
                         activeTab={activeTab}
                         onTabChange={setActiveTab}
                     />
->>>>>>> d262f464
 
                     <div className="tab-content">
                         {activeTab === 'basic' && <OverviewTab merchant={merchant} formatDate={formatDate} getSiteName={getSiteName} />}
