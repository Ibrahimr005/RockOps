import React, { useEffect, useState,useMemo } from 'react';
import { useNavigate } from 'react-router-dom';
import "./ProcurementMerchants.scss"
import DataTable from '../../../components/common/DataTable/DataTable.jsx';
import PageHeader from '../../../components/common/PageHeader/PageHeader.jsx';
import Snackbar from '../../../components/common/Snackbar/Snackbar.jsx'
import MerchantModal from './MerchantModal.jsx';
import ConfirmationDialog from '../../../components/common/ConfirmationDialog/ConfirmationDialog.jsx';
import EmployeeAvatar from '../../../components/common/EmployeeAvatar/EmployeeAvatar.jsx';
import { procurementService } from '../../../services/procurement/procurementService.js';
import { siteService } from '../../../services/siteService.js';

const ProcurementMerchants = () => {
    const [merchants, setMerchants] = useState([]);
    const [loading, setLoading] = useState(true);
    const [error, setError] = useState(null);
    const navigate = useNavigate();
    const [showAddModal, setShowAddModal] = useState(false);
    const [previewImage, setPreviewImage] = useState(null);
    const [selectedFile, setSelectedFile] = useState(null); // Added for file handling
    const [sites, setSites] = useState([]);
    const [modalMode, setModalMode] = useState('add'); // 'add' or 'edit'
    const [currentMerchantId, setCurrentMerchantId] = useState(null);
    const [showSnackbar, setShowSnackbar] = useState(false);
    const [snackbarMessage, setSnackbarMessage] = useState("");
    const [snackbarType, setSnackbarType] = useState("success");
    const [userRole, setUserRole] = useState('');

    // Add confirmation dialog states
    const [showDeleteDialog, setShowDeleteDialog] = useState(false);
    const [merchantToDelete, setMerchantToDelete] = useState(null);
    const [deleteLoading, setDeleteLoading] = useState(false);

    // Form data for adding a new merchant
    const [formData, setFormData] = useState({
        name: '',
        merchantTypes: [],  // Changed from merchantType to merchantTypes
        contactEmail: '',
        contactPhone: '',
        contactSecondPhone: '',
        contactPersonName: '',
        address: '',
        siteId: [],
        preferredPaymentMethod: '',
        taxIdentificationNumber: '',
        reliabilityScore: '',
        averageDeliveryTime: '',
        lastOrderDate: '',
        notes: ''
    });

    // Fetch merchants and sites on component mount
    useEffect(() => {
        const fetchInitialData = async () => {
            setLoading(true);
            try {
                // Fetch merchants using procurement service
                const response = await procurementService.getAllMerchants();
                const merchantsData = response.data || response;
                setMerchants(merchantsData);

                // Fetch sites using site service
                await fetchSites();

                setError(null);
            } catch (error) {
                console.error('Error fetching merchants:', error);
                setError(error.message);
            } finally {
                setLoading(false);
            }
        };

        fetchInitialData();
    }, []);

    // Fetch sites using site service
    const fetchSites = async () => {
        try {
            const response = await siteService.getAll();
            const sitesData = response.data || response;
            setSites(sitesData);
        } catch (error) {
            console.error('Error fetching sites:', error);
            setSites([]);
        }
    };

    useEffect(() => {
        // Get user role from localStorage
        const userInfo = JSON.parse(localStorage.getItem('userInfo'));
        if (userInfo && userInfo.role) {
            setUserRole(userInfo.role);
        }
    }, []);

    // Handle row click to navigate to merchant details page
    const handleRowClick = (merchant) => {
        console.log("Navigating to merchant details:", merchant);
        navigate(`/merchants/${merchant.id}`);
    };

    const onEdit = (merchant) => {
        console.log("Editing merchant:", merchant);

        setFormData({
            name: merchant.name,
            merchantTypes: merchant.merchantTypes || [],  // Changed from merchantType
            contactEmail: merchant.contactEmail || '',
            contactPhone: merchant.contactPhone || '',
            contactSecondPhone: merchant.contactSecondPhone || '',
            contactPersonName: merchant.contactPersonName || '',
            address: merchant.address || '',
            siteIds: merchant.sites ? merchant.sites.map(site => site.id) : [],  // Changed from site to sites
            preferredPaymentMethod: merchant.preferredPaymentMethod || '',
            taxIdentificationNumber: merchant.taxIdentificationNumber || '',
            reliabilityScore: merchant.reliabilityScore || '',
            averageDeliveryTime: merchant.averageDeliveryTime || '',
            lastOrderDate: merchant.lastOrderDate ? new Date(merchant.lastOrderDate).toISOString().split('T')[0] : '',
            notes: merchant.notes || ''
        });

        if (merchant.photoUrl) {
            setPreviewImage(merchant.photoUrl);
        } else {
            setPreviewImage(null);
        }

        setSelectedFile(null);
        setModalMode('edit');
        setCurrentMerchantId(merchant.id);
        setShowAddModal(true);
    };

    // Updated onDelete function to show confirmation dialog
    const onDelete = (merchant) => {
        console.log("Attempting to delete merchant:", merchant);
        setMerchantToDelete(merchant);
        setShowDeleteDialog(true);
    };

    // Handle confirmed deletion using procurement service
    const handleConfirmDelete = async () => {
        if (!merchantToDelete) return;

        setDeleteLoading(true);
        try {
            await procurementService.deleteMerchant(merchantToDelete.id);

            // Remove merchant from the list
            setMerchants(merchants.filter(m => m.id !== merchantToDelete.id));

            // Show success message
            setSnackbarMessage(`Merchant "${merchantToDelete.name}" successfully deleted`);
            setSnackbarType("success");
            setShowSnackbar(true);

        } catch (error) {
            console.error('Error deleting merchant:', error);
            setSnackbarMessage("Failed to delete merchant. Please try again.");
            setSnackbarType("error");
            setShowSnackbar(true);
        } finally {
            setDeleteLoading(false);
            setShowDeleteDialog(false);
            setMerchantToDelete(null);
        }
    };

    // Handle cancel deletion
    const handleCancelDelete = () => {
        setShowDeleteDialog(false);
        setMerchantToDelete(null);
        setDeleteLoading(false);
    };

    const handleOpenModal = () => {
        setShowAddModal(true);
    };
    const handleCloseModals = () => {
        setShowAddModal(false);
        setModalMode('add');
        setCurrentMerchantId(null);
        setSelectedFile(null);
        setPreviewImage(null);
        setFormData({
            name: '',
            merchantTypes: [],  // Changed here too
            contactEmail: '',
            contactPhone: '',
            contactSecondPhone: '',
            contactPersonName: '',
            address: '',
            siteId: [],
            preferredPaymentMethod: '',
            taxIdentificationNumber: '',
            reliabilityScore: '',
            averageDeliveryTime: '',
            lastOrderDate: '',
            notes: ''
        });
    };

    const handleFileChange = (e) => {
        const file = e.target.files[0];
        if (file) {
            setSelectedFile(file); // Store the actual file
            const reader = new FileReader();
            reader.onload = (e) => {
                setPreviewImage(e.target.result);
            };
            reader.readAsDataURL(file);
        } else {
            setSelectedFile(null);
            setPreviewImage(null);
        }
    };

    const handleInputChange = (e) => {
        const { name, value } = e.target;
        setFormData({
            ...formData,
            [name]: value
        });
    };

    const handleAddMerchant = async (e) => {
        e.preventDefault();

        // Validate merchant data using procurement service
        const validation = procurementService.validateMerchant(formData);
        if (!validation.isValid) {
            setSnackbarMessage(validation.errors.join(', '));
            setSnackbarType("error");
            setShowSnackbar(true);
            return;
        }

        try {
            // Create a merchant object from form data
            const merchantData = {
                name: formData.name,
                merchantTypes: formData.merchantTypes,
                contactEmail: formData.contactEmail || '',
                contactPhone: formData.contactPhone || '',
                contactSecondPhone: formData.contactSecondPhone || '',
                contactPersonName: formData.contactPersonName || '',
                address: formData.address || '',
                preferredPaymentMethod: formData.preferredPaymentMethod || '',
                taxIdentificationNumber: formData.taxIdentificationNumber || '',
                reliabilityScore: formData.reliabilityScore ? parseFloat(formData.reliabilityScore) : null,
                averageDeliveryTime: formData.averageDeliveryTime ? parseFloat(formData.averageDeliveryTime) : null,
                lastOrderDate: formData.lastOrderDate ? new Date(formData.lastOrderDate).getTime() : null,
                notes: formData.notes || '',
                siteIds: formData.siteIds || []
            };



            const response = await procurementService.addMerchant(merchantData, selectedFile);
            const newMerchant = response.data || response;

            // Add the new merchant to the list
            setMerchants([...merchants, newMerchant]);
            handleCloseModals();
            setSnackbarMessage("Merchant successfully added");
            setSnackbarType("success");
            setShowSnackbar(true);

        } catch (error) {
            console.error('Error adding merchant:', error);
            setSnackbarMessage("Failed to add merchant. Please try again.");
            setSnackbarType("error");
            setShowSnackbar(true);
        }
    };

    const handleUpdateMerchant = async (e) => {
        e.preventDefault();

        // Validate merchant data using procurement service
        const validation = procurementService.validateMerchant(formData);
        if (!validation.isValid) {
            setSnackbarMessage(validation.errors.join(', '));
            setSnackbarType("error");
            setShowSnackbar(true);
            return;
        }

        try {
            // Create a merchant object from form data
            const merchantData = {
                name: formData.name,
                merchantTypes: formData.merchantTypes,
                contactEmail: formData.contactEmail || '',
                contactPhone: formData.contactPhone || '',
                contactSecondPhone: formData.contactSecondPhone || '',
                contactPersonName: formData.contactPersonName || '',
                address: formData.address || '',
                preferredPaymentMethod: formData.preferredPaymentMethod || '',
                taxIdentificationNumber: formData.taxIdentificationNumber || '',
                reliabilityScore: formData.reliabilityScore ? parseFloat(formData.reliabilityScore) : null,
                averageDeliveryTime: formData.averageDeliveryTime ? parseFloat(formData.averageDeliveryTime) : null,
                lastOrderDate: formData.lastOrderDate ? new Date(formData.lastOrderDate).getTime() : null,
                notes: formData.notes || '',
                siteIds: formData.siteIds || []  // Changed from siteId
            };



            const response = await procurementService.updateMerchant(currentMerchantId, merchantData, selectedFile);
            const updatedMerchant = response.data || response;

            // Update the merchant in the list
            const updatedMerchants = merchants.map(m =>
                m.id === updatedMerchant.id ? updatedMerchant : m
            );
            setMerchants(updatedMerchants);
            handleCloseModals();
            setSnackbarMessage("Merchant successfully updated");
            setSnackbarType("success");
            setShowSnackbar(true);

        } catch (error) {
            console.error('Error updating merchant:', error);
            setSnackbarMessage("Failed to update merchant. Please try again.");
            setSnackbarType("error");
            setShowSnackbar(true);
        }
    };

    // Preprocess merchants data to flatten arrays for filtering
    const processedMerchants = useMemo(() => {
        return merchants.map(merchant => ({
            ...merchant,
            // Keep original arrays for rendering
            merchantTypes: merchant.merchantTypes,
            sites: merchant.sites,
            // Add flattened strings for filtering
            merchantTypesForFilter: merchant.merchantTypes || [],
            sitesForFilter: merchant.sites ? merchant.sites.map(s => s.name) : []
        }));
    }, [merchants]);

    // Define columns for DataTable - Updated with photo column and removed address
    const columns = [
        {
            id: 'photo',
            header: 'Photo',
            accessor: 'photoUrl',
            sortable: false,
            width: '130px',
            render: (merchant, photoUrl) => (
                <EmployeeAvatar
                    photoUrl={photoUrl}
                    firstName={merchant.name}
                    lastName=""
                    size="medium"
                />
            )
        },
        {
            id: 'merchantId',
            header: 'MERCHANT ID',
            accessor: 'merchantId',
            sortable: true,
            width: '100px',
            render: (merchant, merchantId) => (
                <span className="merchant-id-badge">{merchantId || '-'}</span>
            )
        },

        {
            id: 'name',
            header: 'MERCHANT',
            accessor: 'name',
            sortable: true,
            minWidth: '150px',
            flexWeight: 2
        },
        {
            id: 'type',
            header: 'TYPE',
            accessor: 'merchantTypes', // Changed from 'merchantType'
            sortable: true,
            minWidth: '120px',
            render: (merchant, merchantTypes) => {
                // merchantTypes is an array, so format it nicely
                if (!merchantTypes || merchantTypes.length === 0) {
                    return '-';
                }
                // Join multiple types with comma or show badges
                return merchantTypes.join(', ');
            }
<<<<<<< HEAD
        },
        {
            id: 'email',
            header: 'EMAIL',
            accessor: 'contactEmail',
            sortable: true,
            minWidth: '180px',
            render: (row, value) => value || '-'
=======
>>>>>>> d262f464
        },

        {
            id: 'phone',
            header: 'PHONE',
            accessor: 'contactPhone',
            sortable: true,
            minWidth: '110px',
            render: (row, value) => value || '-'
        },
        {
            id: 'sites',
            header: 'SITES',
            accessor: 'sites',
            sortable: false,
            minWidth: '80px',
            render: (merchant, sites) => {
                if (!sites || sites.length === 0) {
                    return 'None';
                }
                return sites.map(site => site.name).join(', ');
            }
        }
    ];

    const filterableColumns = [
        {
            header: 'Merchant',
            accessor: 'name',
            filterType: 'text'
        },
        {
            header: 'Type',
            accessor: 'merchantTypesForFilter',  // Use the flattened array
            filterType: 'select',
            customFilterAccessor: 'merchantTypesForFilter',
            customFilterFunction: (row, filterValue) => {
                if (!filterValue) return true;
                return row.merchantTypesForFilter && row.merchantTypesForFilter.includes(filterValue);
            }
        },
        {
            header: 'Sites',
            accessor: 'sitesForFilter',  // Use the flattened array of site names
            filterType: 'select',
            customFilterAccessor: 'sitesForFilter',
            customFilterFunction: (row, filterValue) => {
                if (!filterValue) return true;
                return row.sitesForFilter && row.sitesForFilter.includes(filterValue);
            }
        }
    ];
    // Define actions for each row - Removed the View action
    const actions = [
        {
            label: 'Edit',
            icon: (
                <svg viewBox="0 0 24 24" fill="none" stroke="currentColor" strokeWidth="2">
                    <path d="M11 4H4a2 2 0 00-2 2v14a2 2 0 002 2h14a2 2 0 002-2v-7" />
                    <path d="M18.5 2.5a2.121 2.121 0 013 3L12 15l-4 1 1-4 9.5-9.5z" />
                </svg>
            ),
            onClick: onEdit,
            className: 'edit'
        },
        {
            label: 'Delete',
            icon: (
                <svg viewBox="0 0 24 24" fill="none" stroke="currentColor" strokeWidth="2">
                    <path d="M3 6h18M19 6v14a2 2 0 01-2 2H7a2 2 0 01-2-2V6m3 0V4a2 2 0 012-2h4a2 2 0 012 2v2" />
                    <line x1="10" y1="11" x2="10" y2="17" />
                    <line x1="14" y1="11" x2="14" y2="17" />
                </svg>
            ),
            onClick: onDelete,
            className: 'delete'
        }
    ];

    const handleInfoClick = () => {
        // Add info click functionality here if needed
        console.log("Info button clicked");
    };

    // Get merchant stats for IntroCard
    const getMerchantStats = () => {
        return [
            { value: merchants.length.toString(), label: "Total Merchants" }
        ];
    };

    return (
        <div className="procurement-merchants-container">
            {/* Page Header */}
            <PageHeader
                title="Merchants"
                subtitle="Manage merchant accounts and vendor relationships"
            />

            {/* DataTable */}
            <div className="procurement-merchants-table-container">
                <DataTable
                    data={processedMerchants}
                    columns={columns}
                    loading={loading}
                    showSearch={true}
                    showFilters={true}
                    filterableColumns={filterableColumns}
                    actions={actions}
                    itemsPerPageOptions={[10, 20, 50]}
                    defaultItemsPerPage={10}
                    defaultSortField="merchantId"  // Changed
                    defaultSortDirection="desc"     // Changed to desc
                    emptyMessage="No merchants found"
                    className="procurement-merchants-datatable"
                    // DataTable's built-in add button
                    showAddButton={userRole === 'PROCUREMENT' || userRole === 'ADMIN'}
                    addButtonText="Add Merchants"
                    addButtonIcon={<svg viewBox="0 0 24 24" fill="none" stroke="currentColor" strokeWidth="2">
                        <path d="M12 5v14M5 12h14" />
                    </svg>}
                    onAddClick={handleOpenModal}
                    // Add export functionality
                    showExportButton={true}
                    exportFileName="merchants"
                    exportButtonText="Export Merchants"
                    // Add row click handler to make rows clickable
                    onRowClick={handleRowClick}
                    clickableRows={true}
                />
            </div>

            {/* Multi-Step Merchant Modal Wizard */}
            <MerchantModal
                showAddModal={showAddModal}
                modalMode={modalMode}
                formData={formData}
                handleInputChange={handleInputChange}
                handleFileChange={handleFileChange}
                previewImage={previewImage}
                sites={sites}
                handleCloseModals={handleCloseModals}
                handleAddMerchant={handleAddMerchant}
                handleUpdateMerchant={handleUpdateMerchant}
            />

            {/* Confirmation Dialog for Delete */}
            <ConfirmationDialog
                isVisible={showDeleteDialog}
                type="delete"
                title="Delete Merchant"
                message={`Are you sure you want to delete "${merchantToDelete?.name}"? This action cannot be undone.`}
                confirmText="Delete"
                cancelText="Cancel"
                onConfirm={handleConfirmDelete}
                onCancel={handleCancelDelete}
                isLoading={deleteLoading}
                showIcon={true}
                size="large"
            />

            {/* Snackbar */}
            <Snackbar
                type={snackbarType}
                message={snackbarMessage}
                show={showSnackbar}
                onClose={() => setShowSnackbar(false)}
                duration={3000}
            />
        </div>
    );
};

export default ProcurementMerchants;<|MERGE_RESOLUTION|>--- conflicted
+++ resolved
@@ -392,17 +392,6 @@
                 // Join multiple types with comma or show badges
                 return merchantTypes.join(', ');
             }
-<<<<<<< HEAD
-        },
-        {
-            id: 'email',
-            header: 'EMAIL',
-            accessor: 'contactEmail',
-            sortable: true,
-            minWidth: '180px',
-            render: (row, value) => value || '-'
-=======
->>>>>>> d262f464
         },
 
         {
