--- conflicted
+++ resolved
@@ -4,10 +4,7 @@
 import { equipmentService } from '../../../services/equipmentService.js';
 import '../../../styles/primary-button.scss';
 import '../../../styles/close-modal-button.scss';
-<<<<<<< HEAD
-=======
 import '../../../styles/cancel-modal-button.scss';
->>>>>>> 0358aae7
 import '../../../styles/modal-styles.scss';
 import './MaintenanceRecordModal.scss';
 
@@ -133,11 +130,7 @@
                         <FaTools />
                         {editingRecord ? 'Edit Maintenance Record' : 'New Maintenance Record'}
                     </div>
-<<<<<<< HEAD
-                    <button className="btn-close" onClick={onClose}>
-=======
                     <button className="modal-close btn-cancel" onClick={onClose}>
->>>>>>> 0358aae7
                         <FaTimes />
                     </button>
                 </div>
@@ -236,11 +229,7 @@
                 </form>
                 </div>
                 <div className="modal-footer">
-<<<<<<< HEAD
-                    <button type="button" className="btn-secondary" onClick={onClose}>
-=======
                     <button type="button" className="btn-cancel" onClick={onClose}>
->>>>>>> 0358aae7
                         Cancel
                     </button>
                     <button type="submit" className="btn-primary" form="maintenance-record-form">
