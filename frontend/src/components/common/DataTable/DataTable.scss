--- conflicted
+++ resolved
@@ -16,11 +16,7 @@
   box-shadow: 0 2px 8px rgba(0, 0, 0, 0.08);
   border: 1px solid #e5e7eb;
   max-width: 100%;
-<<<<<<< HEAD
-  overflow-x: auto; // Always enable horizontal scrolling
-=======
   overflow-x: auto; // Allow horizontal scroll only when needed
->>>>>>> 16fd0676
   overflow-y: hidden;
   scrollbar-width: thin;
   -webkit-overflow-scrolling: touch; // Smooth scrolling on iOS
@@ -2047,8 +2043,6 @@
 
 .rockops-table__action-button {
   z-index: 1 !important;
-<<<<<<< HEAD
-=======
   position: relative;
 
   // Fix tooltip positioning and visibility
@@ -2085,7 +2079,6 @@
   &[title] {
     overflow: visible !important;
   }
->>>>>>> 16fd0676
 }
 
 // Simple count display - Responsive
