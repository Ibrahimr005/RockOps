--- conflicted
+++ resolved
@@ -251,9 +251,6 @@
             title: 'Warehouses',
             icon: <FaWarehouse/>,
             path: '/warehouses',
-<<<<<<< HEAD
-            roles: [ADMIN, USER, SITE_ADMIN, PROCUREMENT, WAREHOUSE_MANAGER, WAREHOUSE_EMPLOYEE, SECRETARY, EQUIPMENT_MANAGER, HR_MANAGER, HR_EMPLOYEE],
-=======
             roles: ['ADMIN', 'USER', 'SITE_ADMIN', 'PROCUREMENT', 'WAREHOUSE_MANAGER', 'SECRETARY', 'EQUIPMENT_MANAGER', 'HR_MANAGER', 'HR_EMPLOYEE'],
             hasSubmenu: true,
             submenuItems: [
@@ -276,7 +273,6 @@
                     roles: ['ADMIN', 'USER', 'SITE_ADMIN', 'PROCUREMENT', 'WAREHOUSE_MANAGER', 'SECRETARY', 'EQUIPMENT_MANAGER', 'HR_MANAGER', 'HR_EMPLOYEE']
                 }
             ]
->>>>>>> a97e7387
         },
         {
             title: 'Merchants',
@@ -331,17 +327,10 @@
             hasSubmenu: true,
             submenuItems: [
                 {
-<<<<<<< HEAD
                 title: 'General Ledger',
                 icon: <FaBook/>,
                 path: '/finance/general-ledger',
                 roles: [ADMIN, USER, HR_MANAGER, HR_EMPLOYEE, FINANCE_MANAGER, FINANCE_EMPLOYEE],
-=======
-                    title: 'General Ledger',
-                    icon: <FaBook/>,
-                    path: '/finance/general-ledger',
-                    roles: ['ADMIN', 'USER', 'HR_MANAGER', 'HR_EMPLOYEE', 'FINANCE_MANAGER', 'FINANCE_EMPLOYEE'],
->>>>>>> a97e7387
                 },
                 {
                     title: 'Payables',
@@ -390,7 +379,12 @@
             path: '/secretary',
             roles: [ADMIN, USER, SITE_ADMIN, SECRETARY]
         },
-
+        // {
+        //     title: 'Equipment MT',
+        //     icon: <FaTruck/>,
+        //     path: '/equipment-team',
+        //     roles: ['ADMIN', 'USER', 'EQUIPMENT_MANAGER']
+        // },
         {
             title: 'Settings',
             icon: <FaCog/>,
@@ -454,18 +448,11 @@
                                     to={item.hasSubmenu ? '#' : item.path}
                                     className={() => {
                                         if (item.hasSubmenu) {
-                                            // Check if we're on the parent path or any of its submenu paths
                                             const isOnParentPath = location.pathname === item.path;
-                                            const isOnSubmenuPath = item.submenuItems && item.submenuItems.some(subItem =>
-                                                location.pathname === subItem.path ||
-                                                location.pathname.startsWith(subItem.path + '/')
-                                            );
-                                            return `menu-item ${(isOnParentPath || isOnSubmenuPath) ? 'active' : ''}`;
+                                            return `menu-item ${isOnParentPath ? 'active' : ''}`;
                                         } else {
-                                            // For non-submenu items, check exact match and path prefix
-                                            const isActive = location.pathname === item.path ||
-                                                location.pathname.startsWith(item.path + '/');
-                                            return `menu-item ${isActive ? 'active' : ''}`;
+                                            const isDirectActive = location.pathname === item.path;
+                                            return `menu-item ${isDirectActive ? 'active' : ''}`;
                                         }
                                     }}
                                     data-tooltip={t(item.title)}
@@ -510,28 +497,7 @@
                                                     key={subItem.title}
                                                     to={subItem.path}
                                                     className={() => {
-                                                        const currentPath = location.pathname;
-
-                                                        // For exact matches
-                                                        if (currentPath === subItem.path) {
-                                                            return `submenu-item active`;
-                                                        }
-
-                                                        // For nested routes, we need to be smart about base paths
-                                                        let isActive = false;
-
-                                                        // Sort submenu items by path length (longest first) to check most specific paths first
-                                                        const sortedItems = [...item.submenuItems].sort((a, b) => b.path.length - a.path.length);
-
-                                                        // Find the most specific matching submenu item
-                                                        const mostSpecificMatch = sortedItems.find(sortedItem =>
-                                                            currentPath === sortedItem.path ||
-                                                            currentPath.startsWith(sortedItem.path + '/')
-                                                        );
-
-                                                        // This submenu item is active only if it's the most specific match
-                                                        isActive = mostSpecificMatch && mostSpecificMatch.path === subItem.path;
-
+                                                        const isActive = location.pathname === subItem.path;
                                                         return `submenu-item ${isActive ? 'active' : ''}`;
                                                     }}
                                                     onClick={() => {
