// src/config/api.config.js
export const API_BASE_URL = import.meta.env.VITE_API_BASE_URL ||  'http://localhost:8080';

// Equipment module endpoints
export const EQUIPMENT_ENDPOINTS = {
    BASE: '/api/equipment',
    BY_ID: (id) => `/api/equipment/${id}`,
    TYPES: '/api/equipment-types',
    TYPE_BY_ID: (id) => `/api/equipment-types/${id}`,
    TYPE_BY_NAME: (name) => `/api/equipment-types/name/${name}`,
    TYPE_SUPPORTED_WORK_TYPES: (typeId) => `/api/equipment-types/${typeId}/supported-work-types`,
    STATUS_OPTIONS: '/api/equipment/status-options',
    STATUS: (id) => `/api/equipment/status/${id}`,
    STATUS_DTO: (id) => `/api/equipment/status/dto/${id}`,
    BY_TYPE: (typeId) => `/api/equipment/type/${typeId}`,
    CONSUMABLES: (equipmentId) => `/api/equipment/${equipmentId}/consumables`,
    CONSUMABLES_BY_CATEGORY: (equipmentId, category) => `/api/equipment/${equipmentId}/consumables/by-category/${category}`,
    CONSUMABLES_ANALYTICS: (equipmentId) => `/api/equipment/${equipmentId}/consumables/analytics`,
    MAINTENANCE: (equipmentId) => `/api/equipment/${equipmentId}/maintenance`,
    MAINTENANCE_TECHNICIANS: (equipmentId) => `/api/equipment/${equipmentId}/maintenance/technicians`,
    MAINTENANCE_BY_ID: (equipmentId, maintenanceId) => `/api/equipment/${equipmentId}/maintenance/${maintenanceId}`,
    MAINTENANCE_TRANSACTIONS: (equipmentId, maintenanceId) => `/api/equipment/${equipmentId}/maintenance/${maintenanceId}/transactions`,
    MAINTENANCE_CHECK_TRANSACTION: (equipmentId, batchNumber) => `/api/equipment/${equipmentId}/maintenance/check-transaction/${batchNumber}`,
    CREATE_DTO: '/api/equipment/dto',
    UPDATE_DTO: (id) => `/api/equipment/dto/${id}`,
    ELIGIBLE_DRIVERS: (typeId) => `/api/equipment/type/${typeId}/eligible-drivers`,
    SARKY_DRIVERS: (typeId) => `/api/equipment/type/${typeId}/sarky-drivers`,
    SUPPORTED_WORK_TYPES: (typeId) => `/api/equipment/type/${typeId}/supported-work-types`,
    CHECK_DRIVER_COMPATIBILITY: (equipmentId, employeeId) =>
        `/api/equipment/${equipmentId}/check-driver-compatibility/${employeeId}`,
    BRANDS: '/api/equipment/brands',
    BRAND_BY_ID: (id) => `/api/equipment/brands/${id}`,
    SARKY_ANALYTICS: (equipmentId) => `/api/equipment/${equipmentId}/sarky-analytics`,
    // Transaction endpoints
    TRANSACTIONS: (equipmentId) => `/api/equipment/${equipmentId}/transactions`,
    TRANSACTIONS_INITIATED: (equipmentId) => `/api/equipment/${equipmentId}/transactions/initiated`,
    SEND_TRANSACTION: (equipmentId) => `/api/equipment/${equipmentId}/send-transaction`,
    RECEIVE_TRANSACTION: (equipmentId) => `/api/equipment/${equipmentId}/receive-transaction`,
    ACCEPT_TRANSACTION: (equipmentId, transactionId) => `/api/equipment/${equipmentId}/transactions/${transactionId}/accept`,
    REJECT_TRANSACTION: (equipmentId, transactionId) => `/api/equipment/${equipmentId}/transactions/${transactionId}/reject`,
    UPDATE_TRANSACTION: (equipmentId, transactionId) => `/api/equipment/${equipmentId}/transactions/${transactionId}`,
    // Maintenance integration endpoints
    MAINTENANCE_SEARCH: (equipmentId) => `/api/equipment/${equipmentId}/maintenance/search`,
    MAINTENANCE_FOR_LINKING: (equipmentId) => `/api/equipment/${equipmentId}/maintenance/for-linking`,
    ACCEPT_TRANSACTION_WITH_MAINTENANCE: (equipmentId, transactionId) => `/api/equipment/${equipmentId}/transactions/${transactionId}/accept-with-maintenance`,
    ITEMS: (equipmentId) => `/api/equipment/${equipmentId}/items`,
    CHECK_BATCH_EXISTS: (equipmentId, batchNumber) => `/api/equipment/${equipmentId}/maintenance/check-transaction/${batchNumber}`
};

// Batch Validation endpoints
export const BATCH_VALIDATION_ENDPOINTS = {
    BASE: '/api/v1/batch-validation',
    VALIDATE_FOR_EQUIPMENT: (equipmentId, batchNumber) => `/api/v1/batch-validation/equipment/${equipmentId}/batch/${batchNumber}`,
    VALIDATE_FOR_MAINTENANCE: (equipmentId, maintenanceId, batchNumber) => `/api/v1/batch-validation/equipment/${equipmentId}/maintenance/${maintenanceId}/batch/${batchNumber}`,
    CHECK_AVAILABILITY: (batchNumber) => `/api/v1/batch-validation/batch/${batchNumber}/available`,
    VALIDATE_UNIQUENESS: (batchNumber) => `/api/v1/batch-validation/batch/${batchNumber}/validate-uniqueness`
};

// Consumable Resolution endpoints
export const CONSUMABLE_ENDPOINTS = {
    RESOLVE_DISCREPANCY: '/api/v1/consumables/resolve-discrepancy',
    RESOLUTION_HISTORY: (equipmentId) => `/api/v1/consumables/resolution-history/equipment/${equipmentId}`,
    DISCREPANCIES: (equipmentId) => `/api/v1/consumables/equipment/${equipmentId}/discrepancies`,
    RESOLVED: (equipmentId) => `/api/v1/consumables/equipment/${equipmentId}/resolved`,
    HISTORY_BY_CONSUMABLE: (consumableId) => `/api/v1/equipment/consumables/${consumableId}/history`
};

// Equipment Types module endpoints
export const EQUIPMENT_TYPE_ENDPOINTS = {
    BASE: '/api/equipment-types',
    BY_ID: (id) => `/api/equipment-types/${id}`,
    CREATE: '/api/equipment-types',
    UPDATE: (id) => `/api/equipment-types/${id}`,
    DELETE: (id) => `/api/equipment-types/${id}`,
    SEARCH: '/api/equipment-types/search',
    SUPPORTED_WORK_TYPES: (id) => `/api/equipment-types/${id}/supported-work-types`,
    SET_SUPPORTED_WORK_TYPES: (id) => `/api/equipment-types/${id}/supported-work-types`,
};

// Sarky module endpoints
export const SARKY_ENDPOINTS = {
    BY_EQUIPMENT: (equipmentId) => `/api/v1/equipment/${equipmentId}/sarky`,
    BY_EQUIPMENT_AND_DATE: (equipmentId, date) => `/api/v1/equipment/${equipmentId}/sarky/date/${date}`,
    BY_EQUIPMENT_DATE_RANGE: (equipmentId) => `/api/v1/equipment/${equipmentId}/sarky/date-range`,
    DAILY_SUMMARY: (equipmentId, date) => `/api/v1/equipment/${equipmentId}/sarky/daily-summary/${date}`,
    EXISTING_DATES: (equipmentId) => `/api/v1/equipment/${equipmentId}/sarky/existing-dates`,
    VALIDATION_INFO: (equipmentId) => `/api/v1/equipment/${equipmentId}/sarky/validation-info`,
    LATEST_DATE: (equipmentId) => `/api/v1/equipment/${equipmentId}/sarky/latest-date`,
    BY_ID: (id) => `/api/v1/sarky/${id}`,
    CREATE: (equipmentId) => `/api/v1/equipment/${equipmentId}/sarky`,
    UPDATE: (id) => `/api/v1/sarky/${id}`,
    DELETE: (id) => `/api/v1/sarky/${id}`,
    RANGE_BY_EQUIPMENT: (equipmentId) => `/api/v1/equipment/${equipmentId}/sarky/range`,
    RANGE_BY_ID: (id) => `/api/v1/sarky/range/${id}`,
    CREATE_RANGE: (equipmentId) => `/api/v1/equipment/${equipmentId}/sarky/range`,
    UPDATE_RANGE: (id) => `/api/v1/sarky/range/${id}`,
    DELETE_RANGE: (id) => `/api/v1/sarky/range/${id}`,
};

// Replace your existing FINANCE_ENDPOINTS in api.config.js with this:
export const FINANCE_ENDPOINTS = {
    // Journal Entry endpoints
    JOURNAL_ENTRIES: {
        BASE: '/api/v1/journal-entries',
        BY_ID: (id) => `/api/v1/journal-entries/${id}`,
        APPROVE: (id) => `/api/v1/journal-entries/${id}/approve`,
        REJECT: (id) => `/api/v1/journal-entries/${id}/reject`,
        PENDING: '/api/v1/journal-entries/pending'
    },

    // Audit Log endpoints
    AUDIT_LOGS: {
        BASE: '/api/v1/audit-logs',
        BY_ENTITY: (entityType, entityId) => `/api/v1/audit-logs/entity/${entityType}/${entityId}`,
        BY_USER: (userId) => `/api/v1/audit-logs/user/${userId}`,
        BY_DATE_RANGE: '/api/v1/audit-logs/date-range',
        BY_ENTITY_TYPE: (entityType) => `/api/v1/audit-logs/entity-type/${entityType}`,
        EXPORT: '/api/v1/audit-logs/export'
    },

    // Invoice endpoints (Payables)
    INVOICES: {
        BASE: '/api/v1/invoices',
        BY_ID: (id) => `/api/v1/invoices/${id}`,
        BY_NUMBER: (invoiceNumber) => `/api/v1/invoices/number/${invoiceNumber}`,
        UNPAID: '/api/v1/invoices/unpaid',
        OVERDUE: '/api/v1/invoices/overdue',
        DUE_SOON: '/api/v1/invoices/due-soon',
        BY_VENDOR: '/api/v1/invoices/vendor',
        BY_STATUS: '/api/v1/invoices/status',
        BY_DATE_RANGE: '/api/v1/invoices/date-range',
        SEARCH: '/api/v1/invoices/search',
        OUTSTANDING_TOTAL: '/api/v1/invoices/outstanding-total',
        PERIOD_TOTAL: '/api/v1/invoices/period-total',
        TOP_VENDORS: '/api/v1/invoices/top-vendors',
        VENDOR_STATS: '/api/v1/invoices/vendor-stats',

        // Aging report endpoints
        AGING: {
            AGED_0_30: '/api/v1/invoices/aging/0-30',
            AGED_31_60: '/api/v1/invoices/aging/31-60',
            AGED_61_90: '/api/v1/invoices/aging/61-90',
            AGED_OVER_90: '/api/v1/invoices/aging/over-90',
            SUMMARY: '/api/v1/invoices/aging/summary',
            EXPORT_PDF: '/api/v1/invoices/aging/export/pdf'
        }
    },

    // Payment endpoints
    PAYMENTS: {
        BASE: '/api/v1/payments',
        BY_ID: (id) => `/api/v1/payments/${id}`,
        BY_INVOICE: (invoiceId) => `/api/v1/payments/invoice/${invoiceId}`,
        UPDATE_STATUS: (id) => `/api/v1/payments/${id}/status`,
        BY_DATE_RANGE: '/api/v1/payments/date-range',
        BY_VENDOR: '/api/v1/payments/vendor',
        BY_STATUS: '/api/v1/payments/status',
        SEARCH_BY_REFERENCE: '/api/v1/payments/search/reference',
        SEARCH: '/api/v1/payments/search',
        RECENT: '/api/v1/payments/recent',
        LARGEST: '/api/v1/payments/largest',
        TOTALS: '/api/v1/payments/totals',
        VENDOR_REPORT: '/api/v1/payments/vendor-report',
        VALIDATE: '/api/v1/payments/validate'
    },

    // Fixed Assets endpoints
    FIXED_ASSETS: {
        BASE: '/api/v1/fixed-assets',
        BY_ID: (id) => `/api/v1/fixed-assets/${id}`,
        BY_STATUS: (status) => `/api/v1/fixed-assets/status/${status}`,
        BY_SITE: (siteId) => `/api/v1/fixed-assets/site/${siteId}`,
        SEARCH: '/api/v1/fixed-assets/search',

        // Depreciation endpoints
        MONTHLY_DEPRECIATION: (id) => `/api/v1/fixed-assets/${id}/depreciation/monthly`,
        ACCUMULATED_DEPRECIATION: (id) => `/api/v1/fixed-assets/${id}/depreciation/accumulated`,
        BOOK_VALUE: (id) => `/api/v1/fixed-assets/${id}/book-value`,

        // Disposal endpoints
        DISPOSE: (id) => `/api/v1/fixed-assets/${id}/dispose`,
        DISPOSAL_BY_ASSET: (id) => `/api/v1/fixed-assets/${id}/disposal`,
        ALL_DISPOSALS: '/api/v1/fixed-assets/disposals',
        DISPOSALS_BY_METHOD: (method) => `/api/v1/fixed-assets/disposals/method/${method}`,
        DISPOSALS_BY_DATE_RANGE: '/api/v1/fixed-assets/disposals/date-range',
        PROFITABLE_DISPOSALS: '/api/v1/fixed-assets/disposals/profitable',
        LOSS_DISPOSALS: '/api/v1/fixed-assets/disposals/losses',
        RECENT_DISPOSALS: '/api/v1/fixed-assets/disposals/recent',
        DISPOSAL_SUMMARY: '/api/v1/fixed-assets/disposals/summary',
        TOTAL_GAIN_LOSS: '/api/v1/fixed-assets/disposals/total-gain-loss'
    },

    // Accounting Period endpoints
    ACCOUNTING_PERIODS: {
        BASE: '/api/v1/accounting-periods',
        BY_ID: (id) => `/api/v1/accounting-periods/${id}`,
        CLOSE: (id) => `/api/v1/accounting-periods/${id}/close`
    },

    // Add this to your existing FINANCE_ENDPOINTS in src/config/api.config.js

// Bank Reconciliation submodule endpoints
    BANK_RECONCILIATION: {
        // Bank Account endpoints
        BANK_ACCOUNTS: {
            BASE: '/api/v1/bank-accounts',
            BY_ID: (id) => `/api/v1/bank-accounts/${id}`,
            UPDATE_BALANCE: (id) => `/api/v1/bank-accounts/${id}/balance`,
            SEARCH: '/api/v1/bank-accounts/search',
            BALANCE_ABOVE: '/api/v1/bank-accounts/balance-above'
        },

        // Bank Statement Entry endpoints
        BANK_STATEMENT_ENTRIES: {
            BASE: '/api/v1/bank-statement-entries',
            BY_ID: (id) => `/api/v1/bank-statement-entries/${id}`,
            IMPORT: '/api/v1/bank-statement-entries/import',
            BY_BANK_ACCOUNT: (bankAccountId) => `/api/v1/bank-statement-entries/bank-account/${bankAccountId}`,
            UNMATCHED: '/api/v1/bank-statement-entries/unmatched',
            UNMATCHED_BY_ACCOUNT: (bankAccountId) => `/api/v1/bank-statement-entries/unmatched/bank-account/${bankAccountId}`,
            BY_DATE_RANGE: '/api/v1/bank-statement-entries/date-range',
            BY_CATEGORY: (category) => `/api/v1/bank-statement-entries/category/${category}`,
            MARK_MATCHED: (id) => `/api/v1/bank-statement-entries/${id}/match`,
            POTENTIAL_MATCHES: '/api/v1/bank-statement-entries/potential-matches',
            SEARCH: '/api/v1/bank-statement-entries/search'
        },

        // Internal Transaction endpoints
        INTERNAL_TRANSACTIONS: {
            BASE: '/api/v1/internal-transactions',
            BY_ID: (id) => `/api/v1/internal-transactions/${id}`,
            BY_BANK_ACCOUNT: (bankAccountId) => `/api/v1/internal-transactions/bank-account/${bankAccountId}`,
            UNRECONCILED: '/api/v1/internal-transactions/unreconciled',
            UNRECONCILED_BY_ACCOUNT: (bankAccountId) => `/api/v1/internal-transactions/unreconciled/bank-account/${bankAccountId}`,
            BY_DATE_RANGE: '/api/v1/internal-transactions/date-range',
            BY_TYPE: (transactionType) => `/api/v1/internal-transactions/type/${transactionType}`,
            MARK_RECONCILED: (id) => `/api/v1/internal-transactions/${id}/reconcile`,
            POTENTIAL_MATCHES: '/api/v1/internal-transactions/potential-matches'
        },

        // Transaction Match endpoints
        TRANSACTION_MATCHES: {
            BASE: '/api/v1/transaction-matches',
            BY_ID: (id) => `/api/v1/transaction-matches/${id}`,
            UNCONFIRMED: '/api/v1/transaction-matches/unconfirmed',
            BY_BANK_ACCOUNT: (bankAccountId) => `/api/v1/transaction-matches/bank-account/${bankAccountId}`,
            NEEDS_REVIEW: '/api/v1/transaction-matches/needs-review',
            CONFIRM: (id) => `/api/v1/transaction-matches/${id}/confirm`,
            AUTO_MATCH: (bankAccountId) => `/api/v1/transaction-matches/auto-match/bank-account/${bankAccountId}`,
            POTENTIAL_MATCHES: (bankStatementEntryId) => `/api/v1/transaction-matches/potential-matches/bank-statement-entry/${bankStatementEntryId}`
        },

        // Discrepancy endpoints
        DISCREPANCIES: {
            BASE: '/api/v1/discrepancies',
            BY_ID: (id) => `/api/v1/discrepancies/${id}`,
            BY_STATUS: (status) => `/api/v1/discrepancies/status/${status}`,
            OPEN: '/api/v1/discrepancies/open',
            HIGH_PRIORITY: '/api/v1/discrepancies/high-priority',
            ASSIGNED_TO: (assignee) => `/api/v1/discrepancies/assigned-to/${assignee}`,
            UNASSIGNED: '/api/v1/discrepancies/unassigned',
            OVERDUE: '/api/v1/discrepancies/overdue',
            ASSIGN: (id) => `/api/v1/discrepancies/${id}/assign`,
            UPDATE_NOTES: (id) => `/api/v1/discrepancies/${id}/investigation-notes`,
            RESOLVE: (id) => `/api/v1/discrepancies/${id}/resolve`,
            CLOSE: (id) => `/api/v1/discrepancies/${id}/close`,
            UPDATE_PRIORITY: (id) => `/api/v1/discrepancies/${id}/priority`
        },

        // Reconciliation Report endpoints
        RECONCILIATION_REPORTS: {
            SUMMARY_BY_ACCOUNT: (bankAccountId) => `/api/v1/reconciliation-reports/summary/bank-account/${bankAccountId}`,
            SUMMARY_ALL_ACCOUNTS: '/api/v1/reconciliation-reports/summary/all-accounts',
            OUTSTANDING_CHECKS: (bankAccountId) => `/api/v1/reconciliation-reports/outstanding-checks/bank-account/${bankAccountId}`,
            DEPOSITS_IN_TRANSIT: (bankAccountId) => `/api/v1/reconciliation-reports/deposits-in-transit/bank-account/${bankAccountId}`,
            STATUS: (bankAccountId) => `/api/v1/reconciliation-reports/status/bank-account/${bankAccountId}`,
            EXPORT_CSV: (bankAccountId) => `/api/v1/reconciliation-reports/export/csv/bank-account/${bankAccountId}`,
            TREND: (bankAccountId) => `/api/v1/reconciliation-reports/trend/bank-account/${bankAccountId}`
        }
    }
};

// Employee module endpoints
export const EMPLOYEE_ENDPOINTS = {
    BASE: '/api/v1/employees',
    BY_ID: (id) => `/api/v1/employees/${id}`,
    UNASSIGNED: '/api/v1/site/unassigned-employees',  // Updated to match backend endpoint
    DRIVERS: '/api/v1/employees/drivers',
    WAREHOUSE_WORKERS: '/api/v1/employees/warehouse-workers',
    WAREHOUSE_MANAGERS: '/api/v1/employees/warehouse-managers',
    TECHNICIANS: '/api/v1/employees/technicians',
    ATTENDANCE: {
        BY_EMPLOYEE: (employeeId) => `/api/v1/employees/${employeeId}/attendance`,
        MONTHLY: (employeeId) => `/api/v1/employees/${employeeId}/attendance/monthly`,
        GENERATE_MONTHLY: '/api/v1/employees/attendance/generate-monthly'
    }
};

// HR module endpoints
export const HR_ENDPOINTS = {
    // HR Employee Management
    EMPLOYEE: {
        BASE: '/api/v1/hr/employee',
        BY_ID: (id) => `/api/v1/hr/employee/${id}`,
        CREATE: '/api/v1/hr/employee',
        UPDATE: (id) => `/api/v1/hr/employee/${id}`,
        DELETE: (id) => `/api/v1/hr/employee/${id}`
    },
    
    // HR Dashboard
    DASHBOARD: {
        SALARY_STATISTICS: '/api/v1/hr/dashboard/salary-statistics',
        EMPLOYEE_DISTRIBUTION: '/api/v1/hr/dashboard/employee-distribution'
    }
};

// Site module endpoints
export const SITE_ENDPOINTS = {
    BASE: '/api/v1/site',
    BY_ID: (id) => `/api/v1/site/${id}`,
    PARTNERS: (siteId) => `/api/v1/site/${siteId}/partners`,
    UNASSIGNED_PARTNERS: (siteId) => `/api/v1/site/${siteId}/unassigned-partners`,
    EMPLOYEES: (siteId) => `/api/v1/site/${siteId}/employees`,
    EQUIPMENT: (siteId) => `/api/v1/site/${siteId}/equipment`,
    UNASSIGNED_EQUIPMENT: `/api/v1/site/unassigned-equipment`,
    WAREHOUSES: (siteId) => `/api/v1/site/${siteId}/warehouses`,
    MERCHANTS: (siteId) => `/api/v1/site/${siteId}/merchants`,
    FIXED_ASSETS: (siteId) => `/api/v1/site/${siteId}/fixedassets`,
    
    // Site Admin endpoints
    ADMIN: {
        ADD_SITE: '/siteadmin/addsite',
        DELETE_SITE: (id)=> `siteadmin/${id}`,
        UPDATE_SITE: (id) => `/siteadmin/updatesite/${id}`,
        ADD_WAREHOUSE: (siteId) => `/siteadmin/${siteId}/add-warehouse`,
        ASSIGN_EQUIPMENT: (siteId, equipmentId) => `/siteadmin/${siteId}/assign-equipment/${equipmentId}`,
        REMOVE_EQUIPMENT: (siteId, equipmentId) => `/siteadmin/${siteId}/remove-equipment/${equipmentId}`,
        ASSIGN_EMPLOYEE: (siteId, employeeId) => `/siteadmin/${siteId}/assign-employee/${employeeId}`,
        REMOVE_EMPLOYEE: (siteId, employeeId) => `/siteadmin/${siteId}/remove-employee/${employeeId}`,
        ASSIGN_WAREHOUSE: (siteId, warehouseId) => `/siteadmin/${siteId}/assign-warehouse/${warehouseId}`,
        ASSIGN_FIXED_ASSET: (siteId, fixedAssetId) => `/siteadmin/${siteId}/assign-fixedAsset/${fixedAssetId}`,
        ASSIGN_PARTNER: (siteId, partnerId) => `/siteadmin/${siteId}/assign-partner/${partnerId}`,
        UPDATE_PARTNER_PERCENTAGE: (siteId, partnerId) => `/siteadmin/${siteId}/update-partner-percentage/${partnerId}`,
        REMOVE_PARTNER: (siteId, partnerId) => `/siteadmin/${siteId}/remove-partner/${partnerId}`,
        getAvailableWarehouseManagers: 'siteadmin/warehouse-managers/available',
        getAvailableWarehouseManagersForSite:(siteId) =>`siteadmin/sites/${siteId}/warehouse-managers/available`,
        getAvailableWarehouseWorkers: '/siteadmin/warehouse-workers/available',
        getAvailableWarehouseWorkersForSite: (siteId) => `/siteadmin/${siteId}/warehouse-workers/available`,
        getWarehouseEmployees: (warehouseId) => `/siteadmin/warehouses/${warehouseId}/employees`,
        unassignEmployeeFromWarehouse: (warehouseId, employeeId) => `/siteadmin/warehouses/${warehouseId}/unassign-employee/${employeeId}`

    }
};

// Merchant module endpoints
// Fix this in your api.config.js
export const MERCHANT_ENDPOINTS = {
    BASE: '/api/v1/merchants',
    BY_ID: (id) => `/api/v1/merchants/${id}`  // ✅ Added /v1/
};

// Work Type module endpoints
export const WORK_TYPE_ENDPOINTS = {
    BASE: '/api/v1/worktypes',
    MANAGEMENT: '/api/v1/worktypes/management',
    BY_ID: (id) => `/api/v1/worktypes/${id}`,
    CREATE: '/api/v1/worktypes',
    UPDATE: (id) => `/api/v1/worktypes/${id}`,
    DELETE: (id) => `/api/v1/worktypes/${id}`
};

// Job Position module endpoints
export const JOB_POSITION_ENDPOINTS = {
    // Basic CRUD endpoints
    BASE: '/api/v1/job-positions',
    CREATE: '/api/v1/job-positions',
    CREATE_DTO: '/api/v1/job-positions/dto',
    BY_ID: (id) => `/api/v1/job-positions/${id}`,
    DTO_BY_ID: (id) => `/api/v1/job-positions/dto/${id}`,
    UPDATE: (id) => `/api/v1/job-positions/${id}`,
    UPDATE_DTO: (id) => `/api/v1/job-positions/dto/${id}`,
    DELETE: (id) => `/api/v1/job-positions/${id}`,

    // Employee-related endpoints
    EMPLOYEES: (id) => `/api/v1/job-positions/${id}/employees`,

    // Enhanced endpoints for details view
    DETAILS: (id) => `/api/v1/job-positions/${id}/details`,
    PROMOTION_STATISTICS: (id) => `/api/v1/job-positions/${id}/promotion-statistics`,
    PROMOTIONS_FROM: (id) => `/api/v1/job-positions/${id}/promotions/from`,
    PROMOTIONS_TO: (id) => `/api/v1/job-positions/${id}/promotions/to`,
    PROMOTIONS_FROM_PENDING: (id) => `/api/v1/job-positions/${id}/promotions/from/pending`,
    PROMOTIONS_TO_PENDING: (id) => `/api/v1/job-positions/${id}/promotions/to/pending`,
    CAREER_PATH_SUGGESTIONS: (id) => `/api/v1/job-positions/${id}/career-path-suggestions`,
    EMPLOYEES_ELIGIBLE_FOR_PROMOTION: (id) => `/api/v1/job-positions/${id}/employees/eligible-for-promotion`,
    SALARY_STATISTICS: (id) => `/api/v1/job-positions/${id}/salary-statistics`,
    VALIDATION: (id) => `/api/v1/job-positions/${id}/validation`,
    ANALYTICS: (id) => `/api/v1/job-positions/${id}/analytics`,
    CAN_DELETE: (id) => `/api/v1/job-positions/${id}/can-delete`,
    PROMOTION_DESTINATIONS: (id) => `/api/v1/job-positions/${id}/promotion-destinations`,
    PROMOTION_SOURCES: (id) => `/api/v1/job-positions/${id}/promotion-sources`,
    EMPLOYEE_ANALYTICS: (id) => `/api/v1/job-positions/${id}/employee-analytics`,

    // NEW: Hierarchy and Organization Structure endpoints
    HIERARCHY: '/api/v1/job-positions/hierarchy',
    CHILDREN: (id) => `/api/v1/job-positions/${id}/children`,
    PROMOTION_TARGETS: (id) => `/api/v1/job-positions/${id}/promotion-targets`,
    VALIDATE_PROMOTION_TARGET: (currentId, targetId) => `/api/v1/job-positions/${currentId}/validate-promotion/${targetId}`,
    HIERARCHY_PATH: (id) => `/api/v1/job-positions/${id}/hierarchy-path`,
    BY_HIERARCHY_LEVEL: (level) => `/api/v1/job-positions/hierarchy/level/${level}`,
    ORGANIZATION_STRUCTURE: '/api/v1/job-positions/organization-structure',

    // NEW: Promotion eligibility endpoints
    ELIGIBLE_FOR_PROMOTION_FROM: '/api/v1/job-positions/eligible-for-promotion/from',
    ELIGIBLE_FOR_PROMOTION_TO: '/api/v1/job-positions/eligible-for-promotion/to',

    // NEW: Department and validation endpoints
    DEPARTMENT_HIERARCHY: '/api/v1/job-positions/department-hierarchy',
    VALIDATE_HIERARCHY: '/api/v1/job-positions/validate-hierarchy',

    // NEW: Promotion path and navigation endpoints
    PROMOTION_PATH: (fromId, toId) => `/api/v1/job-positions/promotion-path/${fromId}/${toId}`,
    NEXT_PROMOTION_STEPS: (id) => `/api/v1/job-positions/${id}/next-promotion-steps`,
    POSITIONS_AT_RISK: '/api/v1/job-positions/at-risk',

    // NEW: Simplified promotion endpoints
    PROMOTION_STATS_SIMPLE: (id) => `/api/v1/job-positions/${id}/promotion-stats-simple`,
    PROMOTIONS_FROM_SIMPLE: (id) => `/api/v1/job-positions/${id}/promotions-from-simple`,
    PROMOTIONS_TO_SIMPLE: (id) => `/api/v1/job-positions/${id}/promotions-to-simple`
};

// Document module endpoints
export const DOCUMENT_ENDPOINTS = {
    BY_ID: (id) => `/api/v1/documents/${id}`,
    BY_ENTITY: (entityType, entityId) => `/api/v1/${entityType}/${entityId}/documents`,
    CREATE: (entityType, entityId) => `/api/v1/${entityType}/${entityId}/documents`,
    UPDATE: (id) => `/api/v1/documents/${id}`,
    DELETE: (id) => `/api/v1/documents/${id}`,
    
    // Sarky-specific document endpoints
    BY_SARKY_MONTH: (entityType, entityId, month, year) => `/api/v1/${entityType}/${entityId}/documents/sarky?month=${month}&year=${year}`,
    CREATE_SARKY: (entityType, entityId) => `/api/v1/${entityType}/${entityId}/documents/sarky`,
    ALL_SARKY: (entityType, entityId) => `/api/v1/${entityType}/${entityId}/documents/sarky/all`,
    ASSIGN_SARKY: (id) => `/api/v1/documents/${id}/assign-sarky`,
    REMOVE_SARKY: (id) => `/api/v1/documents/${id}/remove-sarky`,
    SARKY_TYPES: '/api/v1/documents/sarky/types'
};

// Partner module endpoints
export const PARTNER_ENDPOINTS = {
    BASE: '/api/v1/partner',
    GET_ALL: '/api/v1/partner/getallpartners',
    ADD: '/api/v1/partner/add',
    UPDATE: (id) => `/api/v1/partner/update/${id}`,
    DELETE: (id) =>  `/api/v1/partner/delete/${id}`
};

// Authentication module endpoints
export const AUTH_ENDPOINTS = {
    BASE: '/api/v1/auth',
    REGISTER: '/api/v1/auth/register',
    LOGIN: '/api/v1/auth/login',
    AUTHENTICATE: '/api/v1/auth/authenticate'
};

// Admin module endpoints
export const ADMIN_ENDPOINTS = {
    BASE: '/api/v1/admin',
    USERS: '/api/v1/admin/users',
    USER_BY_ID: (id) => `/api/v1/admin/users/${id}`,
    UPDATE_USER_ROLE: (id) => `/api/v1/admin/users/${id}/role`,
    CREATE_USER: '/api/v1/admin/users',
    DELETE_USER: (id) => `/api/v1/admin/users/${id}`
};

// Item Category module endpoints
export const ITEM_CATEGORY_ENDPOINTS = {
    BASE: '/api/v1/itemCategories',
    CREATE: '/api/v1/itemCategories',
    PARENTS: '/api/v1/itemCategories/parents',
    CHILDREN: '/api/v1/itemCategories/children',
    PARENT_CATEGORIES: '/api/v1/item-categories/parent'
};

// Request Order module endpoints
export const REQUEST_ORDER_ENDPOINTS = {
    BASE: '/api/v1/requestOrders',
    BY_ID: (id) => `/api/v1/requestOrders/${id}`,
    CREATE: '/api/v1/requestOrders',
    VALIDATE_RESTOCK: '/api/v1/requestOrders/validate-restock'
};
// Offer module endpoints
// Add these to your OFFER_ENDPOINTS in api.config.js
export const OFFER_ENDPOINTS = {
    BASE: '/api/v1/offers',
    BY_ID: (id) => `/api/v1/offers/${id}`,
    CREATE: '/api/v1/offers',
    UPDATE: (id) => `/api/v1/offers/${id}`,
    DELETE: (id) => `/api/v1/offers/${id}`,

    // Status operations
    BY_STATUS: (status) => `/api/v1/offers?status=${status}`,
    UPDATE_STATUS: (id) => `/api/v1/offers/${id}/status`,

    // Request Order operations
    REQUEST_ORDER: (offerId) => `/api/v1/offers/${offerId}/request-order`,

    // Items operations
    ADD_ITEMS: (offerId) => `/api/v1/offers/${offerId}/items`,
    GET_ITEMS: (offerId) => `/api/v1/offers/${offerId}/items`,
    UPDATE_ITEM: (itemId) => `/api/v1/offers/items/${itemId}`,
    DELETE_ITEM: (itemId) => `/api/v1/offers/items/${itemId}`,

    // Finance operations
    UPDATE_FINANCE_STATUS: (offerId) => `/api/v1/offers/${offerId}/finance-status`,
    UPDATE_ITEM_FINANCE_STATUS: (itemId) => `/api/v1/offers/offer-items/${itemId}/financeStatus`,
    BY_FINANCE_STATUS: (status) => `/api/v1/offers/finance-status/${status}`,
    COMPLETED_FINANCE: '/api/v1/offers/completed-offers',
    COMPLETE_FINANCE_REVIEW: (offerId) => `/api/v1/offers/${offerId}/complete-review`,

    // Retry operation
    RETRY: (offerId) => `/api/v1/offers/${offerId}/retry`,

    // NEW: Timeline operations
    TIMELINE: (offerId) => `/api/v1/offers/${offerId}/timeline`,
    TIMELINE_RETRYABLE: (offerId) => `/api/v1/offers/${offerId}/timeline/retryable`,
    TIMELINE_ATTEMPT: (offerId, attemptNumber) => `/api/v1/offers/${offerId}/timeline/attempt/${attemptNumber}`,
    TIMELINE_STATS: (offerId) => `/api/v1/offers/${offerId}/timeline/stats`,
    // NEW: Continue and Return endpoint
    CONTINUE_AND_RETURN: (offerId) => `/api/v1/offers/${offerId}/continue-and-return`
};

// Updated Candidate module endpoints
export const CANDIDATE_ENDPOINTS = {
    BASE: '/api/v1/candidates',
    BY_ID: (id) => `/api/v1/candidates/${id}`,
    BY_VACANCY: (vacancyId) => `/api/v1/candidates/vacancy/${vacancyId}`,
    CREATE: '/api/v1/candidates',
    UPDATE: (id) => `/api/v1/candidates/${id}`,
    UPDATE_STATUS: (id) => `/api/v1/candidates/${id}/status`,  // New endpoint for status updates
    DELETE: (id) => `/api/v1/candidates/${id}`,
    TO_EMPLOYEE: (id) => `/api/v1/candidates/${id}/to-employee`
};

// Vacancy module endpoints
export const VACANCY_ENDPOINTS = {
    BASE: '/api/v1/vacancies',

    // Basic CRUD operations
    CREATE: '/api/v1/vacancies',                              // POST - Create new vacancy
    GET_ALL: '/api/v1/vacancies',                            // GET - Get all vacancies
    BY_ID: (id) => `/api/v1/vacancies/${id}`,                // GET - Get vacancy by ID
    UPDATE: (id) => `/api/v1/vacancies/${id}`,               // PUT - Update vacancy
    DELETE: (id) => `/api/v1/vacancies/${id}`,               // DELETE - Delete vacancy

    // Statistics and reporting
    STATISTICS: (id) => `/api/v1/vacancies/${id}/statistics`, // GET - Get vacancy statistics

    // Candidate management
    HIRE_CANDIDATE: (candidateId) => `/api/v1/vacancies/hire-candidate/${candidateId}`, // POST - Hire a candidate

    // Potential candidates management
    MOVE_TO_POTENTIAL: (id) => `/api/v1/vacancies/${id}/move-to-potential`, // POST - Move candidates to potential list
    GET_POTENTIAL_CANDIDATES: '/api/v1/vacancies/potential-candidates'       // GET - Get all potential candidates
};

// Department module endpoints
export const DEPARTMENT_ENDPOINTS = {
    BASE: '/api/v1/departments',
    BY_ID: (id) => `/api/v1/departments/${id}`,
    CREATE: '/api/v1/departments',
    UPDATE: (id) => `/api/v1/departments/${id}`,
    DELETE: (id) => `/api/v1/departments/${id}`,
    TEST: '/api/v1/departments/test'
};

// Attendance module endpoints
export const ATTENDANCE_ENDPOINTS = {
    BASE: '/api/v1/attendance',
    BY_EMPLOYEE: (employeeId) => `/api/v1/attendance/employee/${employeeId}`,
    MONTHLY: (employeeId) => `/api/v1/attendance/employee/${employeeId}/monthly`,
    GENERATE_MONTHLY: '/api/v1/attendance/generate-monthly',
    HOURLY: '/api/v1/attendance/hourly',
    DAILY: '/api/v1/attendance/daily',
    UPDATE_STATUS: (attendanceId) => `/api/v1/attendance/${attendanceId}/status`,
    MARK_PRESENT: '/api/v1/attendance/mark-present',
    DAILY_SUMMARY: '/api/v1/attendance/daily-summary'
};

// Transaction module endpoints
export const TRANSACTION_ENDPOINTS = {
    BASE: '/api/v1/transactions',
    CREATE: '/api/v1/transactions/create',
    BY_ID: (transactionId) => `/api/v1/transactions/${transactionId}`,
    BY_BATCH: (batchNumber) => `/api/v1/transactions/batch/${batchNumber}`,
    ACCEPT: (transactionId) => `/api/v1/transactions/${transactionId}/accept`,
    REJECT: (transactionId) => `/api/v1/transactions/${transactionId}/reject`,
    UPDATE: (transactionId) => `/api/v1/transactions/${transactionId}`,
    BY_WAREHOUSE: (warehouseId) => `/api/v1/transactions/warehouse/${warehouseId}`,
    BY_EQUIPMENT: (equipmentId) => `/api/v1/transactions/equipment/${equipmentId}`
};

// Item Type module endpoints
export const ITEM_TYPE_ENDPOINTS = {
    BASE: '/api/v1/itemTypes',
    BY_ID: (id) => `/api/v1/itemTypes/${id}`,
    CREATE: '/api/v1/itemTypes',
    UPDATE: (id) => `/api/v1/itemTypes/${id}`,
    DELETE: (id) => `/api/v1/itemTypes/${id}`,
    ALL_TYPES: '/api/v1/item-types'
};

// Warehouse module endpoints
export const WAREHOUSE_ENDPOINTS = {
    BASE: '/api/v1/warehouses',
    BY_ID: (id) => `/api/v1/warehouses/${id}`,
    BY_SITE: (siteId) => `/api/v1/site/${siteId}/warehouses`,
    ITEMS: (warehouseId) => `/api/v1/items/warehouse/${warehouseId}`,
    CREATE: '/api/v1/warehouses',
    UPDATE: (id) => `/api/v1/warehouses/${id}`,
    DELETE: (id) => `/api/v1/warehouses/${id}`,
    BY_EMPLOYEES: (warehouseId) => `/api/v1/warehouses/${warehouseId}/employees`

};

// Maintenance Type module endpoints
export const MAINTENANCE_TYPE_ENDPOINTS = {
    BASE: '/api/v1/maintenancetypes',
    MANAGEMENT: '/api/v1/maintenancetypes/management',
    BY_ID: (id) => `/api/v1/maintenancetypes/${id}`,
    CREATE: '/api/v1/maintenancetypes',
    UPDATE: (id) => `/api/v1/maintenancetypes/${id}`,
    DELETE: (id) => `/api/v1/maintenancetypes/${id}`
};

// InSite Maintenance module endpoints
export const INSITE_MAINTENANCE_ENDPOINTS = {
    BASE: (equipmentId) => `/api/equipment/${equipmentId}/maintenance`,
    BY_ID: (equipmentId, maintenanceId) => `/api/equipment/${equipmentId}/maintenance/${maintenanceId}`,
    CREATE: (equipmentId) => `/api/equipment/${equipmentId}/maintenance`,
    UPDATE: (equipmentId, maintenanceId) => `/api/equipment/${equipmentId}/maintenance/${maintenanceId}`,
    DELETE: (equipmentId, maintenanceId) => `/api/equipment/${equipmentId}/maintenance/${maintenanceId}`,
    TECHNICIANS: (equipmentId) => `/api/equipment/${equipmentId}/maintenance/technicians`,
    LINK_TRANSACTION: (equipmentId, maintenanceId, transactionId) => `/api/equipment/${equipmentId}/maintenance/${maintenanceId}/link-transaction/${transactionId}`,
    CREATE_TRANSACTION: (equipmentId, maintenanceId) => `/api/equipment/${equipmentId}/maintenance/${maintenanceId}/transactions`,
    CHECK_TRANSACTION: (equipmentId, batchNumber) => `/api/equipment/${equipmentId}/maintenance/check-transaction/${batchNumber}`,
    VALIDATE_TRANSACTION: (equipmentId, maintenanceId, transactionId) => `/api/equipment/${equipmentId}/maintenance/${maintenanceId}/validate-transaction/${transactionId}`,
    ANALYTICS: (equipmentId) => `/api/equipment/${equipmentId}/maintenance/analytics`
};

// Item module endpoints
export const ITEM_ENDPOINTS = {
    BASE: '/api/v1/items',
    BY_ID: (itemId) => `/api/v1/items/${itemId}`,
    CREATE: '/api/v1/items',
    DELETE: (itemId) => `/api/v1/items/${itemId}`,

    // Warehouse-related endpoints
    BY_WAREHOUSE: (warehouseId) => `/api/v1/items/warehouse/${warehouseId}`,
    WAREHOUSE_DISCREPANCIES: (warehouseId) => `/api/v1/items/warehouse/${warehouseId}/discrepancies`,
    WAREHOUSE_RESOLVED: (warehouseId) => `/api/v1/items/warehouse/${warehouseId}/resolved`,
    WAREHOUSE_STOLEN: (warehouseId) => `/api/v1/items/warehouse/${warehouseId}/stolen`,
    WAREHOUSE_OVERRECEIVED: (warehouseId) => `/api/v1/items/warehouse/${warehouseId}/overreceived`,
    WAREHOUSE_COUNTS: (warehouseId) => `/api/v1/items/warehouse/${warehouseId}/counts`,
    WAREHOUSE_ACTIVE: (warehouseId) => `/api/v1/items/warehouse/${warehouseId}/active`,
    WAREHOUSE_SUMMARY: (warehouseId) => `/api/v1/items/warehouse/${warehouseId}/summary`,

    // Resolution endpoints
    RESOLVE_DISCREPANCY: '/api/v1/items/resolve-discrepancy',
    ITEM_RESOLUTIONS: (itemId) => `/api/v1/items/${itemId}/resolutions`,
    RESOLUTIONS_BY_USER: (username) => `/api/v1/items/resolutions/user/${username}`,
    RESOLUTION_HISTORY_BY_WAREHOUSE: (warehouseId) => `/api/v1/items/resolution-history/warehouse/${warehouseId}`,

    // Item capabilities
    CAN_RESOLVE: (itemId) => `/api/v1/items/${itemId}/can-resolve`,

    // Transaction details
    TRANSACTION_DETAILS: (warehouseId, itemTypeId) => `/api/v1/items/transaction-details/${warehouseId}/${itemTypeId}`
};

export const WAREHOUSE_EMPLOYEE_ENDPOINTS = {
    BASE: '/api/v1/warehouseEmployees',
    WAREHOUSE_EMPLOYEES: '/api/v1/warehouseEmployees/warehouse-employees',
    ASSIGN_WAREHOUSE: (employeeId) => `/api/v1/warehouseEmployees/${employeeId}/assign-warehouse`,
    UNASSIGN_WAREHOUSE: (employeeId) => `/api/v1/warehouseEmployees/${employeeId}/unassign-warehouse`,
    BY_USERNAME_ASSIGNMENTS: (username) => `/api/v1/warehouseEmployees/by-username/${username}/assignments`,
    WAREHOUSE_ASSIGNED_USERS: (warehouseId) => `/api/v1/warehouses/${warehouseId}/assigned-users-dto`,
    EMPLOYEE_WAREHOUSES: (employeeId) => `/api/v1/warehouseEmployees/${employeeId}/warehouses`,
    ASSIGNMENT_DETAILS: (employeeId, warehouseId) => `/api/v1/warehouseEmployees/${employeeId}/warehouses/${warehouseId}/assignment`,
    EMPLOYEE_ASSIGNMENTS: (employeeId) => `/api/v1/warehouseEmployees/${employeeId}/assignments`,
    CHECK_WAREHOUSE_ACCESS: (employeeId, warehouseId) => `/api/v1/warehouseEmployees/${employeeId}/warehouses/${warehouseId}/access`
};

export const NOTIFICATION_ENDPOINTS = {
    BASE: '/api/notifications',
    UNREAD: '/api/notifications/unread',
    UNREAD_COUNT: '/api/notifications/unread/count',
    READ_ALL: '/api/notifications/read-all',
    SEND: '/api/notifications/send',
    BROADCAST: '/api/notifications/broadcast',
    MARK_AS_READ: (id) => `/api/notifications/${id}/read`,
    DELETE: (id) => `/api/notifications/${id}`,
    WEBSOCKET: '/ws-native'
};

export const PROCUREMENT_ENDPOINTS = {
    BASE: '/api/v1/procurement',
    BY_ID: (id) => `/api/v1/procurement/${id}`,
    CREATE: '/api/v1/procurement',
    UPDATE: (id) => `/api/v1/procurement/${id}`,
    DELETE: (id) => `/api/v1/procurement/${id}`,
    BY_SITE: (siteId) => `/api/v1/procurement/site/${siteId}`,
    BY_TYPE: (type) => `/api/v1/procurement/type/${type}`,
    SEARCH: '/api/v1/procurement/search'
};

// Add this to your existing api.config.js file

export const PURCHASE_ORDER_ENDPOINTS = {
    BASE: '/api/v1/purchaseOrders',
    BY_ID: (id) => `/api/v1/purchaseOrders/purchase-orders/${id}`,
    PENDING_OFFERS: '/api/v1/purchaseOrders/pending-offers',
    BY_OFFER: (offerId) => `/api/v1/purchaseOrders/offers/${offerId}/purchase-order`,
    UPDATE_STATUS: (id) => `/api/v1/purchaseOrders/purchase-orders/${id}/status`,
    FINALIZE_OFFER: (offerId) => `/api/v1/purchaseOrders/offers/${offerId}/finalize`
};
export const MAINTENANCE_ENDPOINTS = {
    // Dashboard
    DASHBOARD: '/api/maintenance/dashboard',

    // Maintenance Records
    RECORDS: {
        BASE: '/api/maintenance/records',
        BY_ID: (id) => `/api/maintenance/records/${id}`,
        CREATE: '/api/maintenance/records',
        UPDATE: (id) => `/api/maintenance/records/${id}`,
        DELETE: (id) => `/api/maintenance/records/${id}`,
        ACTIVE: '/api/maintenance/records/active',
        OVERDUE: '/api/maintenance/records/overdue',
        BY_EQUIPMENT: (equipmentId) => `/api/maintenance/records/equipment/${equipmentId}`
    },

    // Maintenance Steps
    STEPS: {
        BY_RECORD: (recordId) => `/api/maintenance/records/${recordId}/steps`,
        BY_ID: (stepId) => `/api/maintenance/steps/${stepId}`,
        CREATE: (recordId) => `/api/maintenance/records/${recordId}/steps`,
        UPDATE: (stepId) => `/api/maintenance/steps/${stepId}`,
        DELETE: (stepId) => `/api/maintenance/steps/${stepId}`,
        COMPLETE: (stepId) => `/api/maintenance/steps/${stepId}/complete`,
        HANDOFF: (stepId) => `/api/maintenance/steps/${stepId}/handoff`,
        ASSIGN_CONTACT: (stepId, contactId) => `/api/maintenance/steps/${stepId}/assign-contact/${contactId}`,
        MARK_AS_FINAL: (stepId) => `/api/maintenance/steps/${stepId}/mark-as-final`
    },

<<<<<<< HEAD


export const LOAN_ENDPOINTS = {
    BASE: '/api/v1/payroll/loans',
    BY_ID: (id) => `/api/v1/payroll/loans/${id}`,
    BY_EMPLOYEE: (employeeId) => `/api/v1/payroll/loans/employee/${employeeId}`,
    CREATE: '/api/v1/payroll/loans',
    UPDATE: (id) => `/api/v1/payroll/loans/${id}`,
    DELETE: (id) => `/api/v1/payroll/loans/${id}`,
    CANCEL: (id) => `/api/v1/payroll/loans/${id}/cancel`,
    REPAYMENT_SCHEDULE: (id) => `/api/v1/payroll/loans/${id}/repayment-schedule`,
    VALIDATE_LOAN_ELIGIBILITY: (employeeId) => `/api/v1/payroll/loans/validate-eligibility/${employeeId}`,
    ACTIVE_LOANS: '/api/v1/payroll/loans/active',
    PENDING_LOANS: '/api/v1/payroll/loans/pending',
    STATISTICS: '/api/v1/payroll/loans/statistics'
=======
    // Contact Logs
    CONTACTS: {
        BY_RECORD: (recordId) => `/api/maintenance/records/${recordId}/contacts`,
        CREATE: (stepId) => `/api/maintenance/steps/${stepId}/contacts`
    },

    // Available Contacts
    AVAILABLE_CONTACTS: '/api/maintenance/available-contacts'
};

// Contact Management module endpoints
export const CONTACT_ENDPOINTS = {
    BASE: '/api/contacts',
    BY_ID: (id) => `/api/contacts/${id}`,
    CREATE: '/api/contacts',
    UPDATE: (id) => `/api/contacts/${id}`,
    DELETE: (id) => `/api/contacts/${id}`,
    FILTER: '/api/contacts/filter',
    ACTIVE: '/api/contacts/active',
    BY_TYPE: (contactType) => `/api/contacts/type/${contactType}`,
    AVAILABLE: '/api/contacts/available',
    AVAILABLE_BY_SPECIALIZATION: (specialization) => `/api/contacts/available/specialization/${specialization}`,
    AVAILABLE_BY_TYPE: (contactType) => `/api/contacts/available/type/${contactType}`,
    EMERGENCY: '/api/contacts/emergency',
    SEARCH: '/api/contacts/search',
    DEACTIVATE: (id) => `/api/contacts/${id}/deactivate`,
    ACTIVATE: (id) => `/api/contacts/${id}/activate`,
    OVERDUE_ASSIGNMENTS: '/api/contacts/overdue-assignments',
    NEEDING_FOLLOWUP: '/api/contacts/needing-followup',
    STATISTICS: '/api/contacts/statistics'
>>>>>>> 6c41f1d7
};
<|MERGE_RESOLUTION|>--- conflicted
+++ resolved
@@ -753,23 +753,6 @@
         MARK_AS_FINAL: (stepId) => `/api/maintenance/steps/${stepId}/mark-as-final`
     },
 
-<<<<<<< HEAD
-
-
-export const LOAN_ENDPOINTS = {
-    BASE: '/api/v1/payroll/loans',
-    BY_ID: (id) => `/api/v1/payroll/loans/${id}`,
-    BY_EMPLOYEE: (employeeId) => `/api/v1/payroll/loans/employee/${employeeId}`,
-    CREATE: '/api/v1/payroll/loans',
-    UPDATE: (id) => `/api/v1/payroll/loans/${id}`,
-    DELETE: (id) => `/api/v1/payroll/loans/${id}`,
-    CANCEL: (id) => `/api/v1/payroll/loans/${id}/cancel`,
-    REPAYMENT_SCHEDULE: (id) => `/api/v1/payroll/loans/${id}/repayment-schedule`,
-    VALIDATE_LOAN_ELIGIBILITY: (employeeId) => `/api/v1/payroll/loans/validate-eligibility/${employeeId}`,
-    ACTIVE_LOANS: '/api/v1/payroll/loans/active',
-    PENDING_LOANS: '/api/v1/payroll/loans/pending',
-    STATISTICS: '/api/v1/payroll/loans/statistics'
-=======
     // Contact Logs
     CONTACTS: {
         BY_RECORD: (recordId) => `/api/maintenance/records/${recordId}/contacts`,
@@ -800,5 +783,20 @@
     OVERDUE_ASSIGNMENTS: '/api/contacts/overdue-assignments',
     NEEDING_FOLLOWUP: '/api/contacts/needing-followup',
     STATISTICS: '/api/contacts/statistics'
->>>>>>> 6c41f1d7
-};
+};
+
+
+export const LOAN_ENDPOINTS = {
+    BASE: '/api/v1/payroll/loans',
+    BY_ID: (id) => `/api/v1/payroll/loans/${id}`,
+    BY_EMPLOYEE: (employeeId) => `/api/v1/payroll/loans/employee/${employeeId}`,
+    CREATE: '/api/v1/payroll/loans',
+    UPDATE: (id) => `/api/v1/payroll/loans/${id}`,
+    DELETE: (id) => `/api/v1/payroll/loans/${id}`,
+    CANCEL: (id) => `/api/v1/payroll/loans/${id}/cancel`,
+    REPAYMENT_SCHEDULE: (id) => `/api/v1/payroll/loans/${id}/repayment-schedule`,
+    VALIDATE_LOAN_ELIGIBILITY: (employeeId) => `/api/v1/payroll/loans/validate-eligibility/${employeeId}`,
+    ACTIVE_LOANS: '/api/v1/payroll/loans/active',
+    PENDING_LOANS: '/api/v1/payroll/loans/pending',
+    STATISTICS: '/api/v1/payroll/loans/statistics'
+};
