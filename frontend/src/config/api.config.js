--- conflicted
+++ resolved
@@ -1,10 +1,6 @@
 // src/config/api.config.js
-<<<<<<< HEAD
 export const API_BASE_URL = import.meta.env.VITE_API_BASE_URL || 'http://localhost:8080';
-=======
-export const API_BASE_URL = import.meta.env.VITE_API_BASE_URL ;  // Removed /api
-
->>>>>>> b93c9554
+
 // Equipment module endpoints
 export const EQUIPMENT_ENDPOINTS = {
     BASE: '/api/equipment',
