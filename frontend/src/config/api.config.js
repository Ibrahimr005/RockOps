// src/config/api.config.js
<<<<<<< HEAD
export const API_BASE_URL = import.meta.env.VITE_API_BASE_URL || 'http://localhost:8080';
=======
export const API_BASE_URL = import.meta.env.VITE_API_BASE_URL ;  // Removed /api

>>>>>>> ee131a0a
// Equipment module endpoints
export const EQUIPMENT_ENDPOINTS = {
    BASE: '/api/equipment',
    BY_ID: (id) => `/api/equipment/${id}`,
    TYPES: '/api/equipment-types',
    TYPE_BY_ID: (id) => `/api/equipment-types/${id}`,
    TYPE_BY_NAME: (name) => `/api/equipment-types/name/${name}`,
    TYPE_SUPPORTED_WORK_TYPES: (typeId) => `/api/equipment-types/${typeId}/supported-work-types`,
    STATUS_OPTIONS: '/api/equipment/status-options',
    STATUS: (id) => `/api/equipment/status/${id}`,
    STATUS_DTO: (id) => `/api/equipment/status/dto/${id}`,
    BY_TYPE: (typeId) => `/api/equipment/type/${typeId}`,
    CONSUMABLES: (equipmentId) => `/api/equipment/${equipmentId}/consumables`,
    CONSUMABLES_BY_CATEGORY: (equipmentId, category) => `/api/equipment/${equipmentId}/consumables/by-category/${category}`,
    CONSUMABLES_ANALYTICS: (equipmentId) => `/api/equipment/${equipmentId}/consumables/analytics`,
    MAINTENANCE: (equipmentId) => `/api/equipment/${equipmentId}/maintenance`,
    MAINTENANCE_TECHNICIANS: (equipmentId) => `/api/equipment/${equipmentId}/maintenance/technicians`,
    MAINTENANCE_BY_ID: (equipmentId, maintenanceId) => `/api/equipment/${equipmentId}/maintenance/${maintenanceId}`,
    MAINTENANCE_TRANSACTIONS: (equipmentId, maintenanceId) => `/api/equipment/${equipmentId}/maintenance/${maintenanceId}/transactions`,
    MAINTENANCE_CHECK_TRANSACTION: (equipmentId, batchNumber) => `/api/equipment/${equipmentId}/maintenance/check-transaction/${batchNumber}`,
    CREATE_DTO: '/api/equipment/dto',
    UPDATE_DTO: (id) => `/api/equipment/dto/${id}`,
    ELIGIBLE_DRIVERS: (typeId) => `/api/equipment/type/${typeId}/eligible-drivers`,
    SARKY_DRIVERS: (typeId) => `/api/equipment/type/${typeId}/sarky-drivers`,
    SUPPORTED_WORK_TYPES: (typeId) => `/api/equipment/type/${typeId}/supported-work-types`,
    CHECK_DRIVER_COMPATIBILITY: (equipmentId, employeeId) =>
        `/api/equipment/${equipmentId}/check-driver-compatibility/${employeeId}`,
    BRANDS: '/api/equipment/brands',
    BRAND_BY_ID: (id) => `/api/equipment/brands/${id}`,
    SARKY_ANALYTICS: (equipmentId) => `/api/equipment/${equipmentId}/sarky-analytics`,
    // Transaction endpoints
    TRANSACTIONS: (equipmentId) => `/api/equipment/${equipmentId}/transactions`,
    TRANSACTIONS_INITIATED: (equipmentId) => `/api/equipment/${equipmentId}/transactions/initiated`,
    SEND_TRANSACTION: (equipmentId) => `/api/equipment/${equipmentId}/send-transaction`,
    RECEIVE_TRANSACTION: (equipmentId) => `/api/equipment/${equipmentId}/receive-transaction`,
    ACCEPT_TRANSACTION: (equipmentId, transactionId) => `/api/equipment/${equipmentId}/transactions/${transactionId}/accept`,
    REJECT_TRANSACTION: (equipmentId, transactionId) => `/api/equipment/${equipmentId}/transactions/${transactionId}/reject`,
    UPDATE_TRANSACTION: (equipmentId, transactionId) => `/api/equipment/${equipmentId}/transactions/${transactionId}`,
    // Maintenance integration endpoints
    MAINTENANCE_SEARCH: (equipmentId) => `/api/equipment/${equipmentId}/maintenance/search`,
    MAINTENANCE_FOR_LINKING: (equipmentId) => `/api/equipment/${equipmentId}/maintenance/for-linking`,
    ACCEPT_TRANSACTION_WITH_MAINTENANCE: (equipmentId, transactionId) => `/api/equipment/${equipmentId}/transactions/${transactionId}/accept-with-maintenance`
};

// Consumable Resolution endpoints
export const CONSUMABLE_ENDPOINTS = {
    RESOLVE_DISCREPANCY: '/api/v1/consumables/resolve-discrepancy',
    RESOLUTION_HISTORY: (equipmentId) => `/api/v1/consumables/resolution-history/equipment/${equipmentId}`,
    DISCREPANCIES: (equipmentId) => `/api/v1/consumables/equipment/${equipmentId}/discrepancies`,
    RESOLVED: (equipmentId) => `/api/v1/consumables/equipment/${equipmentId}/resolved`
};

// Equipment Types module endpoints
export const EQUIPMENT_TYPE_ENDPOINTS = {
    BASE: '/api/equipment-types',
    BY_ID: (id) => `/api/equipment-types/${id}`,
    CREATE: '/api/equipment-types',
    UPDATE: (id) => `/api/equipment-types/${id}`,
    DELETE: (id) => `/api/equipment-types/${id}`,
    SEARCH: '/api/equipment-types/search',
    SUPPORTED_WORK_TYPES: (id) => `/api/equipment-types/${id}/supported-work-types`,
    SET_SUPPORTED_WORK_TYPES: (id) => `/api/equipment-types/${id}/supported-work-types`,
};

// Sarky module endpoints
export const SARKY_ENDPOINTS = {
    BY_EQUIPMENT: (equipmentId) => `/api/v1/equipment/${equipmentId}/sarky`,
    BY_EQUIPMENT_AND_DATE: (equipmentId, date) => `/api/v1/equipment/${equipmentId}/sarky/date/${date}`,
    BY_EQUIPMENT_DATE_RANGE: (equipmentId) => `/api/v1/equipment/${equipmentId}/sarky/date-range`,
    DAILY_SUMMARY: (equipmentId, date) => `/api/v1/equipment/${equipmentId}/sarky/daily-summary/${date}`,
    EXISTING_DATES: (equipmentId) => `/api/v1/equipment/${equipmentId}/sarky/existing-dates`,
    VALIDATION_INFO: (equipmentId) => `/api/v1/equipment/${equipmentId}/sarky/validation-info`,
    LATEST_DATE: (equipmentId) => `/api/v1/equipment/${equipmentId}/sarky/latest-date`,
    BY_ID: (id) => `/api/v1/sarky/${id}`,
    CREATE: (equipmentId) => `/api/v1/equipment/${equipmentId}/sarky`,
    UPDATE: (id) => `/api/v1/sarky/${id}`,
    DELETE: (id) => `/api/v1/sarky/${id}`,
    RANGE_BY_EQUIPMENT: (equipmentId) => `/api/v1/equipment/${equipmentId}/sarky/range`,
    RANGE_BY_ID: (id) => `/api/v1/sarky/range/${id}`,
    CREATE_RANGE: (equipmentId) => `/api/v1/equipment/${equipmentId}/sarky/range`,
    UPDATE_RANGE: (id) => `/api/v1/sarky/range/${id}`,
    DELETE_RANGE: (id) => `/api/v1/sarky/range/${id}`,
};

// Finance module endpoints
export const FINANCE_ENDPOINTS = {
    ACCOUNTS: {
        BASE: '/api/accounts',
        BY_ID: (id) => `/api/accounts/${id}`,
        TYPES: '/api/accounts/types',
        HIERARCHY: '/api/accounts/hierarchy',
        DEACTIVATE: (id) => `/api/accounts/${id}/deactivate`
    },
    INVOICES: {
        BASE: '/api/invoices',
        BY_ID: (id) => `/api/invoices/${id}`,
        STATUS: (id) => `/api/invoices/${id}/status`,
        SEARCH: '/api/invoices/search',
        OVERDUE: '/api/invoices/overdue',
        BY_MERCHANT: (merchantId) => `/api/invoices/merchant/${merchantId}`,
        BY_SITE: (siteId) => `/api/invoices/site/${siteId}`
    }
};

// Employee module endpoints
export const EMPLOYEE_ENDPOINTS = {
    BASE: '/api/v1/employees',
    BY_ID: (id) => `/api/v1/employees/${id}`,
    UNASSIGNED: '/api/v1/site/unassigned-employees',  // Updated to match backend endpoint
    DRIVERS: '/api/v1/employees/drivers',
    WAREHOUSE_WORKERS: '/api/v1/employees/warehouse-workers',
    WAREHOUSE_MANAGERS: '/api/v1/employees/warehouse-managers',
    TECHNICIANS: '/api/v1/employees/technicians',
    ATTENDANCE: {
        BY_EMPLOYEE: (employeeId) => `/api/v1/employees/${employeeId}/attendance`,
        MONTHLY: (employeeId) => `/api/v1/employees/${employeeId}/attendance/monthly`,
        GENERATE_MONTHLY: '/api/v1/employees/attendance/generate-monthly'
    }
};

// HR module endpoints
export const HR_ENDPOINTS = {
    // HR Employee Management
    EMPLOYEE: {
        BASE: '/api/v1/hr/employee',
        BY_ID: (id) => `/api/v1/hr/employee/${id}`,
        CREATE: '/api/v1/hr/employee',
        UPDATE: (id) => `/api/v1/hr/employee/${id}`,
        DELETE: (id) => `/api/v1/hr/employee/${id}`
    },
    
    // HR Dashboard
    DASHBOARD: {
        SALARY_STATISTICS: '/api/v1/hr/dashboard/salary-statistics',
        EMPLOYEE_DISTRIBUTION: '/api/v1/hr/dashboard/employee-distribution'
    }
};

// Site module endpoints
export const SITE_ENDPOINTS = {
    BASE: '/api/v1/site',
    BY_ID: (id) => `/api/v1/site/${id}`,
    PARTNERS: (siteId) => `/api/v1/site/${siteId}/partners`,
    UNASSIGNED_PARTNERS: (siteId) => `/api/v1/site/${siteId}/unassigned-partners`,
    EMPLOYEES: (siteId) => `/api/v1/site/${siteId}/employees`,
    EQUIPMENT: (siteId) => `/api/v1/site/${siteId}/equipment`,
    WAREHOUSES: (siteId) => `/api/v1/site/${siteId}/warehouses`,
    MERCHANTS: (siteId) => `/api/v1/site/${siteId}/merchants`,
    FIXED_ASSETS: (siteId) => `/api/v1/site/${siteId}/fixedassets`,
    
    // Site Admin endpoints
    ADMIN: {
        ADD_SITE: '/siteadmin/addsite',
        UPDATE_SITE: (id) => `/siteadmin/updatesite/${id}`,
        ADD_WAREHOUSE: (siteId) => `/siteadmin/${siteId}/add-warehouse`,
        ASSIGN_EQUIPMENT: (siteId, equipmentId) => `/siteadmin/${siteId}/assign-equipment/${equipmentId}`,
        REMOVE_EQUIPMENT: (siteId, equipmentId) => `/siteadmin/${siteId}/remove-equipment/${equipmentId}`,
        ASSIGN_EMPLOYEE: (siteId, employeeId) => `/siteadmin/${siteId}/assign-employee/${employeeId}`,
        REMOVE_EMPLOYEE: (siteId, employeeId) => `/siteadmin/${siteId}/remove-employee/${employeeId}`,
        ASSIGN_WAREHOUSE: (siteId, warehouseId) => `/siteadmin/${siteId}/assign-warehouse/${warehouseId}`,
        ASSIGN_FIXED_ASSET: (siteId, fixedAssetId) => `/siteadmin/${siteId}/assign-fixedAsset/${fixedAssetId}`,
        ASSIGN_PARTNER: (siteId, partnerId) => `/siteadmin/${siteId}/assign-partner/${partnerId}`,
        UPDATE_PARTNER_PERCENTAGE: (siteId, partnerId) => `/siteadmin/${siteId}/update-partner-percentage/${partnerId}`,
        REMOVE_PARTNER: (siteId, partnerId) => `/siteadmin/${siteId}/remove-partner/${partnerId}`
    }
};

// Merchant module endpoints
export const MERCHANT_ENDPOINTS = {
    BASE: '/api/v1/merchants',
    BY_ID: (id) => `/api/merchants/${id}`
};

// Work Type module endpoints
export const WORK_TYPE_ENDPOINTS = {
    BASE: '/api/v1/worktypes',
    MANAGEMENT: '/api/v1/worktypes/management',
    BY_ID: (id) => `/api/v1/worktypes/${id}`,
    CREATE: '/api/v1/worktypes',
    UPDATE: (id) => `/api/v1/worktypes/${id}`,
    DELETE: (id) => `/api/v1/worktypes/${id}`
};

// Job Position module endpoints
export const JOB_POSITION_ENDPOINTS = {
    BASE: '/api/v1/job-positions',
    CREATE_DTO: '/api/v1/job-positions/dto',
    BY_ID: (id) => `/api/v1/job-positions/${id}`,
    DTO_BY_ID: (id) => `/api/v1/job-positions/dto/${id}`,
    UPDATE_DTO: (id) => `/api/v1/job-positions/dto/${id}`,
    DELETE: (id) => `/api/v1/job-positions/${id}`,
    EMPLOYEES: (id) => `/api/v1/job-positions/${id}/employees`,
    CREATE: '/api/v1/job-positions',
    UPDATE: (id) => `/api/v1/job-positions/${id}`
};

// Document module endpoints
export const DOCUMENT_ENDPOINTS = {
    BY_ID: (id) => `/api/v1/documents/${id}`,
    BY_ENTITY: (entityType, entityId) => `/api/v1/${entityType}/${entityId}/documents`,
    CREATE: (entityType, entityId) => `/api/v1/${entityType}/${entityId}/documents`,
    UPDATE: (id) => `/api/v1/documents/${id}`,
    DELETE: (id) => `/api/v1/documents/${id}`,
    
    // Sarky-specific document endpoints
    BY_SARKY_MONTH: (entityType, entityId, month, year) => `/api/v1/${entityType}/${entityId}/documents/sarky?month=${month}&year=${year}`,
    CREATE_SARKY: (entityType, entityId) => `/api/v1/${entityType}/${entityId}/documents/sarky`,
    ALL_SARKY: (entityType, entityId) => `/api/v1/${entityType}/${entityId}/documents/sarky/all`,
    ASSIGN_SARKY: (id) => `/api/v1/documents/${id}/assign-sarky`,
    REMOVE_SARKY: (id) => `/api/v1/documents/${id}/remove-sarky`,
    SARKY_TYPES: '/api/v1/documents/sarky/types'
};

// Partner module endpoints
export const PARTNER_ENDPOINTS = {
    BASE: '/api/v1/partner',
    GET_ALL: '/api/v1/partner/getallpartners',
    ADD: '/api/v1/partner/add'
};

// Authentication module endpoints
export const AUTH_ENDPOINTS = {
    BASE: '/api/v1/auth',
    REGISTER: '/api/v1/auth/register',
    LOGIN: '/api/v1/auth/login',
    AUTHENTICATE: '/api/v1/auth/authenticate'
};

// Admin module endpoints
export const ADMIN_ENDPOINTS = {
    BASE: '/api/v1/admin',
    USERS: '/api/v1/admin/users',
    USER_BY_ID: (id) => `/api/v1/admin/users/${id}`,
    UPDATE_USER_ROLE: (id) => `/api/v1/admin/users/${id}/role`,
    CREATE_USER: '/api/v1/admin/users',
    DELETE_USER: (id) => `/api/v1/admin/users/${id}`
};

// Item Category module endpoints
export const ITEM_CATEGORY_ENDPOINTS = {
    BASE: '/api/v1/itemCategories',
    CREATE: '/api/v1/itemCategories',
    PARENTS: '/api/v1/itemCategories/parents',
    CHILDREN: '/api/v1/itemCategories/children'
};

// Request Order module endpoints
export const REQUEST_ORDER_ENDPOINTS = {
    BASE: '/api/v1/requestOrders',
    BY_ID: (id) => `/api/v1/requestOrders/${id}`,
    CREATE: '/api/v1/requestOrders'
};

// Offer module endpoints
export const OFFER_ENDPOINTS = {
    BASE: '/api/v1/offers',
    BY_ID: (id) => `/api/v1/offers/${id}`,
    CREATE: '/api/v1/offers',
    UPDATE: (id) => `/api/v1/offers/${id}`,
    DELETE: (id) => `/api/v1/offers/${id}`
};

// Candidate module endpoints
export const CANDIDATE_ENDPOINTS = {
    BASE: '/api/v1/candidates',
    BY_ID: (id) => `/api/v1/candidates/${id}`,
    BY_VACANCY: (vacancyId) => `/api/v1/candidates/vacancy/${vacancyId}`,
    CREATE: '/api/v1/candidates',
    UPDATE: (id) => `/api/v1/candidates/${id}`,
    DELETE: (id) => `/api/v1/candidates/${id}`,
    TO_EMPLOYEE: (id) => `/api/v1/candidates/${id}/to-employee`
};

// Vacancy module endpoints
export const VACANCY_ENDPOINTS = {
    BASE: '/api/v1/vacancies',
    BY_ID: (id) => `/api/v1/vacancies/${id}`,
    CREATE: '/api/v1/vacancies',
    UPDATE: (id) => `/api/v1/vacancies/${id}`,
    DELETE: (id) => `/api/v1/vacancies/${id}`
};

// Department module endpoints
export const DEPARTMENT_ENDPOINTS = {
    BASE: '/api/v1/departments',
    BY_ID: (id) => `/api/v1/departments/${id}`,
    CREATE: '/api/v1/departments',
    UPDATE: (id) => `/api/v1/departments/${id}`,
    DELETE: (id) => `/api/v1/departments/${id}`,
    TEST: '/api/v1/departments/test'
};

// Attendance module endpoints
export const ATTENDANCE_ENDPOINTS = {
    BASE: '/api/v1/attendance',
    BY_EMPLOYEE: (employeeId) => `/api/v1/attendance/employee/${employeeId}`,
    MONTHLY: (employeeId) => `/api/v1/attendance/employee/${employeeId}/monthly`,
    GENERATE_MONTHLY: '/api/v1/attendance/generate-monthly',
    HOURLY: '/api/v1/attendance/hourly',
    DAILY: '/api/v1/attendance/daily',
    UPDATE_STATUS: (attendanceId) => `/api/v1/attendance/${attendanceId}/status`,
    MARK_PRESENT: '/api/v1/attendance/mark-present',
    DAILY_SUMMARY: '/api/v1/attendance/daily-summary'
};

// Transaction module endpoints
export const TRANSACTION_ENDPOINTS = {
    BASE: '/api/v1/transactions',
    CREATE: '/api/v1/transactions/create',
    BY_ID: (transactionId) => `/api/v1/transactions/${transactionId}`,
    BY_BATCH: (batchNumber) => `/api/v1/transactions/batch/${batchNumber}`,
    ACCEPT: (transactionId) => `/api/v1/transactions/${transactionId}/accept`,
    REJECT: (transactionId) => `/api/v1/transactions/${transactionId}/reject`,
    UPDATE: (transactionId) => `/api/v1/transactions/${transactionId}`,
    BY_WAREHOUSE: (warehouseId) => `/api/v1/transactions/warehouse/${warehouseId}`,
    BY_EQUIPMENT: (equipmentId) => `/api/v1/transactions/equipment/${equipmentId}`
};

// Item Type module endpoints
export const ITEM_TYPE_ENDPOINTS = {
    BASE: '/api/v1/itemTypes',
    BY_ID: (id) => `/api/v1/itemTypes/${id}`,
    CREATE: '/api/v1/itemTypes',
    UPDATE: (id) => `/api/v1/itemTypes/${id}`,
    DELETE: (id) => `/api/v1/itemTypes/${id}`
};

// Warehouse module endpoints
export const WAREHOUSE_ENDPOINTS = {
    BASE: '/api/v1/warehouses',
    BY_ID: (id) => `/api/v1/warehouses/${id}`,
    BY_SITE: (siteId) => `/api/v1/site/${siteId}/warehouses`,
    ITEMS: (warehouseId) => `/api/v1/items/warehouse/${warehouseId}`,
    CREATE: '/api/v1/warehouses',
    UPDATE: (id) => `/api/v1/warehouses/${id}`,
    DELETE: (id) => `/api/v1/warehouses/${id}`
};

// Maintenance Type module endpoints
export const MAINTENANCE_TYPE_ENDPOINTS = {
    BASE: '/api/v1/maintenancetypes',
    MANAGEMENT: '/api/v1/maintenancetypes/management',
    BY_ID: (id) => `/api/v1/maintenancetypes/${id}`,
    CREATE: '/api/v1/maintenancetypes',
    UPDATE: (id) => `/api/v1/maintenancetypes/${id}`,
    DELETE: (id) => `/api/v1/maintenancetypes/${id}`
};

// InSite Maintenance module endpoints
export const INSITE_MAINTENANCE_ENDPOINTS = {
    BASE: (equipmentId) => `/api/equipment/${equipmentId}/maintenance`,
    BY_ID: (equipmentId, maintenanceId) => `/api/equipment/${equipmentId}/maintenance/${maintenanceId}`,
    CREATE: (equipmentId) => `/api/equipment/${equipmentId}/maintenance`,
    UPDATE: (equipmentId, maintenanceId) => `/api/equipment/${equipmentId}/maintenance/${maintenanceId}`,
    DELETE: (equipmentId, maintenanceId) => `/api/equipment/${equipmentId}/maintenance/${maintenanceId}`,
    TECHNICIANS: (equipmentId) => `/api/equipment/${equipmentId}/maintenance/technicians`,
    LINK_TRANSACTION: (equipmentId, maintenanceId, transactionId) => `/api/equipment/${equipmentId}/maintenance/${maintenanceId}/link-transaction/${transactionId}`,
    CREATE_TRANSACTION: (equipmentId, maintenanceId) => `/api/equipment/${equipmentId}/maintenance/${maintenanceId}/transactions`,
    CHECK_TRANSACTION: (equipmentId, batchNumber) => `/api/equipment/${equipmentId}/maintenance/check-transaction/${batchNumber}`,
    VALIDATE_TRANSACTION: (equipmentId, maintenanceId, transactionId) => `/api/equipment/${equipmentId}/maintenance/${maintenanceId}/validate-transaction/${transactionId}`,
    ANALYTICS: (equipmentId) => `/api/equipment/${equipmentId}/maintenance/analytics`
};<|MERGE_RESOLUTION|>--- conflicted
+++ resolved
@@ -1,10 +1,6 @@
 // src/config/api.config.js
-<<<<<<< HEAD
 export const API_BASE_URL = import.meta.env.VITE_API_BASE_URL || 'http://localhost:8080';
-=======
-export const API_BASE_URL = import.meta.env.VITE_API_BASE_URL ;  // Removed /api
-
->>>>>>> ee131a0a
+
 // Equipment module endpoints
 export const EQUIPMENT_ENDPOINTS = {
     BASE: '/api/equipment',
