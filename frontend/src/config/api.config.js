--- conflicted
+++ resolved
@@ -310,18 +310,7 @@
     BASE: '/api/v1/auth',
     AUTHENTICATE: '/api/v1/auth/authenticate',
     REGISTER: '/api/v1/auth/register',
-<<<<<<< HEAD
-    LOGIN: '/api/v1/auth/authenticate', // Assuming login and authenticate are the same
-    LOGOUT: '/api/v1/auth/logout',
-    VALIDATE: '/api/v1/auth/validate',
-    REFRESH: '/api/v1/auth/refresh',
-    PROFILE: '/api/v1/auth/profile',
-    CHANGE_PASSWORD: '/api/v1/auth/change-password',
-    FORGOT_PASSWORD: '/api/v1/auth/forgot-password',
-    RESET_PASSWORD: '/api/v1/auth/reset-password'
-=======
     LOGIN: '/api/v1/auth/login',
-    AUTHENTICATE: '/api/v1/auth/authenticate'
 };
 
 // Admin module endpoints
@@ -332,8 +321,8 @@
     UPDATE_USER_ROLE: (id) => `/api/v1/admin/users/${id}/role`,
     CREATE_USER: '/api/v1/admin/users',
     DELETE_USER: (id) => `/api/v1/admin/users/${id}`
->>>>>>> ea6d0510
-};
+};
+
 // Item Category module endpoints
 export const ITEM_CATEGORY_ENDPOINTS = {
     BASE: '/api/v1/itemCategories',
@@ -370,9 +359,8 @@
     TO_EMPLOYEE: (id) => `/api/v1/candidates/${id}/to-employee`
 };
 
-
+// Vacancy module endpoints
 export const VACANCY_ENDPOINTS = {
-    // Base endpoint
     BASE: '/api/v1/vacancies',
 
     // Basic CRUD operations
